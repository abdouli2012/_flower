--- conflicted
+++ resolved
@@ -49,19 +49,21 @@
     schedule:
       interval: "daily"
     open-pull-requests-limit: 2
+  
+  - package-ecosystem: "pip"
+    directory: "/e2e/opacus"
+    schedule:
+      interval: "daily"
+    open-pull-requests-limit: 2
 
   - package-ecosystem: "pip"
-<<<<<<< HEAD
-    directory: "/e2e/tabnet"
-=======
     directory: "/e2e/fastai"
     schedule:
       interval: "daily"
     open-pull-requests-limit: 2
-  
+
   - package-ecosystem: "pip"
-    directory: "/e2e/opacus"
->>>>>>> 2d8d7456
+    directory: "/e2e/tabnet"
     schedule:
       interval: "daily"
     open-pull-requests-limit: 2