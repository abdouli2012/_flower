--- conflicted
+++ resolved
@@ -45,13 +45,8 @@
       - name: Install build tools
         run: |
           python -m pip install -U pip==21.3.1
-<<<<<<< HEAD
-          python -m pip install -U setuptools==59.0.1
-          python -m pip install -U poetry==1.1.10
-=======
           python -m pip install -U setuptools==59.6.0
           python -m pip install -U poetry==1.1.12
->>>>>>> 6f19231f
           poetry config virtualenvs.create false
       - name: Install dependencies (mandatory only)
         run: python -m poetry install --extras "simulation"
