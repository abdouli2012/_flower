name: Nightly Release

on:
  schedule:
    - cron:  '0 23 * * *'

jobs:
  release:
    runs-on: ubuntu-18.04
    steps:
      - uses: actions/checkout@v2
      - name: Set up Python
        uses: actions/setup-python@v2
        with:
          python-version: 3.7.8
      - name: Install build tools
        run: |
<<<<<<< HEAD
          python -m pip install -U pip==20.2.2
          python -m pip install -U setuptools==49.3.1
          python -m pip install -U poetry==1.0.10
      - name: Build and deploy docs
=======
          python -m pip install -U pip==20.1.1
          python -m pip install -U setuptools==47.3.1
          python -m pip install -U poetry==1.0.9
      - name: Release nightly
>>>>>>> f9ec6502
        env:
          PYPI_TOKEN: ${{ secrets.PYPI_TOKEN }}
        run: |
          ./dev/publish-nightly.sh<|MERGE_RESOLUTION|>--- conflicted
+++ resolved
@@ -15,17 +15,10 @@
           python-version: 3.7.8
       - name: Install build tools
         run: |
-<<<<<<< HEAD
           python -m pip install -U pip==20.2.2
           python -m pip install -U setuptools==49.3.1
           python -m pip install -U poetry==1.0.10
-      - name: Build and deploy docs
-=======
-          python -m pip install -U pip==20.1.1
-          python -m pip install -U setuptools==47.3.1
-          python -m pip install -U poetry==1.0.9
       - name: Release nightly
->>>>>>> f9ec6502
         env:
           PYPI_TOKEN: ${{ secrets.PYPI_TOKEN }}
         run: |
