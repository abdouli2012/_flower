--- conflicted
+++ resolved
@@ -133,15 +133,12 @@
         run: python simulation.py
       - name: Run driver test
         run: ./../test_driver.sh "${{ matrix.directory }}"
-<<<<<<< HEAD
       - name: Run driver test with REST
         if: ${{ matrix.directory == 'bare' }}
-        run: ./../test_driver.sh "${{ matrix.directory }}" rest
-=======
-      - name: Test server with sqlite state
+        run: ./../test_driver.sh bare rest
+      - name: Run driver test with SQLite database
         if: ${{ matrix.directory == 'bare' }}
         run: ./../test_driver.sh bare sqlite
->>>>>>> 2c4f055c
 
   strategies:
     runs-on: ubuntu-22.04
