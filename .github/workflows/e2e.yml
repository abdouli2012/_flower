--- conflicted
+++ resolved
@@ -92,10 +92,8 @@
         run: ./../test.sh
       - name: Run virtual client test 
         run: python simulation.py
-<<<<<<< HEAD
       - name: Run driver test 
         run: ./../test_driver.sh
-=======
 
   strategies:
     runs-on: ubuntu-22.04
@@ -127,5 +125,4 @@
           python -c "import tensorflow as tf; tf.keras.datasets.mnist.load_data()"
       - name: Test strategies
         run: |
-          python test.py "${{ matrix.strat }}"
->>>>>>> b863fd09
+          python test.py "${{ matrix.strat }}"