--- conflicted
+++ resolved
@@ -429,13 +429,8 @@
         "    min_fit_clients=3,\n",
         "    min_evaluate_clients=3,\n",
         "    min_available_clients=NUM_CLIENTS,\n",
-<<<<<<< HEAD
         "    initial_parameters=fl.common.ndarrays_to_parameters(get_parameters(Net())),\n",
-        "    eval_fn=evaluate,  # Pass the evaluation function\n",
-=======
-        "    initial_parameters=fl.common.weights_to_parameters(get_parameters(Net())),\n",
         "    evaluate_fn=evaluate,  # Pass the evaluation function\n",
->>>>>>> 36c8894a
         ")\n",
         "\n",
         "fl.simulation.start_simulation(\n",
@@ -554,13 +549,8 @@
         "    min_fit_clients=3,\n",
         "    min_evaluate_clients=3,\n",
         "    min_available_clients=NUM_CLIENTS,\n",
-<<<<<<< HEAD
         "    initial_parameters=fl.common.ndarrays_to_parameters(get_parameters(Net())),\n",
-        "    eval_fn=evaluate,\n",
-=======
-        "    initial_parameters=fl.common.weights_to_parameters(get_parameters(Net())),\n",
         "    evaluate_fn=evaluate,\n",
->>>>>>> 36c8894a
         "    on_fit_config_fn=fit_config,  # Pass the fit_config function\n",
         ")\n",
         "\n",
