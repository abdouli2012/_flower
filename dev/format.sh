--- conflicted
+++ resolved
@@ -3,12 +3,6 @@
 cd "$( cd "$( dirname "${BASH_SOURCE[0]}" )" >/dev/null 2>&1 && pwd )"/../
 
 # Python
-<<<<<<< HEAD
 isort -s src/flwr/proto -rc src
 black -q --exclude src/flwr/proto src
-# docformatter is missing --exclude src/flwr/proto
-docformatter -i -r src/flwr
-=======
-isort -s src/py/flwr/proto -rc src
-black -q --exclude src/py/flwr/proto src
->>>>>>> 27077a76
+docformatter -i -r src/flwr