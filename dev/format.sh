--- conflicted
+++ resolved
@@ -7,12 +7,8 @@
 python -m black -q --exclude src/py/flwr/proto src/py
 python -m docformatter -i -r src/py/flwr -e src/py/flwr/proto
 python -m docformatter -i -r src/py/flwr_tool
-<<<<<<< HEAD
-python -m ruff --fix src/py/flwr
-=======
 python -m ruff check --fix src/py/flwr
 
->>>>>>> ead7b5ff
 # Protos
 find src/proto/flwr/proto -name *.proto | grep "\.proto" | xargs clang-format -i
 
