--- conflicted
+++ resolved
@@ -22,11 +22,9 @@
 
   - HeteroFL [#2439](https://github.com/adap/flower/pull/2439)
 
-<<<<<<< HEAD
+  - FedAvgM [#2246](https://github.com/adap/flower/pull/2246)
+
   - FedPara [#2722](https://github.com/adap/flower/pull/2722)
-=======
-  - FedAvgM [#2246](https://github.com/adap/flower/pull/2246)
->>>>>>> 354cfa10
 
 ## v1.6.0 (2023-11-28)
 
