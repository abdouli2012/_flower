# Changelog

## Unreleased

- **Support custom** `ClientManager` **in** `start_driver()` ([#2292](https://github.com/adap/flower/pull/2292))

- **Update REST API to support create and delete nodes** ([#2283](https://github.com/adap/flower/pull/2283))

### What's new?

- **Unify client API** ([#2303](https://github.com/adap/flower/pull/2303))

  Using the `client_fn`, Flower clients can interchangeably run as standalone processes (i.e. via `start_client`) or in simulation (i.e. via `start_simulation`) without requiring changes to how the client class is defined and instantiated.

<<<<<<< HEAD
- **Make clients stateful** ([#2341](https://github.com/adap/flower/pull/2303))

  Flower clients are now stateful by default (wether you launch them via `start_client` or via `start_simulation`). A `ClientState` is implemented as a Python dataclass, making it flexible to adjust a wide range of use-cases. The state is injected upon client instantiation and stored in-memory before objects are destroyed. Next time the same client is spawned, its previous state will be set transparently before executing its task (e.g. `fit()`, `evaluate()`).
=======
- **Update Flower Baselines**

  - FedProx ([#2286](https://github.com/adap/flower/pull/2286))
>>>>>>> 5c6b98c9

- **General updates to baselines** ([#2301](https://github.com/adap/flower/pull/2301).[#2305](https://github.com/adap/flower/pull/2305), [#2307](https://github.com/adap/flower/pull/2307), [#2327](https://github.com/adap/flower/pull/2327))

- **General updates to the simulation engine** ([#2331](https://github.com/adap/flower/pull/2331))

- **General improvements** ([#2309](https://github.com/adap/flower/pull/2309), [#2310](https://github.com/adap/flower/pull/2310), [2313](https://github.com/adap/flower/pull/2313), [#2316](https://github.com/adap/flower/pull/2316), [2317](https://github.com/adap/flower/pull/2317),[#2349](https://github.com/adap/flower/pull/2349), [#2360](https://github.com/adap/flower/pull/2360))

  Flower received many improvements under the hood, too many to list here.

### Incompatible changes

- **Remove support for Python 3.7** ([#2280](https://github.com/adap/flower/pull/2280), [#2299](https://github.com/adap/flower/pull/2299), [#2304](https://github.com/adap/flower/pull/2304), [#2306](https://github.com/adap/flower/pull/2306), [#2355](https://github.com/adap/flower/pull/2355), [#2356](https://github.com/adap/flower/pull/2356))

  Python 3.7 support was deprecated in Flower 1.5, and this release removes support. Flower now requires Python 3.8.

- **Remove experimental argument** `rest` **from** `start_client` ([#2324](https://github.com/adap/flower/pull/2324))

  The (still experimental) argument `rest` was removed from `start_client` and `start_numpy_client`. Use `transport="rest"` to opt into the experimental REST API instead.

## v1.5.0 (2023-08-31)

### Thanks to our contributors

We would like to give our special thanks to all the contributors who made the new version of Flower possible (in `git shortlog` order):

`achiverram28`, `Adam Narozniak`, `Anass Anhari`, `Charles Beauville`, `Dana-Farber`, `Daniel J. Beutel`, `Daniel Nata Nugraha`, `Edoardo Gabrielli`, `eunchung`, `Gustavo Bertoli`, `Heng Pan`, `Javier`, `Mahdi`, `Ruth Galindo`, `Steven Hé (Sīchàng)`, `Taner Topal`

### What's new?

- **Introduce new simulation engine** ([#1969](https://github.com/adap/flower/pull/1969), [#2221](https://github.com/adap/flower/pull/2221), [#2248](https://github.com/adap/flower/pull/2248))

  The new simulation engine has been rewritten from the ground up, yet it remains fully backwards compatible. It offers much improved stability and memory handling, especially when working with GPUs. Simulations transparently adapt to different settings to scale simulation in CPU-only, CPU+GPU, multi-GPU, or multi-node multi-GPU environments.

  Comprehensive documentation includes a new [how-to run simulations](https://flower.dev/docs/framework/how-to-run-simulations.html) guide, new [simulation-pytorch](https://flower.dev/docs/examples/simulation-pytorch.html) and [simulation-tensorflow](https://flower.dev/docs/examples/simulation-tensorflow.html) notebooks, and a new [YouTube tutorial series](https://www.youtube.com/watch?v=cRebUIGB5RU&list=PLNG4feLHqCWlnj8a_E1A_n5zr2-8pafTB).

- **Restructure Flower Docs** ([#1824](https://github.com/adap/flower/pull/1824), [#1865](https://github.com/adap/flower/pull/1865), [#1884](https://github.com/adap/flower/pull/1884), [#1887](https://github.com/adap/flower/pull/1887), [#1919](https://github.com/adap/flower/pull/1919), [#1922](https://github.com/adap/flower/pull/1922), [#1920](https://github.com/adap/flower/pull/1920), [#1923](https://github.com/adap/flower/pull/1923), [#1924](https://github.com/adap/flower/pull/1924), [#1962](https://github.com/adap/flower/pull/1962), [#2006](https://github.com/adap/flower/pull/2006), [#2133](https://github.com/adap/flower/pull/2133), [#2203](https://github.com/adap/flower/pull/2203), [#2215](https://github.com/adap/flower/pull/2215), [#2122](https://github.com/adap/flower/pull/2122), [#2223](https://github.com/adap/flower/pull/2223), [#2219](https://github.com/adap/flower/pull/2219), [#2232](https://github.com/adap/flower/pull/2232), [#2233](https://github.com/adap/flower/pull/2233), [#2234](https://github.com/adap/flower/pull/2234), [#2235](https://github.com/adap/flower/pull/2235), [#2237](https://github.com/adap/flower/pull/2237), [#2238](https://github.com/adap/flower/pull/2238), [#2242](https://github.com/adap/flower/pull/2242), [#2231](https://github.com/adap/flower/pull/2231), [#2243](https://github.com/adap/flower/pull/2243), [#2227](https://github.com/adap/flower/pull/2227))

  Much effort went into a completely restructured Flower docs experience. The documentation on [flower.dev/docs](flower.dev/docs) is now divided into Flower Framework, Flower Baselines, Flower Android SDK, Flower iOS SDK, and code example projects.

- **Introduce Flower Swift SDK** ([#1858](https://github.com/adap/flower/pull/1858), [#1897](https://github.com/adap/flower/pull/1897))

  This is the first preview release of the Flower Swift SDK. Flower support on iOS is improving, and alongside the Swift SDK and code example, there is now also an iOS quickstart tutorial.

- **Introduce Flower Android SDK** ([#2131](https://github.com/adap/flower/pull/2131))

  This is the first preview release of the Flower Kotlin SDK. Flower support on Android is improving, and alongside the Kotlin SDK and code example, there is now also an Android quickstart tutorial.

- **Introduce new end-to-end testing infrastructure** ([#1842](https://github.com/adap/flower/pull/1842), [#2071](https://github.com/adap/flower/pull/2071), [#2072](https://github.com/adap/flower/pull/2072), [#2068](https://github.com/adap/flower/pull/2068), [#2067](https://github.com/adap/flower/pull/2067), [#2069](https://github.com/adap/flower/pull/2069), [#2073](https://github.com/adap/flower/pull/2073), [#2070](https://github.com/adap/flower/pull/2070), [#2074](https://github.com/adap/flower/pull/2074), [#2082](https://github.com/adap/flower/pull/2082), [#2084](https://github.com/adap/flower/pull/2084), [#2093](https://github.com/adap/flower/pull/2093), [#2109](https://github.com/adap/flower/pull/2109), [#2095](https://github.com/adap/flower/pull/2095), [#2140](https://github.com/adap/flower/pull/2140), [#2137](https://github.com/adap/flower/pull/2137), [#2165](https://github.com/adap/flower/pull/2165))

  A new testing infrastructure ensures that new changes stay compatible with existing framework integrations or strategies.

- **Deprecate Python 3.7**

  Since Python 3.7 reached its end of life (EOL) on 2023-06-27, support for Python 3.7 is now deprecated and will be removed in an upcoming release.

- **Add new** `FedTrimmedAvg` **strategy** ([#1769](https://github.com/adap/flower/pull/1769), [#1853](https://github.com/adap/flower/pull/1853))

  The new `FedTrimmedAvg` strategy implements Trimmed Mean by [Dong Yin, 2018](https://arxiv.org/abs/1803.01498).

- **Introduce start_driver** ([#1697](https://github.com/adap/flower/pull/1697))

  In addition to `start_server` and using the raw Driver API, there is a new `start_driver` function that allows for running `start_server` scripts as a Flower driver with only a single-line code change. Check out the `mt-pytorch` code example to see a working example using `start_driver`.

- **Add parameter aggregation to** `mt-pytorch` **code example** ([#1785](https://github.com/adap/flower/pull/1785))

  The `mt-pytorch` example shows how to aggregate parameters when writing a driver script. The included `driver.py` and `server.py` have been aligned to demonstrate both the low-level way and the high-level way of building server-side logic.

- **Migrate experimental REST API to Starlette** ([2171](https://github.com/adap/flower/pull/2171))

  The (experimental) REST API used to be implemented in [FastAPI](https://fastapi.tiangolo.com/), but it has now been migrated to use [Starlette](https://www.starlette.io/) directly.

  Please note: The REST request-response API is still experimental and will likely change significantly over time.

- **Introduce experimental gRPC request-response API** ([#1867](https://github.com/adap/flower/pull/1867), [#1901](https://github.com/adap/flower/pull/1901))

  In addition to the existing gRPC API (based on bidirectional streaming) and the experimental REST API, there is now a new gRPC API that uses a request-response model to communicate with client nodes.

  Please note: The gRPC request-response API is still experimental and will likely change significantly over time.

- **Replace the experimental** `start_client(rest=True)` **with the new** `start_client(transport="rest")` ([#1880](https://github.com/adap/flower/pull/1880))

  The (experimental) `start_client` argument `rest` was deprecated in favour of a new argument `transport`. `start_client(transport="rest")` will yield the same behaviour as `start_client(rest=True)` did before. All code should migrate to the new argument `transport`. The deprecated argument `rest` will be removed in a future release.

- **Add a new gRPC option** ([#2197](https://github.com/adap/flower/pull/2197))

  We now start a gRPC server with the `grpc.keepalive_permit_without_calls` option set to 0 by default. This prevents the clients from sending keepalive pings when there is no outstanding stream.

- **Improve example notebooks** ([#2005](https://github.com/adap/flower/pull/2005))

  There's a new 30min Federated Learning PyTorch tutorial!

- **Example updates** ([#1772](https://github.com/adap/flower/pull/1772), [#1873](https://github.com/adap/flower/pull/1873), [#1981](https://github.com/adap/flower/pull/1981), [#1988](https://github.com/adap/flower/pull/1988), [#1984](https://github.com/adap/flower/pull/1984), [#1982](https://github.com/adap/flower/pull/1982), [#2112](https://github.com/adap/flower/pull/2112), [#2144](https://github.com/adap/flower/pull/2144), [#2174](https://github.com/adap/flower/pull/2174), [#2225](https://github.com/adap/flower/pull/2225), [#2183](https://github.com/adap/flower/pull/2183))

  Many examples have received significant updates, including simplified advanced-tensorflow and advanced-pytorch examples, improved macOS compatibility of TensorFlow examples, and code examples for simulation. A major upgrade is that all code examples now have a `requirements.txt` (in addition to `pyproject.toml`).

- **General improvements** ([#1872](https://github.com/adap/flower/pull/1872), [#1866](https://github.com/adap/flower/pull/1866), [#1884](https://github.com/adap/flower/pull/1884), [#1837](https://github.com/adap/flower/pull/1837), [#1477](https://github.com/adap/flower/pull/1477), [#2171](https://github.com/adap/flower/pull/2171))

  Flower received many improvements under the hood, too many to list here.

### Incompatible changes

None

## v1.4.0 (2023-04-21)

### Thanks to our contributors

We would like to give our special thanks to all the contributors who made the new version of Flower possible (in `git shortlog` order):

`Adam Narozniak`, `Alexander Viala Bellander`, `Charles Beauville`, `Chenyang Ma (Danny)`, `Daniel J. Beutel`, `Edoardo`, `Gautam Jajoo`, `Iacob-Alexandru-Andrei`, `JDRanpariya`, `Jean Charle Yaacoub`, `Kunal Sarkhel`, `L. Jiang`, `Lennart Behme`, `Max Kapsecker`, `Michał`, `Nic Lane`, `Nikolaos Episkopos`, `Ragy`, `Saurav Maheshkar`, `Semo Yang`, `Steve Laskaridis`, `Steven Hé (Sīchàng)`, `Taner Topal`

### What's new?

- **Introduce support for XGBoost (**`FedXgbNnAvg` **strategy and example)** ([#1694](https://github.com/adap/flower/pull/1694), [#1709](https://github.com/adap/flower/pull/1709), [#1715](https://github.com/adap/flower/pull/1715), [#1717](https://github.com/adap/flower/pull/1717), [#1763](https://github.com/adap/flower/pull/1763), [#1795](https://github.com/adap/flower/pull/1795))

  XGBoost is a tree-based ensemble machine learning algorithm that uses gradient boosting to improve model accuracy. We added a new `FedXgbNnAvg` [strategy](https://github.com/adap/flower/tree/main/src/py/flwr/server/strategy/fedxgb_nn_avg.py), and a [code example](https://github.com/adap/flower/tree/main/examples/quickstart_xgboost_horizontal) that demonstrates the usage of this new strategy in an XGBoost project.

- **Introduce iOS SDK (preview)** ([#1621](https://github.com/adap/flower/pull/1621), [#1764](https://github.com/adap/flower/pull/1764))

  This is a major update for anyone wanting to implement Federated Learning on iOS mobile devices. We now have a swift iOS SDK present under [src/swift/flwr](https://github.com/adap/flower/tree/main/src/swift/flwr) that will facilitate greatly the app creating process. To showcase its use, the [iOS example](https://github.com/adap/flower/tree/main/examples/ios) has also been updated!

- **Introduce new "What is Federated Learning?" tutorial** ([#1657](https://github.com/adap/flower/pull/1657), [#1721](https://github.com/adap/flower/pull/1721))

  A new [entry-level tutorial](https://flower.dev/docs/framework/tutorial-what-is-federated-learning.html) in our documentation explains the basics of Fedetated Learning. It enables anyone who's unfamiliar with Federated Learning to start their journey with Flower. Forward it to anyone who's interested in Federated Learning!

- **Introduce new Flower Baseline: FedProx MNIST** ([#1513](https://github.com/adap/flower/pull/1513), [#1680](https://github.com/adap/flower/pull/1680), [#1681](https://github.com/adap/flower/pull/1681), [#1679](https://github.com/adap/flower/pull/1679))

  This new baseline replicates the MNIST+CNN task from the paper [Federated Optimization in Heterogeneous Networks (Li et al., 2018)](https://arxiv.org/abs/1812.06127). It uses the `FedProx` strategy, which aims at making convergence more robust in heterogenous settings.

- **Introduce new Flower Baseline: FedAvg FEMNIST** ([#1655](https://github.com/adap/flower/pull/1655))

  This new baseline replicates an experiment evaluating the performance of the FedAvg algorithm on the FEMNIST dataset from the paper [LEAF: A Benchmark for Federated Settings (Caldas et al., 2018)](https://arxiv.org/abs/1812.01097).

- **Introduce (experimental) REST API** ([#1594](https://github.com/adap/flower/pull/1594), [#1690](https://github.com/adap/flower/pull/1690), [#1695](https://github.com/adap/flower/pull/1695), [#1712](https://github.com/adap/flower/pull/1712), [#1802](https://github.com/adap/flower/pull/1802), [#1770](https://github.com/adap/flower/pull/1770), [#1733](https://github.com/adap/flower/pull/1733))

  A new REST API has been introduced as an alternative to the gRPC-based communication stack. In this initial version, the REST API only supports anonymous clients.

  Please note: The REST API is still experimental and will likely change significantly over time.

- **Improve the (experimental) Driver API** ([#1663](https://github.com/adap/flower/pull/1663), [#1666](https://github.com/adap/flower/pull/1666), [#1667](https://github.com/adap/flower/pull/1667), [#1664](https://github.com/adap/flower/pull/1664), [#1675](https://github.com/adap/flower/pull/1675), [#1676](https://github.com/adap/flower/pull/1676), [#1693](https://github.com/adap/flower/pull/1693), [#1662](https://github.com/adap/flower/pull/1662), [#1794](https://github.com/adap/flower/pull/1794))

  The Driver API is still an experimental feature, but this release introduces some major upgrades. One of the main improvements is the introduction of an SQLite database to store server state on disk (instead of in-memory). Another improvement is that tasks (instructions or results) that have been delivered will now be deleted. This greatly improves the memory efficiency of a long-running Flower server.

- **Fix spilling issues related to Ray during simulations** ([#1698](https://github.com/adap/flower/pull/1698))

  While running long simulations, `ray` was sometimes spilling huge amounts of data that would make the training unable to continue. This is now fixed! 🎉

- **Add new example using** `TabNet` **and Flower** ([#1725](https://github.com/adap/flower/pull/1725))

  TabNet is a powerful and flexible framework for training machine learning models on tabular data. We now have a federated example using Flower: [https://github.com/adap/flower/tree/main/examples/tabnet](https://github.com/adap/flower/tree/main/examples/quickstart_tabnet).

- **Add new how-to guide for monitoring simulations** ([#1649](https://github.com/adap/flower/pull/1649))

  We now have a documentation guide to help users monitor their performance during simulations.

- **Add training metrics to** `History` **object during simulations** ([#1696](https://github.com/adap/flower/pull/1696))

  The `fit_metrics_aggregation_fn` can be used to aggregate training metrics, but previous releases did not save the results in the `History` object. This is now the case!

- **General improvements** ([#1659](https://github.com/adap/flower/pull/1659), [#1646](https://github.com/adap/flower/pull/1646), [#1647](https://github.com/adap/flower/pull/1647), [#1471](https://github.com/adap/flower/pull/1471), [#1648](https://github.com/adap/flower/pull/1648), [#1651](https://github.com/adap/flower/pull/1651), [#1652](https://github.com/adap/flower/pull/1652), [#1653](https://github.com/adap/flower/pull/1653), [#1659](https://github.com/adap/flower/pull/1659), [#1665](https://github.com/adap/flower/pull/1665), [#1670](https://github.com/adap/flower/pull/1670), [#1672](https://github.com/adap/flower/pull/1672), [#1677](https://github.com/adap/flower/pull/1677), [#1684](https://github.com/adap/flower/pull/1684), [#1683](https://github.com/adap/flower/pull/1683), [#1686](https://github.com/adap/flower/pull/1686), [#1682](https://github.com/adap/flower/pull/1682), [#1685](https://github.com/adap/flower/pull/1685), [#1692](https://github.com/adap/flower/pull/1692), [#1705](https://github.com/adap/flower/pull/1705), [#1708](https://github.com/adap/flower/pull/1708), [#1711](https://github.com/adap/flower/pull/1711), [#1713](https://github.com/adap/flower/pull/1713), [#1714](https://github.com/adap/flower/pull/1714), [#1718](https://github.com/adap/flower/pull/1718), [#1716](https://github.com/adap/flower/pull/1716), [#1723](https://github.com/adap/flower/pull/1723), [#1735](https://github.com/adap/flower/pull/1735), [#1678](https://github.com/adap/flower/pull/1678), [#1750](https://github.com/adap/flower/pull/1750), [#1753](https://github.com/adap/flower/pull/1753), [#1736](https://github.com/adap/flower/pull/1736), [#1766](https://github.com/adap/flower/pull/1766), [#1760](https://github.com/adap/flower/pull/1760), [#1775](https://github.com/adap/flower/pull/1775), [#1776](https://github.com/adap/flower/pull/1776), [#1777](https://github.com/adap/flower/pull/1777), [#1779](https://github.com/adap/flower/pull/1779), [#1784](https://github.com/adap/flower/pull/1784), [#1773](https://github.com/adap/flower/pull/1773), [#1755](https://github.com/adap/flower/pull/1755), [#1789](https://github.com/adap/flower/pull/1789), [#1788](https://github.com/adap/flower/pull/1788), [#1798](https://github.com/adap/flower/pull/1798), [#1799](https://github.com/adap/flower/pull/1799), [#1739](https://github.com/adap/flower/pull/1739), [#1800](https://github.com/adap/flower/pull/1800), [#1804](https://github.com/adap/flower/pull/1804), [#1805](https://github.com/adap/flower/pull/1805))

  Flower received many improvements under the hood, too many to list here.

### Incompatible changes

None

## v1.3.0 (2023-02-06)

### Thanks to our contributors

We would like to give our special thanks to all the contributors who made the new version of Flower possible (in `git shortlog` order):

`Adam Narozniak`, `Alexander Viala Bellander`, `Charles Beauville`, `Daniel J. Beutel`, `JDRanpariya`, `Lennart Behme`, `Taner Topal`

### What's new?

- **Add support for** `workload_id` **and** `group_id` **in Driver API** ([#1595](https://github.com/adap/flower/pull/1595))

  The (experimental) Driver API now supports a `workload_id` that can be used to identify which workload a task belongs to. It also supports a new `group_id` that can be used, for example, to indicate the current training round. Both the `workload_id` and `group_id` enable client nodes to decide whether they want to handle a task or not.

- **Make Driver API and Fleet API address configurable** ([#1637](https://github.com/adap/flower/pull/1637))

  The (experimental) long-running Flower server (Driver API and Fleet API) can now configure the server address of both Driver API (via `--driver-api-address`) and Fleet API (via `--fleet-api-address`) when starting:

  `flower-server --driver-api-address "0.0.0.0:8081" --fleet-api-address "0.0.0.0:8086"`

  Both IPv4 and IPv6 addresses are supported.

- **Add new example of Federated Learning using fastai and Flower** ([#1598](https://github.com/adap/flower/pull/1598))

  A new code example (`quickstart_fastai`) demonstrates federated learning with [fastai](https://www.fast.ai/) and Flower. You can find it here: [quickstart_fastai](https://github.com/adap/flower/tree/main/examples/quickstart_fastai).

- **Make Android example compatible with** `flwr >= 1.0.0` **and the latest versions of Android** ([#1603](https://github.com/adap/flower/pull/1603))

  The Android code example has received a substantial update: the project is compatible with Flower 1.0 (and later), the UI received a full refresh, and the project is updated to be compatible with newer Android tooling.

- **Add new `FedProx` strategy** ([#1619](https://github.com/adap/flower/pull/1619))

  This [strategy](https://github.com/adap/flower/blob/main/src/py/flwr/server/strategy/fedprox.py) is almost identical to [`FedAvg`](https://github.com/adap/flower/blob/main/src/py/flwr/server/strategy/fedavg.py), but helps users replicate what is described in this [paper](https://arxiv.org/abs/1812.06127). It essentially adds a parameter called `proximal_mu` to regularize the local models with respect to the global models.

- **Add new metrics to telemetry events** ([#1640](https://github.com/adap/flower/pull/1640))

  An updated event structure allows, for example, the clustering of events within the same workload.

- **Add new custom strategy tutorial section** [#1623](https://github.com/adap/flower/pull/1623)

  The Flower tutorial now has a new section that covers implementing a custom strategy from scratch: [Open in Colab](https://colab.research.google.com/github/adap/flower/blob/main/doc/source/tutorial-build-a-strategy-from-scratch-pytorch.ipynb)

- **Add new custom serialization tutorial section** ([#1622](https://github.com/adap/flower/pull/1622))

  The Flower tutorial now has a new section that covers custom serialization: [Open in Colab](https://colab.research.google.com/github/adap/flower/blob/main/doc/source/tutorial-customize-the-client-pytorch.ipynb)

- **General improvements** ([#1638](https://github.com/adap/flower/pull/1638), [#1634](https://github.com/adap/flower/pull/1634), [#1636](https://github.com/adap/flower/pull/1636), [#1635](https://github.com/adap/flower/pull/1635), [#1633](https://github.com/adap/flower/pull/1633), [#1632](https://github.com/adap/flower/pull/1632), [#1631](https://github.com/adap/flower/pull/1631), [#1630](https://github.com/adap/flower/pull/1630), [#1627](https://github.com/adap/flower/pull/1627), [#1593](https://github.com/adap/flower/pull/1593), [#1616](https://github.com/adap/flower/pull/1616), [#1615](https://github.com/adap/flower/pull/1615), [#1607](https://github.com/adap/flower/pull/1607), [#1609](https://github.com/adap/flower/pull/1609), [#1608](https://github.com/adap/flower/pull/1608), [#1603](https://github.com/adap/flower/pull/1603), [#1590](https://github.com/adap/flower/pull/1590), [#1580](https://github.com/adap/flower/pull/1580), [#1599](https://github.com/adap/flower/pull/1599), [#1600](https://github.com/adap/flower/pull/1600), [#1601](https://github.com/adap/flower/pull/1601), [#1597](https://github.com/adap/flower/pull/1597), [#1595](https://github.com/adap/flower/pull/1595), [#1591](https://github.com/adap/flower/pull/1591), [#1588](https://github.com/adap/flower/pull/1588), [#1589](https://github.com/adap/flower/pull/1589), [#1587](https://github.com/adap/flower/pull/1587), [#1573](https://github.com/adap/flower/pull/1573), [#1581](https://github.com/adap/flower/pull/1581), [#1578](https://github.com/adap/flower/pull/1578), [#1574](https://github.com/adap/flower/pull/1574), [#1572](https://github.com/adap/flower/pull/1572), [#1586](https://github.com/adap/flower/pull/1586))

  Flower received many improvements under the hood, too many to list here.

- **Updated documentation** ([#1629](https://github.com/adap/flower/pull/1629), [#1628](https://github.com/adap/flower/pull/1628), [#1620](https://github.com/adap/flower/pull/1620), [#1618](https://github.com/adap/flower/pull/1618), [#1617](https://github.com/adap/flower/pull/1617), [#1613](https://github.com/adap/flower/pull/1613), [#1614](https://github.com/adap/flower/pull/1614))

  As usual, the documentation has improved quite a bit. It is another step in our effort to make the Flower documentation the best documentation of any project. Stay tuned and as always, feel free to provide feedback!

### Incompatible changes

None

## v1.2.0 (2023-01-13)

### Thanks to our contributors

We would like to give our special thanks to all the contributors who made the new version of Flower possible (in `git shortlog` order):

`Adam Narozniak`, `Charles Beauville`, `Daniel J. Beutel`, `Edoardo`, `L. Jiang`, `Ragy`, `Taner Topal`, `dannymcy`

### What's new?

- **Introduce new Flower Baseline: FedAvg MNIST** ([#1497](https://github.com/adap/flower/pull/1497), [#1552](https://github.com/adap/flower/pull/1552))

  Over the coming weeks, we will be releasing a number of new reference implementations useful especially to FL newcomers. They will typically revisit well known papers from the literature, and be suitable for integration in your own application or for experimentation, in order to deepen your knowledge of FL in general. Today's release is the first in this series. [Read more.](https://flower.dev/blog/2023-01-12-fl-starter-pack-fedavg-mnist-cnn/)

- **Improve GPU support in simulations** ([#1555](https://github.com/adap/flower/pull/1555))

  The Ray-based Virtual Client Engine (`start_simulation`) has been updated to improve GPU support. The update includes some of the hard-earned lessons from scaling simulations in GPU cluster environments. New defaults make running GPU-based simulations substantially more robust.

- **Improve GPU support in Jupyter Notebook tutorials** ([#1527](https://github.com/adap/flower/pull/1527), [#1558](https://github.com/adap/flower/pull/1558))

  Some users reported that Jupyter Notebooks have not always been easy to use on GPU instances. We listened and made improvements to all of our Jupyter notebooks! Check out the updated notebooks here:

  - [An Introduction to Federated Learning](https://flower.dev/docs/framework/tutorial-get-started-with-flower-pytorch.html)
  - [Strategies in Federated Learning](https://flower.dev/docs/framework/tutorial-use-a-federated-learning-strategy-pytorch.html)
  - [Building a Strategy](https://flower.dev/docs/framework/tutorial-build-a-strategy-from-scratch-pytorch.html)
  - [Client and NumPyClient](https://flower.dev/docs/framework/tutorial-customize-the-client-pytorch.html)

- **Introduce optional telemetry** ([#1533](https://github.com/adap/flower/pull/1533), [#1544](https://github.com/adap/flower/pull/1544), [#1584](https://github.com/adap/flower/pull/1584))

  After a [request for feedback](https://github.com/adap/flower/issues/1534) from the community, the Flower open-source project introduces optional collection of *anonymous* usage metrics to make well-informed decisions to improve Flower. Doing this enables the Flower team to understand how Flower is used and what challenges users might face.

  **Flower is a friendly framework for collaborative AI and data science.** Staying true to this statement, Flower makes it easy to disable telemetry for users who do not want to share anonymous usage metrics. [Read more.](https://flower.dev/docs/telemetry.html).

- **Introduce (experimental) Driver API** ([#1520](https://github.com/adap/flower/pull/1520), [#1525](https://github.com/adap/flower/pull/1525), [#1545](https://github.com/adap/flower/pull/1545), [#1546](https://github.com/adap/flower/pull/1546), [#1550](https://github.com/adap/flower/pull/1550), [#1551](https://github.com/adap/flower/pull/1551), [#1567](https://github.com/adap/flower/pull/1567))

  Flower now has a new (experimental) Driver API which will enable fully programmable, async, and multi-tenant Federated Learning and Federated Analytics applications. Phew, that's a lot! Going forward, the Driver API will be the abstraction that many upcoming features will be built on - and you can start building those things now, too.

  The Driver API also enables a new execution mode in which the server runs indefinitely. Multiple individual workloads can run concurrently and start and stop their execution independent of the server. This is especially useful for users who want to deploy Flower in production.

  To learn more, check out the `mt-pytorch` code example. We look forward to you feedback!

  Please note: *The Driver API is still experimental and will likely change significantly over time.*

- **Add new Federated Analytics with Pandas example** ([#1469](https://github.com/adap/flower/pull/1469), [#1535](https://github.com/adap/flower/pull/1535))

  A new code example (`quickstart_pandas`) demonstrates federated analytics with Pandas and Flower. You can find it here: [quickstart_pandas](https://github.com/adap/flower/tree/main/examples/quickstart_pandas).

- **Add new strategies: Krum and MultiKrum** ([#1481](https://github.com/adap/flower/pull/1481))

  Edoardo, a computer science student at the Sapienza University of Rome, contributed a new `Krum` strategy that enables users to easily use Krum and MultiKrum in their workloads.

- **Update C++ example to be compatible with Flower v1.2.0** ([#1495](https://github.com/adap/flower/pull/1495))

  The C++ code example has received a substantial update to make it compatible with the latest version of Flower.

- **General improvements** ([#1491](https://github.com/adap/flower/pull/1491), [#1504](https://github.com/adap/flower/pull/1504), [#1506](https://github.com/adap/flower/pull/1506), [#1514](https://github.com/adap/flower/pull/1514), [#1522](https://github.com/adap/flower/pull/1522), [#1523](https://github.com/adap/flower/pull/1523), [#1526](https://github.com/adap/flower/pull/1526), [#1528](https://github.com/adap/flower/pull/1528), [#1547](https://github.com/adap/flower/pull/1547), [#1549](https://github.com/adap/flower/pull/1549), [#1560](https://github.com/adap/flower/pull/1560), [#1564](https://github.com/adap/flower/pull/1564), [#1566](https://github.com/adap/flower/pull/1566))

  Flower received many improvements under the hood, too many to list here.

- **Updated documentation** ([#1494](https://github.com/adap/flower/pull/1494), [#1496](https://github.com/adap/flower/pull/1496), [#1500](https://github.com/adap/flower/pull/1500), [#1503](https://github.com/adap/flower/pull/1503), [#1505](https://github.com/adap/flower/pull/1505), [#1524](https://github.com/adap/flower/pull/1524), [#1518](https://github.com/adap/flower/pull/1518), [#1519](https://github.com/adap/flower/pull/1519), [#1515](https://github.com/adap/flower/pull/1515))

  As usual, the documentation has improved quite a bit. It is another step in our effort to make the Flower documentation the best documentation of any project. Stay tuned and as always, feel free to provide feedback!

  One highlight is the new [first time contributor guide](https://flower.dev/docs/first-time-contributors.html): if you've never contributed on GitHub before, this is the perfect place to start!

### Incompatible changes

None

## v1.1.0 (2022-10-31)

### Thanks to our contributors

We would like to give our **special thanks** to all the contributors who made the new version of Flower possible (in `git shortlog` order):

`Akis Linardos`, `Christopher S`, `Daniel J. Beutel`, `George`, `Jan Schlicht`, `Mohammad Fares`, `Pedro Porto Buarque de Gusmão`, `Philipp Wiesner`, `Rob Luke`, `Taner Topal`, `VasundharaAgarwal`, `danielnugraha`, `edogab33`

### What's new?

- **Introduce Differential Privacy wrappers (preview)** ([#1357](https://github.com/adap/flower/pull/1357), [#1460](https://github.com/adap/flower/pull/1460))

  The first (experimental) preview of pluggable Differential Privacy wrappers enables easy configuration and usage of differential privacy (DP). The pluggable DP wrappers enable framework-agnostic **and** strategy-agnostic usage of both client-side DP and server-side DP. Head over to the Flower docs, a new explainer goes into more detail.

- **New iOS CoreML code example** ([#1289](https://github.com/adap/flower/pull/1289))

  Flower goes iOS! A massive new code example shows how Flower clients can be built for iOS. The code example contains both Flower iOS SDK components that can be used for many tasks, and one task example running on CoreML.

- **New FedMedian strategy** ([#1461](https://github.com/adap/flower/pull/1461))

  The new `FedMedian` strategy implements Federated Median (FedMedian) by [Yin et al., 2018](https://arxiv.org/pdf/1803.01498v1.pdf).

- **Log** `Client` **exceptions in Virtual Client Engine** ([#1493](https://github.com/adap/flower/pull/1493))

  All `Client` exceptions happening in the VCE are now logged by default and not just exposed to the configured `Strategy` (via the `failures` argument).

- **Improve Virtual Client Engine internals** ([#1401](https://github.com/adap/flower/pull/1401), [#1453](https://github.com/adap/flower/pull/1453))

  Some internals of the Virtual Client Engine have been revamped. The VCE now uses Ray 2.0 under the hood, the value type of the `client_resources` dictionary changed to `float` to allow fractions of resources to be allocated.

- **Support optional** `Client`**/**`NumPyClient` **methods in Virtual Client Engine**

  The Virtual Client Engine now has full support for optional `Client` (and `NumPyClient`) methods.

- **Provide type information to packages using** `flwr` ([#1377](https://github.com/adap/flower/pull/1377))

  The package `flwr` is now bundled with a `py.typed` file indicating that the package is typed. This enables typing support for projects or packages that use `flwr` by enabling them to improve their code using static type checkers like `mypy`.

- **Updated code example** ([#1344](https://github.com/adap/flower/pull/1344), [#1347](https://github.com/adap/flower/pull/1347))

  The code examples covering scikit-learn and PyTorch Lightning have been updated to work with the latest version of Flower.

- **Updated documentation** ([#1355](https://github.com/adap/flower/pull/1355), [#1558](https://github.com/adap/flower/pull/1558), [#1379](https://github.com/adap/flower/pull/1379), [#1380](https://github.com/adap/flower/pull/1380), [#1381](https://github.com/adap/flower/pull/1381), [#1332](https://github.com/adap/flower/pull/1332), [#1391](https://github.com/adap/flower/pull/1391), [#1403](https://github.com/adap/flower/pull/1403), [#1364](https://github.com/adap/flower/pull/1364), [#1409](https://github.com/adap/flower/pull/1409), [#1419](https://github.com/adap/flower/pull/1419), [#1444](https://github.com/adap/flower/pull/1444), [#1448](https://github.com/adap/flower/pull/1448), [#1417](https://github.com/adap/flower/pull/1417), [#1449](https://github.com/adap/flower/pull/1449), [#1465](https://github.com/adap/flower/pull/1465), [#1467](https://github.com/adap/flower/pull/1467))

  There have been so many documentation updates that it doesn't even make sense to list them individually.

- **Restructured documentation** ([#1387](https://github.com/adap/flower/pull/1387))

  The documentation has been restructured to make it easier to navigate. This is just the first step in a larger effort to make the Flower documentation the best documentation of any project ever. Stay tuned!

- **Open in Colab button** ([#1389](https://github.com/adap/flower/pull/1389))

  The four parts of the Flower Federated Learning Tutorial now come with a new `Open in Colab` button. No need to install anything on your local machine, you can now use and learn about Flower in your browser, it's only a single click away.

- **Improved tutorial** ([#1468](https://github.com/adap/flower/pull/1468), [#1470](https://github.com/adap/flower/pull/1470), [#1472](https://github.com/adap/flower/pull/1472), [#1473](https://github.com/adap/flower/pull/1473), [#1474](https://github.com/adap/flower/pull/1474), [#1475](https://github.com/adap/flower/pull/1475))

  The Flower Federated Learning Tutorial has two brand-new parts covering custom strategies (still WIP) and the distinction between `Client` and `NumPyClient`. The existing parts one and two have also been improved (many small changes and fixes).

### Incompatible changes

None

## v1.0.0 (2022-07-28)

### Highlights

- Stable **Virtual Client Engine** (accessible via `start_simulation`)
- All `Client`/`NumPyClient` methods are now optional
- Configurable `get_parameters`
- Tons of small API cleanups resulting in a more coherent developer experience

### Thanks to our contributors

We would like to give our **special thanks** to all the contributors who made Flower 1.0 possible (in reverse [GitHub Contributors](https://github.com/adap/flower/graphs/contributors) order):

[@rtaiello](https://github.com/rtaiello), [@g-pichler](https://github.com/g-pichler), [@rob-luke](https://github.com/rob-luke), [@andreea-zaharia](https://github.com/andreea-zaharia), [@kinshukdua](https://github.com/kinshukdua), [@nfnt](https://github.com/nfnt), [@tatiana-s](https://github.com/tatiana-s), [@TParcollet](https://github.com/TParcollet), [@vballoli](https://github.com/vballoli), [@negedng](https://github.com/negedng), [@RISHIKESHAVAN](https://github.com/RISHIKESHAVAN), [@hei411](https://github.com/hei411), [@SebastianSpeitel](https://github.com/SebastianSpeitel), [@AmitChaulwar](https://github.com/AmitChaulwar), [@Rubiel1](https://github.com/Rubiel1), [@FANTOME-PAN](https://github.com/FANTOME-PAN), [@Rono-BC](https://github.com/Rono-BC), [@lbhm](https://github.com/lbhm), [@sishtiaq](https://github.com/sishtiaq), [@remde](https://github.com/remde), [@Jueun-Park](https://github.com/Jueun-Park), [@architjen](https://github.com/architjen), [@PratikGarai](https://github.com/PratikGarai), [@mrinaald](https://github.com/mrinaald), [@zliel](https://github.com/zliel), [@MeiruiJiang](https://github.com/MeiruiJiang), [@sandracl72](https://github.com/sandracl72), [@gubertoli](https://github.com/gubertoli), [@Vingt100](https://github.com/Vingt100), [@MakGulati](https://github.com/MakGulati), [@cozek](https://github.com/cozek), [@jafermarq](https://github.com/jafermarq), [@sisco0](https://github.com/sisco0), [@akhilmathurs](https://github.com/akhilmathurs), [@CanTuerk](https://github.com/CanTuerk), [@mariaboerner1987](https://github.com/mariaboerner1987), [@pedropgusmao](https://github.com/pedropgusmao), [@tanertopal](https://github.com/tanertopal), [@danieljanes](https://github.com/danieljanes).

### Incompatible changes

- **All arguments must be passed as keyword arguments** ([#1338](https://github.com/adap/flower/pull/1338))

  Pass all arguments as keyword arguments, positional arguments are not longer supported. Code that uses positional arguments (e.g., `start_client("127.0.0.1:8080", FlowerClient())`) must add the keyword for each positional argument (e.g., `start_client(server_address="127.0.0.1:8080", client=FlowerClient())`).

- **Introduce configuration object** `ServerConfig` **in** `start_server` **and** `start_simulation` ([#1317](https://github.com/adap/flower/pull/1317))

  Instead of a config dictionary `{"num_rounds": 3, "round_timeout": 600.0}`, `start_server` and `start_simulation` now expect a configuration object of type `flwr.server.ServerConfig`. `ServerConfig` takes the same arguments that as the previous config dict, but it makes writing type-safe code easier and the default parameters values more transparent.

- **Rename built-in strategy parameters for clarity** ([#1334](https://github.com/adap/flower/pull/1334))

  The following built-in strategy parameters were renamed to improve readability and consistency with other API's:

  - `fraction_eval` --> `fraction_evaluate`
  - `min_eval_clients` --> `min_evaluate_clients`
  - `eval_fn` --> `evaluate_fn`

- **Update default arguments of built-in strategies** ([#1278](https://github.com/adap/flower/pull/1278))

  All built-in strategies now use `fraction_fit=1.0` and `fraction_evaluate=1.0`, which means they select *all* currently available clients for training and evaluation. Projects that relied on the previous default values can get the previous behaviour by initializing the strategy in the following way:

  `strategy = FedAvg(fraction_fit=0.1, fraction_evaluate=0.1)`

- **Add** `server_round` **to** `Strategy.evaluate` ([#1334](https://github.com/adap/flower/pull/1334))

  The `Strategy` method `evaluate` now receives the current round of federated learning/evaluation as the first parameter.

- **Add** `server_round` **and** `config` **parameters to** `evaluate_fn` ([#1334](https://github.com/adap/flower/pull/1334))

  The `evaluate_fn` passed to built-in strategies like `FedAvg` now takes three parameters: (1) The current round of federated learning/evaluation (`server_round`), (2) the model parameters to evaluate (`parameters`), and (3) a config dictionary (`config`).

- **Rename** `rnd` **to** `server_round` ([#1321](https://github.com/adap/flower/pull/1321))

  Several Flower methods and functions (`evaluate_fn`, `configure_fit`, `aggregate_fit`, `configure_evaluate`, `aggregate_evaluate`) receive the current round of federated learning/evaluation as their first parameter. To improve reaability and avoid confusion with *random*, this parameter has been renamed from `rnd` to `server_round`.

- **Move** `flwr.dataset` **to** `flwr_baselines` ([#1273](https://github.com/adap/flower/pull/1273))

  The experimental package `flwr.dataset` was migrated to Flower Baselines.

- **Remove experimental strategies** ([#1280](https://github.com/adap/flower/pull/1280))

  Remove unmaintained experimental strategies (`FastAndSlow`, `FedFSv0`, `FedFSv1`).

- **Rename** `Weights` **to** `NDArrays` ([#1258](https://github.com/adap/flower/pull/1258), [#1259](https://github.com/adap/flower/pull/1259))

  `flwr.common.Weights` was renamed to `flwr.common.NDArrays` to better capture what this type is all about.

- **Remove antiquated** `force_final_distributed_eval` **from** `start_server` ([#1258](https://github.com/adap/flower/pull/1258), [#1259](https://github.com/adap/flower/pull/1259))

  The `start_server` parameter `force_final_distributed_eval` has long been a historic artefact, in this release it is finally gone for good.

- **Make** `get_parameters` **configurable** ([#1242](https://github.com/adap/flower/pull/1242))

  The `get_parameters` method now accepts a configuration dictionary, just like `get_properties`, `fit`, and `evaluate`.

- **Replace** `num_rounds` **in** `start_simulation` **with new** `config` **parameter** ([#1281](https://github.com/adap/flower/pull/1281))

  The `start_simulation` function now accepts a configuration dictionary `config` instead of the `num_rounds` integer. This improves the consistency between `start_simulation` and `start_server` and makes transitioning between the two easier.

### What's new?

- **Support Python 3.10** ([#1320](https://github.com/adap/flower/pull/1320))

  The previous Flower release introduced experimental support for Python 3.10, this release declares Python 3.10 support as stable.

- **Make all** `Client` **and** `NumPyClient` **methods optional** ([#1260](https://github.com/adap/flower/pull/1260), [#1277](https://github.com/adap/flower/pull/1277))

  The `Client`/`NumPyClient` methods `get_properties`, `get_parameters`, `fit`, and `evaluate` are all optional. This enables writing clients that implement, for example, only `fit`, but no other method. No need to implement `evaluate` when using centralized evaluation!

- **Enable passing a** `Server` **instance to** `start_simulation` ([#1281](https://github.com/adap/flower/pull/1281))

  Similar to `start_server`, `start_simulation` now accepts a full `Server` instance. This enables users to heavily customize the execution of eperiments and opens the door to running, for example, async FL using the Virtual Client Engine.

- **Update code examples** ([#1291](https://github.com/adap/flower/pull/1291), [#1286](https://github.com/adap/flower/pull/1286), [#1282](https://github.com/adap/flower/pull/1282))

  Many code examples received small or even large maintenance updates, among them are

  - `scikit-learn`
  - `simulation_pytorch`
  - `quickstart_pytorch`
  - `quickstart_simulation`
  - `quickstart_tensorflow`
  - `advanced_tensorflow`

- **Remove the obsolete simulation example** ([#1328](https://github.com/adap/flower/pull/1328))

  Removes the obsolete `simulation` example and renames `quickstart_simulation` to `simulation_tensorflow` so it fits withs the naming of `simulation_pytorch`

- **Update documentation** ([#1223](https://github.com/adap/flower/pull/1223), [#1209](https://github.com/adap/flower/pull/1209), [#1251](https://github.com/adap/flower/pull/1251), [#1257](https://github.com/adap/flower/pull/1257), [#1267](https://github.com/adap/flower/pull/1267), [#1268](https://github.com/adap/flower/pull/1268), [#1300](https://github.com/adap/flower/pull/1300), [#1304](https://github.com/adap/flower/pull/1304), [#1305](https://github.com/adap/flower/pull/1305), [#1307](https://github.com/adap/flower/pull/1307))

  One substantial documentation update fixes multiple smaller rendering issues, makes titles more succinct to improve navigation, removes a deprecated library, updates documentation dependencies, includes the `flwr.common` module in the API reference, includes support for markdown-based documentation, migrates the changelog from `.rst` to `.md`, and fixes a number of smaller details!

- **Minor updates**

  - Add round number to fit and evaluate log messages ([#1266](https://github.com/adap/flower/pull/1266))
  - Add secure gRPC connection to the `advanced_tensorflow` code example ([#847](https://github.com/adap/flower/pull/847))
  - Update developer tooling ([#1231](https://github.com/adap/flower/pull/1231), [#1276](https://github.com/adap/flower/pull/1276), [#1301](https://github.com/adap/flower/pull/1301), [#1310](https://github.com/adap/flower/pull/1310))
  - Rename ProtoBuf messages to improve consistency ([#1214](https://github.com/adap/flower/pull/1214), [#1258](https://github.com/adap/flower/pull/1258), [#1259](https://github.com/adap/flower/pull/1259))

## v0.19.0 (2022-05-18)

### What's new?

- **Flower Baselines (preview): FedOpt, FedBN, FedAvgM** ([#919](https://github.com/adap/flower/pull/919), [#1127](https://github.com/adap/flower/pull/1127), [#914](https://github.com/adap/flower/pull/914))

  The first preview release of Flower Baselines has arrived! We're kickstarting Flower Baselines with implementations of FedOpt (FedYogi, FedAdam, FedAdagrad), FedBN, and FedAvgM. Check the documentation on how to use [Flower Baselines](https://flower.dev/docs/using-baselines.html). With this first preview release we're also inviting the community to [contribute their own baselines](https://flower.dev/docs/contributing-baselines.html).

- **C++ client SDK (preview) and code example** ([#1111](https://github.com/adap/flower/pull/1111))

  Preview support for Flower clients written in C++. The C++ preview includes a Flower client SDK and a quickstart code example that demonstrates a simple C++ client using the SDK.

- **Add experimental support for Python 3.10 and Python 3.11** ([#1135](https://github.com/adap/flower/pull/1135))

  Python 3.10 is the latest stable release of Python and Python 3.11 is due to be released in October. This Flower release adds experimental support for both Python versions.

- **Aggregate custom metrics through user-provided functions** ([#1144](https://github.com/adap/flower/pull/1144))

  Custom metrics (e.g., `accuracy`) can now be aggregated without having to customize the strategy. Built-in strategies support two new arguments, `fit_metrics_aggregation_fn` and `evaluate_metrics_aggregation_fn`, that allow passing custom metric aggregation functions.

- **User-configurable round timeout** ([#1162](https://github.com/adap/flower/pull/1162))

  A new configuration value allows the round timeout to be set for `start_server` and `start_simulation`. If the `config` dictionary contains a `round_timeout` key (with a `float` value in seconds), the server will wait *at least* `round_timeout` seconds before it closes the connection.

- **Enable both federated evaluation and centralized evaluation to be used at the same time in all built-in strategies** ([#1091](https://github.com/adap/flower/pull/1091))

  Built-in strategies can now perform both federated evaluation (i.e., client-side) and centralized evaluation (i.e., server-side) in the same round. Federated evaluation can be disabled by setting `fraction_eval` to `0.0`.

- **Two new Jupyter Notebook tutorials** ([#1141](https://github.com/adap/flower/pull/1141))

  Two Jupyter Notebook tutorials (compatible with Google Colab) explain basic and intermediate Flower features:

  *An Introduction to Federated Learning*: [Open in Colab](https://colab.research.google.com/github/adap/flower/blob/main/tutorials/Flower-1-Intro-to-FL-PyTorch.ipynb)

  *Using Strategies in Federated Learning*: [Open in Colab](https://colab.research.google.com/github/adap/flower/blob/main/tutorials/Flower-2-Strategies-in-FL-PyTorch.ipynb)

- **New FedAvgM strategy (Federated Averaging with Server Momentum)** ([#1076](https://github.com/adap/flower/pull/1076))

  The new `FedAvgM` strategy implements Federated Averaging with Server Momentum \[Hsu et al., 2019\].

- **New advanced PyTorch code example** ([#1007](https://github.com/adap/flower/pull/1007))

  A new code example (`advanced_pytorch`) demonstrates advanced Flower concepts with PyTorch.

- **New JAX code example** ([#906](https://github.com/adap/flower/pull/906), [#1143](https://github.com/adap/flower/pull/1143))

  A new code example (`jax_from_centralized_to_federated`) shows federated learning with JAX and Flower.

- **Minor updates**

  - New option to keep Ray running if Ray was already initialized in `start_simulation` ([#1177](https://github.com/adap/flower/pull/1177))
  - Add support for custom `ClientManager` as a `start_simulation` parameter ([#1171](https://github.com/adap/flower/pull/1171))
  - New documentation for [implementing strategies](https://flower.dev/docs/how-to-implement-strategies.html) ([#1097](https://github.com/adap/flower/pull/1097), [#1175](https://github.com/adap/flower/pull/1175))
  - New mobile-friendly documentation theme ([#1174](https://github.com/adap/flower/pull/1174))
  - Limit version range for (optional) `ray` dependency to include only compatible releases (`>=1.9.2,<1.12.0`) ([#1205](https://github.com/adap/flower/pull/1205))

### Incompatible changes

- **Remove deprecated support for Python 3.6** ([#871](https://github.com/adap/flower/pull/871))
- **Remove deprecated KerasClient** ([#857](https://github.com/adap/flower/pull/857))
- **Remove deprecated no-op extra installs** ([#973](https://github.com/adap/flower/pull/973))
- **Remove deprecated proto fields from** `FitRes` **and** `EvaluateRes` ([#869](https://github.com/adap/flower/pull/869))
- **Remove deprecated QffedAvg strategy (replaced by QFedAvg)** ([#1107](https://github.com/adap/flower/pull/1107))
- **Remove deprecated DefaultStrategy strategy** ([#1142](https://github.com/adap/flower/pull/1142))
- **Remove deprecated support for eval_fn accuracy return value** ([#1142](https://github.com/adap/flower/pull/1142))
- **Remove deprecated support for passing initial parameters as NumPy ndarrays** ([#1142](https://github.com/adap/flower/pull/1142))

## v0.18.0 (2022-02-28)

### What's new?

- **Improved Virtual Client Engine compatibility with Jupyter Notebook / Google Colab** ([#866](https://github.com/adap/flower/pull/866), [#872](https://github.com/adap/flower/pull/872), [#833](https://github.com/adap/flower/pull/833), [#1036](https://github.com/adap/flower/pull/1036))

  Simulations (using the Virtual Client Engine through `start_simulation`) now work more smoothly on Jupyter Notebooks (incl. Google Colab) after installing Flower with the `simulation` extra (`pip install flwr[simulation]`).

- **New Jupyter Notebook code example** ([#833](https://github.com/adap/flower/pull/833))

  A new code example (`quickstart_simulation`) demonstrates Flower simulations using the Virtual Client Engine through Jupyter Notebook (incl. Google Colab).

- **Client properties (feature preview)** ([#795](https://github.com/adap/flower/pull/795))

  Clients can implement a new method `get_properties` to enable server-side strategies to query client properties.

- **Experimental Android support with TFLite** ([#865](https://github.com/adap/flower/pull/865))

  Android support has finally arrived in `main`! Flower is both client-agnostic and framework-agnostic by design. One can integrate arbitrary client platforms and with this release, using Flower on Android has become a lot easier.

  The example uses TFLite on the client side, along with a new `FedAvgAndroid` strategy. The Android client and `FedAvgAndroid` are still experimental, but they are a first step towards a fully-fledged Android SDK and a unified `FedAvg` implementation that integrated the new functionality from `FedAvgAndroid`.

- **Make gRPC keepalive time user-configurable and decrease default keepalive time** ([#1069](https://github.com/adap/flower/pull/1069))

  The default gRPC keepalive time has been reduced to increase the compatibility of Flower with more cloud environments (for example, Microsoft Azure). Users can configure the keepalive time to customize the gRPC stack based on specific requirements.

- **New differential privacy example using Opacus and PyTorch** ([#805](https://github.com/adap/flower/pull/805))

  A new code example (`opacus`) demonstrates differentially-private federated learning with Opacus, PyTorch, and Flower.

- **New Hugging Face Transformers code example** ([#863](https://github.com/adap/flower/pull/863))

  A new code example (`quickstart_huggingface`) demonstrates usage of Hugging Face Transformers with Flower.

- **New MLCube code example** ([#779](https://github.com/adap/flower/pull/779), [#1034](https://github.com/adap/flower/pull/1034), [#1065](https://github.com/adap/flower/pull/1065), [#1090](https://github.com/adap/flower/pull/1090))

  A new code example (`quickstart_mlcube`) demonstrates usage of MLCube with Flower.

- **SSL-enabled server and client** ([#842](https://github.com/adap/flower/pull/842),  [#844](https://github.com/adap/flower/pull/844),  [#845](https://github.com/adap/flower/pull/845), [#847](https://github.com/adap/flower/pull/847), [#993](https://github.com/adap/flower/pull/993), [#994](https://github.com/adap/flower/pull/994))

  SSL enables secure encrypted connections between clients and servers. This release open-sources the Flower secure gRPC implementation to make encrypted communication channels accessible to all Flower users.

- **Updated** `FedAdam` **and** `FedYogi` **strategies** ([#885](https://github.com/adap/flower/pull/885), [#895](https://github.com/adap/flower/pull/895))

  `FedAdam` and `FedAdam` match the latest version of the Adaptive Federated Optimization paper.

- **Initialize** `start_simulation` **with a list of client IDs** ([#860](https://github.com/adap/flower/pull/860))

  `start_simulation` can now be called with a list of client IDs (`clients_ids`, type: `List[str]`). Those IDs will be passed to the `client_fn` whenever a client needs to be initialized, which can make it easier to load data partitions that are not accessible through `int` identifiers.

- **Minor updates**

  - Update `num_examples` calculation in PyTorch code examples in ([#909](https://github.com/adap/flower/pull/909))
  - Expose Flower version through `flwr.__version__` ([#952](https://github.com/adap/flower/pull/952))
  - `start_server` in `app.py` now returns a `History` object containing metrics from training ([#974](https://github.com/adap/flower/pull/974))
  - Make `max_workers` (used by `ThreadPoolExecutor`) configurable ([#978](https://github.com/adap/flower/pull/978))
  - Increase sleep time after server start to three seconds in all code examples ([#1086](https://github.com/adap/flower/pull/1086))
  - Added a new FAQ section to the documentation ([#948](https://github.com/adap/flower/pull/948))
  - And many more under-the-hood changes, library updates, documentation changes, and tooling improvements!

### Incompatible changes

- **Removed** `flwr_example` **and** `flwr_experimental` **from release build** ([#869](https://github.com/adap/flower/pull/869))

  The packages `flwr_example` and `flwr_experimental` have been deprecated since Flower 0.12.0 and they are not longer included in Flower release builds. The associated extras (`baseline`, `examples-pytorch`, `examples-tensorflow`, `http-logger`, `ops`) are now no-op and will be removed in an upcoming release.

## v0.17.0 (2021-09-24)

### What's new?

- **Experimental virtual client engine** ([#781](https://github.com/adap/flower/pull/781) [#790](https://github.com/adap/flower/pull/790) [#791](https://github.com/adap/flower/pull/791))

  One of Flower's goals is to enable research at scale. This release enables a first (experimental) peek at a major new feature, codenamed the virtual client engine. Virtual clients enable simulations that scale to a (very) large number of clients on a single machine or compute cluster. The easiest way to test the new functionality is to look at the two new code examples called `quickstart_simulation` and `simulation_pytorch`.

  The feature is still experimental, so there's no stability guarantee for the API. It's also not quite ready for prime time and comes with a few known caveats. However, those who are curious are encouraged to try it out and share their thoughts.

- **New built-in strategies** ([#828](https://github.com/adap/flower/pull/828) [#822](https://github.com/adap/flower/pull/822))

  - FedYogi - Federated learning strategy using Yogi on server-side. Implementation based on https://arxiv.org/abs/2003.00295
  - FedAdam - Federated learning strategy using Adam on server-side. Implementation based on https://arxiv.org/abs/2003.00295

- **New PyTorch Lightning code example** ([#617](https://github.com/adap/flower/pull/617))

- **New Variational Auto-Encoder code example** ([#752](https://github.com/adap/flower/pull/752))

- **New scikit-learn code example** ([#748](https://github.com/adap/flower/pull/748))

- **New experimental TensorBoard strategy** ([#789](https://github.com/adap/flower/pull/789))

- **Minor updates**

  - Improved advanced TensorFlow code example ([#769](https://github.com/adap/flower/pull/769))
  - Warning when `min_available_clients` is misconfigured ([#830](https://github.com/adap/flower/pull/830))
  - Improved gRPC server docs ([#841](https://github.com/adap/flower/pull/841))
  - Improved error message in `NumPyClient` ([#851](https://github.com/adap/flower/pull/851))
  - Improved PyTorch quickstart code example ([#852](https://github.com/adap/flower/pull/852))

### Incompatible changes

- **Disabled final distributed evaluation** ([#800](https://github.com/adap/flower/pull/800))

  Prior behaviour was to perform a final round of distributed evaluation on all connected clients, which is often not required (e.g., when using server-side evaluation). The prior behaviour can be enabled by passing `force_final_distributed_eval=True` to `start_server`.

- **Renamed q-FedAvg strategy** ([#802](https://github.com/adap/flower/pull/802))

  The strategy named `QffedAvg` was renamed to `QFedAvg` to better reflect the notation given in the original paper (q-FFL is the optimization objective, q-FedAvg is the proposed solver). Note the the original (now deprecated) `QffedAvg` class is still available for compatibility reasons (it will be removed in a future release).

- **Deprecated and renamed code example** `simulation_pytorch` **to** `simulation_pytorch_legacy` ([#791](https://github.com/adap/flower/pull/791))

  This example has been replaced by a new example. The new example is based on the experimental virtual client engine, which will become the new default way of doing most types of large-scale simulations in Flower. The existing example was kept for reference purposes, but it might be removed in the future.

## v0.16.0 (2021-05-11)

### What's new?

- **New built-in strategies** ([#549](https://github.com/adap/flower/pull/549))

  - (abstract) FedOpt
  - FedAdagrad

- **Custom metrics for server and strategies** ([#717](https://github.com/adap/flower/pull/717))

  The Flower server is now fully task-agnostic, all remaining instances of task-specific metrics (such as `accuracy`) have been replaced by custom metrics dictionaries. Flower 0.15 introduced the capability to pass a dictionary containing custom metrics from client to server. As of this release, custom metrics replace task-specific metrics on the server.

  Custom metric dictionaries are now used in two user-facing APIs: they are returned from Strategy methods `aggregate_fit`/`aggregate_evaluate` and they enable evaluation functions passed to build-in strategies (via `eval_fn`) to return more than two evaluation metrics. Strategies can even return *aggregated* metrics dictionaries for the server to keep track of.

  Stratey implementations should migrate their `aggregate_fit` and `aggregate_evaluate` methods to the new return type (e.g., by simply returning an empty `{}`), server-side evaluation functions should migrate from `return loss, accuracy` to `return loss, {"accuracy": accuracy}`.

  Flower 0.15-style return types are deprecated (but still supported), compatibility will be removed in a future release.

- **Migration warnings for deprecated functionality** ([#690](https://github.com/adap/flower/pull/690))

  Earlier versions of Flower were often migrated to new APIs, while maintaining compatibility with legacy APIs. This release introduces detailed warning messages if usage of deprecated APIs is detected. The new warning messages often provide details on how to migrate to more recent APIs, thus easing the transition from one release to another.

- Improved docs and docstrings ([#691](https://github.com/adap/flower/pull/691) [#692](https://github.com/adap/flower/pull/692) [#713](https://github.com/adap/flower/pull/713))

- MXNet example and documentation

- FedBN implementation in example PyTorch: From Centralized To Federated ([#696](https://github.com/adap/flower/pull/696) [#702](https://github.com/adap/flower/pull/702) [#705](https://github.com/adap/flower/pull/705))

### Incompatible changes

- **Serialization-agnostic server** ([#721](https://github.com/adap/flower/pull/721))

  The Flower server is now fully serialization-agnostic. Prior usage of class `Weights` (which represents parameters as deserialized NumPy ndarrays) was replaced by class `Parameters` (e.g., in `Strategy`). `Parameters` objects are fully serialization-agnostic and represents parameters as byte arrays, the `tensor_type` attributes indicates how these byte arrays should be interpreted (e.g., for serialization/deserialization).

  Built-in strategies implement this approach by handling serialization and deserialization to/from `Weights` internally. Custom/3rd-party Strategy implementations should update to the slighly changed Strategy method definitions. Strategy authors can consult PR [#721](https://github.com/adap/flower/pull/721) to see how strategies can easily migrate to the new format.

- Deprecated `flwr.server.Server.evaluate`, use `flwr.server.Server.evaluate_round` instead ([#717](https://github.com/adap/flower/pull/717))

## v0.15.0 (2021-03-12)

What's new?

- **Server-side parameter initialization** ([#658](https://github.com/adap/flower/pull/658))

  Model parameters can now be initialized on the server-side. Server-side parameter initialization works via a new `Strategy` method called `initialize_parameters`.

  Built-in strategies support a new constructor argument called `initial_parameters` to set the initial parameters. Built-in strategies will provide these initial parameters to the server on startup and then delete them to free the memory afterwards.

  ```python
  # Create model
  model = tf.keras.applications.EfficientNetB0(
      input_shape=(32, 32, 3), weights=None, classes=10
  )
  model.compile("adam", "sparse_categorical_crossentropy", metrics=["accuracy"])

  # Create strategy and initilize parameters on the server-side
  strategy = fl.server.strategy.FedAvg(
      # ... (other constructor arguments)
      initial_parameters=model.get_weights(),
  )

  # Start Flower server with the strategy
  fl.server.start_server("[::]:8080", config={"num_rounds": 3}, strategy=strategy)
  ```

  If no initial parameters are provided to the strategy, the server will continue to use the current behaviour (namely, it will ask one of the connected clients for its parameters and use these as the initial global parameters).

Deprecations

- Deprecate `flwr.server.strategy.DefaultStrategy` (migrate to `flwr.server.strategy.FedAvg`, which is equivalent)

## v0.14.0 (2021-02-18)

What's new?

- **Generalized** `Client.fit` **and** `Client.evaluate` **return values** ([#610](https://github.com/adap/flower/pull/610) [#572](https://github.com/adap/flower/pull/572) [#633](https://github.com/adap/flower/pull/633))

  Clients can now return an additional dictionary mapping `str` keys to values of the following types: `bool`, `bytes`, `float`, `int`, `str`. This means one can return almost arbitrary values from `fit`/`evaluate` and make use of them on the server side!

  This improvement also allowed for more consistent return types between `fit` and `evaluate`: `evaluate` should now return a tuple `(float, int, dict)` representing the loss, number of examples, and a dictionary holding arbitrary problem-specific values like accuracy.

  In case you wondered: this feature is compatible with existing projects, the additional dictionary return value is optional. New code should however migrate to the new return types to be compatible with upcoming Flower releases (`fit`: `List[np.ndarray], int, Dict[str, Scalar]`, `evaluate`: `float, int, Dict[str, Scalar]`). See the example below for details.

  *Code example:* note the additional dictionary return values in both `FlwrClient.fit` and `FlwrClient.evaluate`:

  ```python
  class FlwrClient(fl.client.NumPyClient):
      def fit(self, parameters, config):
          net.set_parameters(parameters)
          train_loss = train(net, trainloader)
          return net.get_weights(), len(trainloader), {"train_loss": train_loss}

      def evaluate(self, parameters, config):
          net.set_parameters(parameters)
          loss, accuracy, custom_metric = test(net, testloader)
          return loss, len(testloader), {"accuracy": accuracy, "custom_metric": custom_metric}
  ```

- **Generalized** `config` **argument in** `Client.fit` **and** `Client.evaluate` ([#595](https://github.com/adap/flower/pull/595))

  The `config` argument used to be of type `Dict[str, str]`, which means that dictionary values were expected to be strings. The new release generalizes this to enable values of the following types: `bool`, `bytes`, `float`, `int`, `str`.

  This means one can now pass almost arbitrary values to `fit`/`evaluate` using the `config` dictionary. Yay, no more `str(epochs)` on the server-side and `int(config["epochs"])` on the client side!

  *Code example:* note that the `config` dictionary now contains non-`str` values in both `Client.fit` and `Client.evaluate`:

  ```python
  class FlwrClient(fl.client.NumPyClient):
      def fit(self, parameters, config):
          net.set_parameters(parameters)
          epochs: int = config["epochs"]
          train_loss = train(net, trainloader, epochs)
          return net.get_weights(), len(trainloader), {"train_loss": train_loss}

      def evaluate(self, parameters, config):
          net.set_parameters(parameters)
          batch_size: int = config["batch_size"]
          loss, accuracy = test(net, testloader, batch_size)
          return loss, len(testloader), {"accuracy": accuracy}
  ```

## v0.13.0 (2021-01-08)

What's new?

- New example: PyTorch From Centralized To Federated ([#549](https://github.com/adap/flower/pull/549))
- Improved documentation
  - New documentation theme ([#551](https://github.com/adap/flower/pull/551))
  - New API reference ([#554](https://github.com/adap/flower/pull/554))
  - Updated examples documentation ([#549](https://github.com/adap/flower/pull/549))
  - Removed obsolete documentation ([#548](https://github.com/adap/flower/pull/548))

Bugfix:

- `Server.fit` does not disconnect clients when finished, disconnecting the clients is now handled in `flwr.server.start_server` ([#553](https://github.com/adap/flower/pull/553) [#540](https://github.com/adap/flower/issues/540)).

## v0.12.0 (2020-12-07)

Important changes:

- Added an example for embedded devices ([#507](https://github.com/adap/flower/pull/507))
- Added a new NumPyClient (in addition to the existing KerasClient) ([#504](https://github.com/adap/flower/pull/504) [#508](https://github.com/adap/flower/pull/508))
- Deprecated `flwr_example` package and started to migrate examples into the top-level `examples` directory ([#494](https://github.com/adap/flower/pull/494) [#512](https://github.com/adap/flower/pull/512))

## v0.11.0 (2020-11-30)

Incompatible changes:

- Renamed strategy methods ([#486](https://github.com/adap/flower/pull/486)) to unify the naming of Flower's public APIs. Other public methods/functions (e.g., every method in `Client`, but also `Strategy.evaluate`) do not use the `on_` prefix, which is why we're removing it from the four methods in Strategy. To migrate rename the following `Strategy` methods accordingly:
  - `on_configure_evaluate` => `configure_evaluate`
  - `on_aggregate_evaluate` => `aggregate_evaluate`
  - `on_configure_fit` => `configure_fit`
  - `on_aggregate_fit` => `aggregate_fit`

Important changes:

- Deprecated `DefaultStrategy` ([#479](https://github.com/adap/flower/pull/479)). To migrate use `FedAvg` instead.
- Simplified examples and baselines ([#484](https://github.com/adap/flower/pull/484)).
- Removed presently unused `on_conclude_round` from strategy interface ([#483](https://github.com/adap/flower/pull/483)).
- Set minimal Python version to 3.6.1 instead of 3.6.9 ([#471](https://github.com/adap/flower/pull/471)).
- Improved `Strategy` docstrings ([#470](https://github.com/adap/flower/pull/470)).<|MERGE_RESOLUTION|>--- conflicted
+++ resolved
@@ -12,15 +12,13 @@
 
   Using the `client_fn`, Flower clients can interchangeably run as standalone processes (i.e. via `start_client`) or in simulation (i.e. via `start_simulation`) without requiring changes to how the client class is defined and instantiated.
 
-<<<<<<< HEAD
 - **Make clients stateful** ([#2341](https://github.com/adap/flower/pull/2303))
 
   Flower clients are now stateful by default (wether you launch them via `start_client` or via `start_simulation`). A `ClientState` is implemented as a Python dataclass, making it flexible to adjust a wide range of use-cases. The state is injected upon client instantiation and stored in-memory before objects are destroyed. Next time the same client is spawned, its previous state will be set transparently before executing its task (e.g. `fit()`, `evaluate()`).
-=======
+
 - **Update Flower Baselines**
 
   - FedProx ([#2286](https://github.com/adap/flower/pull/2286))
->>>>>>> 5c6b98c9
 
 - **General updates to baselines** ([#2301](https://github.com/adap/flower/pull/2301).[#2305](https://github.com/adap/flower/pull/2305), [#2307](https://github.com/adap/flower/pull/2307), [#2327](https://github.com/adap/flower/pull/2327))
 
