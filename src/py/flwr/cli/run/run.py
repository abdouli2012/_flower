--- conflicted
+++ resolved
@@ -16,12 +16,8 @@
 
 import subprocess
 import sys
-<<<<<<< HEAD
 import time
 from logging import DEBUG, INFO
-=======
-from logging import DEBUG
->>>>>>> fbb70c7b
 from pathlib import Path
 from typing import Any, Dict, List, Optional
 
@@ -36,13 +32,10 @@
 from flwr.common.logger import log
 from flwr.proto.exec_pb2 import StartRunRequest  # pylint: disable=E0611
 from flwr.proto.exec_pb2_grpc import ExecStub
-<<<<<<< HEAD
 
 from ..log import stream_logs
 
 CONN_REFRESH_PERIOD = 60  # Connection refresh period for log streaming (seconds)
-=======
->>>>>>> fbb70c7b
 
 
 # pylint: disable-next=too-many-locals
@@ -54,7 +47,6 @@
     federation_name: Annotated[
         Optional[str],
         typer.Argument(help="Name of the federation to run the app on"),
-<<<<<<< HEAD
     ] = None,
     config_overrides: Annotated[
         Optional[List[str]],
@@ -72,17 +64,6 @@
             help="Use this flag to follow logstream",
         ),
     ] = True,
-=======
-    ] = None,
-    config_overrides: Annotated[
-        Optional[List[str]],
-        typer.Option(
-            "--run-config",
-            "-c",
-            help="Override configuration key-value pairs",
-        ),
-    ] = None,
->>>>>>> fbb70c7b
 ) -> None:
     """Run Flower project."""
     typer.secho("Loading project configuration... ", fg=typer.colors.BLUE)
@@ -138,7 +119,6 @@
             bold=True,
         )
         raise typer.Exit(code=1)
-<<<<<<< HEAD
 
     if "address" in federation:
         _run_with_superexec(federation, directory, config_overrides, follow)
@@ -146,23 +126,11 @@
         _run_without_superexec(directory, federation, federation_name, config_overrides)
 
 
-=======
-
-    if "address" in federation:
-        _run_with_superexec(federation, directory, config_overrides)
-    else:
-        _run_without_superexec(directory, federation, federation_name, config_overrides)
-
-
->>>>>>> fbb70c7b
 def _run_with_superexec(
     federation: Dict[str, str],
     directory: Optional[Path],
     config_overrides: Optional[List[str]],
-<<<<<<< HEAD
     follow: bool,
-=======
->>>>>>> fbb70c7b
 ) -> None:
 
     def on_channel_state_change(channel_connectivity: str) -> None:
@@ -216,7 +184,6 @@
     res = stub.StartRun(req)
     typer.secho(f"🎊 Successfully started run {res.run_id}", fg=typer.colors.GREEN)
 
-<<<<<<< HEAD
     if follow:
         try:
             while True:
@@ -233,9 +200,6 @@
         finally:
             channel.close()
 
-=======
->>>>>>> fbb70c7b
-
 def _run_without_superexec(
     app_path: Optional[Path],
     federation: Dict[str, Any],
