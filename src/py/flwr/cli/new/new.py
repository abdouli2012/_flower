--- conflicted
+++ resolved
@@ -150,19 +150,10 @@
         },
     }
 
-<<<<<<< HEAD
-    # In case framework is MlFramework.PYTORCH generate additionally the task.py file
-    if (
-        framework_str == MlFramework.PYTORCH.value.lower()
-        or framework_str == MlFramework.TENSORFLOW.value.lower()
-    ):
-        files[f"{pnl}/task.py"] = {"template": f"app/code/task.{framework_str}.py.tpl"}
-
-    context = {"project_name": project_name}
-=======
     # Depending on the framework, generate task.py file
     frameworks_with_tasks = [
         MlFramework.PYTORCH.value.lower(),
+        MlFramework.TENSORFLOW.value.lower(),
     ]
     if framework_str in frameworks_with_tasks:
         files[f"{import_name}/task.py"] = {
@@ -175,7 +166,6 @@
         "import_name": import_name.replace("-", "_"),
         "username": username,
     }
->>>>>>> 77d87de4
 
     for file_path, value in files.items():
         render_and_create(
