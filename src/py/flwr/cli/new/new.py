# Copyright 2024 Flower Labs GmbH. All Rights Reserved.
#
# Licensed under the Apache License, Version 2.0 (the "License");
# you may not use this file except in compliance with the License.
# You may obtain a copy of the License at
#
#     http://www.apache.org/licenses/LICENSE-2.0
#
# Unless required by applicable law or agreed to in writing, software
# distributed under the License is distributed on an "AS IS" BASIS,
# WITHOUT WARRANTIES OR CONDITIONS OF ANY KIND, either express or implied.
# See the License for the specific language governing permissions and
# limitations under the License.
# ==============================================================================
"""Flower command line interface `new` command."""

import os
import re
from enum import Enum
from string import Template
from typing import Dict, Optional

import typer
from typing_extensions import Annotated

from ..utils import (
    is_valid_project_name,
    prompt_options,
    prompt_text,
    sanitize_project_name,
)


class MlFramework(str, Enum):
    """Available frameworks."""

    NUMPY = "NumPy"
    PYTORCH = "PyTorch"
    TENSORFLOW = "TensorFlow"
    HUGGINGFACE = "HF"
    SKLEARN = "sklearn"


class TemplateNotFound(Exception):
    """Raised when template does not exist."""


def load_template(name: str) -> str:
    """Load template from template directory and return as text."""
    tpl_dir = os.path.abspath(os.path.join(os.path.dirname(__file__), "templates"))
    tpl_file_path = os.path.join(tpl_dir, name)

    if not os.path.isfile(tpl_file_path):
        raise TemplateNotFound(f"Template '{name}' not found")

    with open(tpl_file_path, encoding="utf-8") as tpl_file:
        return tpl_file.read()


def render_template(template: str, data: Dict[str, str]) -> str:
    """Render template."""
    tpl_file = load_template(template)
    tpl = Template(tpl_file)
    if ".gitignore" not in template:
        return tpl.substitute(data)
    return tpl.template


def create_file(file_path: str, content: str) -> None:
    """Create file including all nessecary directories and write content into file."""
    os.makedirs(os.path.dirname(file_path), exist_ok=True)
    with open(file_path, "w", encoding="utf-8") as f:
        f.write(content)


def render_and_create(file_path: str, template: str, context: Dict[str, str]) -> None:
    """Render template and write to file."""
    content = render_template(template, context)
    create_file(file_path, content)


def new(
    project_name: Annotated[
        Optional[str],
        typer.Argument(metavar="project_name", help="The name of the project"),
    ] = None,
    framework: Annotated[
        Optional[MlFramework],
        typer.Option(case_sensitive=False, help="The ML framework to use"),
    ] = None,
    username: Annotated[
        Optional[str],
        typer.Option(case_sensitive=False, help="The Flower username of the author"),
    ] = None,
) -> None:
    """Create new Flower project."""
    if project_name is None:
        project_name = prompt_text("Please provide the project name")
    if not is_valid_project_name(project_name):
        project_name = prompt_text(
            "Please provide a name that only contains "
            "characters in {'-', a-zA-Z', '0-9'}",
            predicate=is_valid_project_name,
            default=sanitize_project_name(project_name),
        )

    if username is None:
        username = prompt_text("Please provide your Flower username")

    if framework is not None:
        framework_str = str(framework.value)
    else:
        framework_value = prompt_options(
            "Please select ML framework by typing in the number",
            [mlf.value for mlf in MlFramework],
        )
        selected_value = [
            name
            for name, value in vars(MlFramework).items()
            if value == framework_value
        ]
        framework_str = selected_value[0]

    framework_str = framework_str.lower()

    print(
        typer.style(
            f"\n🔨 Creating Flower project {project_name}...",
            fg=typer.colors.GREEN,
            bold=True,
        )
    )

    # Set project directory path
    cwd = os.getcwd()
    package_name = re.sub(r"[-_.]+", "-", project_name).lower()
    import_name = package_name.replace("-", "_")
    project_dir = os.path.join(cwd, package_name)

    # List of files to render
    files = {
        ".gitignore": {"template": "app/.gitignore.tpl"},
        "README.md": {"template": "app/README.md.tpl"},
        "pyproject.toml": {"template": f"app/pyproject.{framework_str}.toml.tpl"},
        f"{import_name}/__init__.py": {"template": "app/code/__init__.py.tpl"},
        f"{import_name}/server.py": {
            "template": f"app/code/server.{framework_str}.py.tpl"
        },
        f"{import_name}/client.py": {
            "template": f"app/code/client.{framework_str}.py.tpl"
        },
    }

    # Depending on the framework, generate task.py file
    frameworks_with_tasks = [
        MlFramework.PYTORCH.value.lower(),
<<<<<<< HEAD
        MlFramework.HUGGINGFACE.value.lower(),
=======
        MlFramework.TENSORFLOW.value.lower(),
>>>>>>> b2447a2c
    ]
    if framework_str in frameworks_with_tasks:
        files[f"{import_name}/task.py"] = {
            "template": f"app/code/task.{framework_str}.py.tpl"
        }

    context = {
        "project_name": project_name,
        "package_name": package_name,
        "import_name": import_name.replace("-", "_"),
        "username": username,
    }

    for file_path, value in files.items():
        render_and_create(
            file_path=os.path.join(project_dir, file_path),
            template=value["template"],
            context=context,
        )

    print(
        typer.style(
            "🎊 Project creation successful.\n\n"
            "Use the following command to run your project:\n",
            fg=typer.colors.GREEN,
            bold=True,
        )
    )
    print(
        typer.style(
            f"	cd {project_name}\n" + "	pip install -e .\n	flwr run\n",
            fg=typer.colors.BRIGHT_CYAN,
            bold=True,
        )
    )<|MERGE_RESOLUTION|>--- conflicted
+++ resolved
@@ -154,11 +154,8 @@
     # Depending on the framework, generate task.py file
     frameworks_with_tasks = [
         MlFramework.PYTORCH.value.lower(),
-<<<<<<< HEAD
         MlFramework.HUGGINGFACE.value.lower(),
-=======
         MlFramework.TENSORFLOW.value.lower(),
->>>>>>> b2447a2c
     ]
     if framework_str in frameworks_with_tasks:
         files[f"{import_name}/task.py"] = {
