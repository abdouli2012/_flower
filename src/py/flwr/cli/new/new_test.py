--- conflicted
+++ resolved
@@ -37,15 +37,12 @@
     """Test if a string is correctly substituted."""
     # Prepare
     filename = "app/README.md.tpl"
-<<<<<<< HEAD
-    data = {"project_name": "FedGPT", "username": "flwrlabs"}
-=======
     data = {
         "project_name": "FedGPT",
         "package_name": "fedgpt",
         "import_name": "fedgpt",
+        "username": "flwrlabs",
     }
->>>>>>> 613c0c48
 
     # Execute
     result = render_template(filename, data)
@@ -73,51 +70,14 @@
 def test_new_correct_name(tmp_path: str) -> None:
     """Test if project with correct name is created for framework."""
     # Prepare
-<<<<<<< HEAD
-    project_name = "FedGPT"
     framework = MlFramework.PYTORCH
     username = "flwrlabs"
-    expected_files_top_level = {
-        "fedgpt",
-        "README.md",
-        "pyproject.toml",
-        ".gitignore",
-    }
-    expected_files_module = {
-        "__init__.py",
-        "server.py",
-        "client.py",
-        "task.py",
-    }
-
-    # Current directory
-    origin = os.getcwd()
-
-    try:
-        # Change into the temprorary directory
-        os.chdir(tmp_path)
-
-        # Execute
-        new(project_name=project_name, framework=framework, username=username)
-
-        # Assert
-        file_list = os.listdir(os.path.join(tmp_path, project_name.lower()))
-        assert set(file_list) == expected_files_top_level
-
-        file_list = os.listdir(
-            os.path.join(tmp_path, project_name.lower(), project_name.lower())
-        )
-        assert set(file_list) == expected_files_module
-    finally:
-        os.chdir(origin)
-=======
     expected_names = [
         ("FedGPT", "fedgpt", "fedgpt"),
         ("My-Flower-App", "my-flower-app", "my_flower_app"),
     ]
 
     for project_name, expected_top_level_dir, expected_module_dir in expected_names:
-        framework = MlFramework.PYTORCH
         expected_files_top_level = {
             expected_module_dir,
             "README.md",
@@ -138,7 +98,7 @@
             # Change into the temprorary directory
             os.chdir(tmp_path)
             # Execute
-            new(project_name=project_name, framework=framework)
+            new(project_name=project_name, framework=framework, username=username)
 
             # Assert
             file_list = os.listdir(os.path.join(tmp_path, expected_top_level_dir))
@@ -154,10 +114,10 @@
 
 def test_new_incorrect_name(tmp_path: str) -> None:
     """Test if project with incorrect name is created for framework."""
+    framework = MlFramework.PYTORCH
+    username = "flwrlabs"
+
     for project_name in ["My_Flower_App", "My.Flower App"]:
-
-        framework = MlFramework.PYTORCH
-
         # Current directory
         origin = os.getcwd()
 
@@ -168,10 +128,13 @@
             with pytest.raises(OSError) as exc_info:
 
                 # Execute
-                new(project_name=project_name, framework=framework)
+                new(
+                    project_name=project_name,
+                    framework=framework,
+                    username=username,
+                )
 
                 assert "Failed to read from stdin" in str(exc_info.value)
 
         finally:
-            os.chdir(origin)
->>>>>>> 613c0c48
+            os.chdir(origin)