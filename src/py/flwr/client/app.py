# Copyright 2020 Adap GmbH. All Rights Reserved.
#
# Licensed under the Apache License, Version 2.0 (the "License");
# you may not use this file except in compliance with the License.
# You may obtain a copy of the License at
#
#     http://www.apache.org/licenses/LICENSE-2.0
#
# Unless required by applicable law or agreed to in writing, software
# distributed under the License is distributed on an "AS IS" BASIS,
# WITHOUT WARRANTIES OR CONDITIONS OF ANY KIND, either express or implied.
# See the License for the specific language governing permissions and
# limitations under the License.
# ==============================================================================
"""Flower client app."""


import sys
import time
from logging import INFO
from typing import Callable, Dict, Optional, Union

from flwr.common import (
    GRPC_MAX_MESSAGE_LENGTH,
    EventType,
    event,
    ndarrays_to_parameters,
    parameters_to_ndarrays,
)
from flwr.common.address import parse_address
from flwr.common.constant import (
    MISSING_EXTRA_REST,
    TRANSPORT_TYPE_GRPC_BIDI,
    TRANSPORT_TYPE_REST,
    TRANSPORT_TYPES,
)
from flwr.common.logger import log
from flwr.common.typing import (
    Code,
    EvaluateIns,
    EvaluateRes,
    FitIns,
    FitRes,
    GetParametersIns,
    GetParametersRes,
    GetPropertiesIns,
    GetPropertiesRes,
    NDArrays,
    Status,
)

from .client import Client
from .grpc_client.connection import grpc_connection
from .grpc_rere_client.connection import grpc_request_response
from .message_handler.message_handler import handle
from .numpy_client import NumPyClient
from .numpy_client import has_evaluate as numpyclient_has_evaluate
from .numpy_client import has_fit as numpyclient_has_fit
from .numpy_client import has_get_parameters as numpyclient_has_get_parameters
from .numpy_client import has_get_properties as numpyclient_has_get_properties

EXCEPTION_MESSAGE_WRONG_RETURN_TYPE_FIT = """
NumPyClient.fit did not return a tuple with 3 elements.
The returned values should have the following type signature:

    Tuple[NDArrays, int, Dict[str, Scalar]]

Example
-------

    model.get_weights(), 10, {"accuracy": 0.95}

"""

EXCEPTION_MESSAGE_WRONG_RETURN_TYPE_EVALUATE = """
NumPyClient.evaluate did not return a tuple with 3 elements.
The returned values should have the following type signature:

    Tuple[float, int, Dict[str, Scalar]]

Example
-------

    0.5, 10, {"accuracy": 0.95}

"""

<<<<<<< HEAD
TRANSPORT_TYPES = ["grpc-bidi", "grpc-rere", "rest"]


=======
>>>>>>> 56b26e60
ClientLike = Union[Client, NumPyClient]


# pylint: disable=import-outside-toplevel,too-many-locals,too-many-branches
def start_client(
    *,
    server_address: str,
    client: Client,
    grpc_max_message_length: int = GRPC_MAX_MESSAGE_LENGTH,
    root_certificates: Optional[Union[bytes, str]] = None,
    rest: bool = False,  # Deprecated in favor of `transport`
    transport: Optional[str] = None,
) -> None:
    """Start a Flower client node which connects to a Flower server.

    Parameters
    ----------
    server_address : str
        The IPv4 or IPv6 address of the server. If the Flower
        server runs on the same machine on port 8080, then `server_address`
        would be `"[::]:8080"`.
    client : flwr.client.Client
        An implementation of the abstract base
        class `flwr.client.Client`.
    grpc_max_message_length : int (default: 536_870_912, this equals 512MB)
        The maximum length of gRPC messages that can be exchanged with the
        Flower server. The default should be sufficient for most models.
        Users who train very large models might need to increase this
        value. Note that the Flower server needs to be started with the
        same value (see `flwr.server.start_server`), otherwise it will not
        know about the increased limit and block larger messages.
    root_certificates : Optional[Union[bytes, str]] (default: None)
        The PEM-encoded root certificates as a byte string or a path string.
        If provided, a secure connection using the certificates will be
        established to an SSL-enabled Flower server.
    rest : bool (default: False)
        DEPRECATED - USE 'transport' INSTEAD.
        Defines whether or not the client is interacting with the server using the
        experimental REST API. This feature is experimental, it might change
        considerably in future versions of Flower.
    transport : Optional[str] (default: None)
        Configure the transport layer. Allowed values:
        - 'grpc-bidi': gRPC, bidirectional streaming
<<<<<<< HEAD
        - 'grpc-rere': gRPC, request-response (experimental)
=======
>>>>>>> 56b26e60
        - 'rest': HTTP (experimental)

    Examples
    --------
    Starting a gRPC client with an insecure server connection:

    >>> start_client(
    >>>     server_address=localhost:8080,
    >>>     client=FlowerClient(),
    >>> )

    Starting an SSL-enabled gRPC client:

    >>> from pathlib import Path
    >>> start_client(
    >>>     server_address=localhost:8080,
    >>>     client=FlowerClient(),
    >>>     root_certificates=Path("/crts/root.pem").read_bytes(),
    >>> )
    """

    event(EventType.START_CLIENT_ENTER)

    # Parse IP address
    parsed_address = parse_address(server_address)
    if not parsed_address:
        sys.exit(f"Server address ({server_address}) cannot be parsed.")
    host, port, is_v6 = parsed_address
    address = f"[{host}]:{port}" if is_v6 else f"{host}:{port}"

    # Set the default transport layer
    if transport is None:
<<<<<<< HEAD
        transport = "rest" if rest else "grpc-bidi"

    # Use either gRPC bidirectional streaming or REST request/response
    if transport == "rest":
=======
        transport = TRANSPORT_TYPE_REST if rest else TRANSPORT_TYPE_GRPC_BIDI

    # Use either gRPC bidirectional streaming or REST request/response
    if transport == TRANSPORT_TYPE_REST:
>>>>>>> 56b26e60
        try:
            from .rest_client.connection import http_request_response
        except ModuleNotFoundError:
            sys.exit(MISSING_EXTRA_REST)
        if server_address[:4] != "http":
            sys.exit(
                "When using the REST API, please provide `https://` or "
                "`http://` before the server address (e.g. `http://127.0.0.1:8080`)"
            )
        connection = http_request_response
<<<<<<< HEAD
    elif transport == "grpc-rere":
        connection = grpc_request_response
    elif transport == "grpc-bidi":
=======
    elif transport == TRANSPORT_TYPE_GRPC_BIDI:
>>>>>>> 56b26e60
        connection = grpc_connection
    else:
        raise ValueError(
            f"Unknown transport type: {transport} (possible: {TRANSPORT_TYPES})"
        )

    while True:
        sleep_duration: int = 0
        with connection(
            address,
            max_message_length=grpc_max_message_length,
            root_certificates=root_certificates,
        ) as conn:
            receive, send = conn

            while True:
                server_message = receive()
                if server_message is None:
                    time.sleep(3)  # Wait for 3s before asking again
                    continue
                client_message, sleep_duration, keep_going = handle(
                    client, server_message
                )
                send(client_message)
                if not keep_going:
                    break
        if sleep_duration == 0:
            log(INFO, "Disconnect and shut down")
            break
        # Sleep and reconnect afterwards
        log(
            INFO,
            "Disconnect, then re-establish connection after %s second(s)",
            sleep_duration,
        )
        time.sleep(sleep_duration)

    event(EventType.START_CLIENT_LEAVE)


def start_numpy_client(
    *,
    server_address: str,
    client: NumPyClient,
    grpc_max_message_length: int = GRPC_MAX_MESSAGE_LENGTH,
    root_certificates: Optional[bytes] = None,
    rest: bool = False,  # Deprecated in favor of `transport`
    transport: Optional[str] = None,
) -> None:
    """Start a Flower NumPyClient which connects to a gRPC server.

    Parameters
    ----------
    server_address : str
        The IPv4 or IPv6 address of the server. If the Flower server runs on
        the same machine on port 8080, then `server_address` would be
        `"[::]:8080"`.
    client : flwr.client.NumPyClient
        An implementation of the abstract base class `flwr.client.NumPyClient`.
    grpc_max_message_length : int (default: 536_870_912, this equals 512MB)
        The maximum length of gRPC messages that can be exchanged with the
        Flower server. The default should be sufficient for most models.
        Users who train very large models might need to increase this
        value. Note that the Flower server needs to be started with the
        same value (see `flwr.server.start_server`), otherwise it will not
        know about the increased limit and block larger messages.
    root_certificates : bytes (default: None)
        The PEM-encoded root certificates as a byte string or a path string.
        If provided, a secure connection using the certificates will be
        established to an SSL-enabled Flower server.
    rest : bool (default: False)
        DEPRECATED - USE 'transport' INSTEAD.
        Defines whether or not the client is interacting with the server using the
        experimental REST API. This feature is experimental, it might change
        considerably in future versions of Flower.
    transport : Optional[str] (default: None)
        Configure the transport layer. Allowed values:
        - 'grpc-bidi': gRPC, bidirectional streaming
<<<<<<< HEAD
        - 'grpc-rere': gRPC, request-response (experimental)
=======
>>>>>>> 56b26e60
        - 'rest': HTTP (experimental)

    Examples
    --------
    Starting a client with an insecure server connection:

    >>> start_client(
    >>>     server_address=localhost:8080,
    >>>     client=FlowerClient(),
    >>> )

    Starting a SSL-enabled client:

    >>> from pathlib import Path
    >>> start_client(
    >>>     server_address=localhost:8080,
    >>>     client=FlowerClient(),
    >>>     root_certificates=Path("/crts/root.pem").read_bytes(),
    >>> )
    """

    # Start
    start_client(
        server_address=server_address,
        client=_wrap_numpy_client(client=client),
        grpc_max_message_length=grpc_max_message_length,
        root_certificates=root_certificates,
        rest=rest,
        transport=transport,
    )


def to_client(client_like: ClientLike) -> Client:
    """Take any Client-like object and return it as a Client."""
    if isinstance(client_like, NumPyClient):
        return _wrap_numpy_client(client=client_like)
    return client_like


def _constructor(self: Client, numpy_client: NumPyClient) -> None:
    self.numpy_client = numpy_client  # type: ignore


def _get_properties(self: Client, ins: GetPropertiesIns) -> GetPropertiesRes:
    """Return the current client properties."""
    properties = self.numpy_client.get_properties(config=ins.config)  # type: ignore
    return GetPropertiesRes(
        status=Status(code=Code.OK, message="Success"),
        properties=properties,
    )


def _get_parameters(self: Client, ins: GetParametersIns) -> GetParametersRes:
    """Return the current local model parameters."""
    parameters = self.numpy_client.get_parameters(config=ins.config)  # type: ignore
    parameters_proto = ndarrays_to_parameters(parameters)
    return GetParametersRes(
        status=Status(code=Code.OK, message="Success"), parameters=parameters_proto
    )


def _fit(self: Client, ins: FitIns) -> FitRes:
    """Refine the provided parameters using the locally held dataset."""

    # Deconstruct FitIns
    parameters: NDArrays = parameters_to_ndarrays(ins.parameters)

    # Train
    results = self.numpy_client.fit(parameters, ins.config)  # type: ignore
    if not (
        len(results) == 3
        and isinstance(results[0], list)
        and isinstance(results[1], int)
        and isinstance(results[2], dict)
    ):
        raise Exception(EXCEPTION_MESSAGE_WRONG_RETURN_TYPE_FIT)

    # Return FitRes
    parameters_prime, num_examples, metrics = results
    parameters_prime_proto = ndarrays_to_parameters(parameters_prime)
    return FitRes(
        status=Status(code=Code.OK, message="Success"),
        parameters=parameters_prime_proto,
        num_examples=num_examples,
        metrics=metrics,
    )


def _evaluate(self: Client, ins: EvaluateIns) -> EvaluateRes:
    """Evaluate the provided parameters using the locally held dataset."""
    parameters: NDArrays = parameters_to_ndarrays(ins.parameters)

    results = self.numpy_client.evaluate(parameters, ins.config)  # type: ignore
    if not (
        len(results) == 3
        and isinstance(results[0], float)
        and isinstance(results[1], int)
        and isinstance(results[2], dict)
    ):
        raise Exception(EXCEPTION_MESSAGE_WRONG_RETURN_TYPE_EVALUATE)

    # Return EvaluateRes
    loss, num_examples, metrics = results
    return EvaluateRes(
        status=Status(code=Code.OK, message="Success"),
        loss=loss,
        num_examples=num_examples,
        metrics=metrics,
    )


def _wrap_numpy_client(client: NumPyClient) -> Client:
    member_dict: Dict[str, Callable] = {  # type: ignore
        "__init__": _constructor,
    }

    # Add wrapper type methods (if overridden)

    if numpyclient_has_get_properties(client=client):
        member_dict["get_properties"] = _get_properties

    if numpyclient_has_get_parameters(client=client):
        member_dict["get_parameters"] = _get_parameters

    if numpyclient_has_fit(client=client):
        member_dict["fit"] = _fit

    if numpyclient_has_evaluate(client=client):
        member_dict["evaluate"] = _evaluate

    # Create wrapper class
    wrapper_class = type("NumPyClientWrapper", (Client,), member_dict)

    # Create and return an instance of the newly created class
    return wrapper_class(numpy_client=client)  # type: ignore


def run_client() -> None:
    """Run Flower client."""
    log(INFO, "Running Flower client...")
    time.sleep(3)<|MERGE_RESOLUTION|>--- conflicted
+++ resolved
@@ -31,6 +31,7 @@
 from flwr.common.constant import (
     MISSING_EXTRA_REST,
     TRANSPORT_TYPE_GRPC_BIDI,
+    TRANSPORT_TYPE_GRPC_RERE,
     TRANSPORT_TYPE_REST,
     TRANSPORT_TYPES,
 )
@@ -85,12 +86,6 @@
 
 """
 
-<<<<<<< HEAD
-TRANSPORT_TYPES = ["grpc-bidi", "grpc-rere", "rest"]
-
-
-=======
->>>>>>> 56b26e60
 ClientLike = Union[Client, NumPyClient]
 
 
@@ -134,10 +129,7 @@
     transport : Optional[str] (default: None)
         Configure the transport layer. Allowed values:
         - 'grpc-bidi': gRPC, bidirectional streaming
-<<<<<<< HEAD
         - 'grpc-rere': gRPC, request-response (experimental)
-=======
->>>>>>> 56b26e60
         - 'rest': HTTP (experimental)
 
     Examples
@@ -170,17 +162,10 @@
 
     # Set the default transport layer
     if transport is None:
-<<<<<<< HEAD
-        transport = "rest" if rest else "grpc-bidi"
-
-    # Use either gRPC bidirectional streaming or REST request/response
-    if transport == "rest":
-=======
         transport = TRANSPORT_TYPE_REST if rest else TRANSPORT_TYPE_GRPC_BIDI
 
     # Use either gRPC bidirectional streaming or REST request/response
     if transport == TRANSPORT_TYPE_REST:
->>>>>>> 56b26e60
         try:
             from .rest_client.connection import http_request_response
         except ModuleNotFoundError:
@@ -191,13 +176,9 @@
                 "`http://` before the server address (e.g. `http://127.0.0.1:8080`)"
             )
         connection = http_request_response
-<<<<<<< HEAD
-    elif transport == "grpc-rere":
+    elif transport == TRANSPORT_TYPE_GRPC_RERE:
         connection = grpc_request_response
-    elif transport == "grpc-bidi":
-=======
     elif transport == TRANSPORT_TYPE_GRPC_BIDI:
->>>>>>> 56b26e60
         connection = grpc_connection
     else:
         raise ValueError(
@@ -276,10 +257,7 @@
     transport : Optional[str] (default: None)
         Configure the transport layer. Allowed values:
         - 'grpc-bidi': gRPC, bidirectional streaming
-<<<<<<< HEAD
         - 'grpc-rere': gRPC, request-response (experimental)
-=======
->>>>>>> 56b26e60
         - 'rest': HTTP (experimental)
 
     Examples
