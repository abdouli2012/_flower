--- conflicted
+++ resolved
@@ -320,17 +320,9 @@
         on_backoff=_on_backoff,
     )
 
-<<<<<<< HEAD
-    node_state = NodeState(node_id=-1, node_config=node_config, partition_id=-1)
-=======
-    # Empty dict (for now)
-    # This will be removed once users can pass node_config via flower-supernode
-    node_config: Dict[str, str] = {}
-
     # NodeState gets initialized when the first connection is established
     node_state: Optional[NodeState] = None
 
->>>>>>> 01ca846a
     runs: Dict[int, Run] = {}
 
     while not app_state_tracker.interrupt:
@@ -345,15 +337,6 @@
         ) as conn:
             receive, send, create_node, delete_node, get_run = conn
 
-<<<<<<< HEAD
-            # Register node
-            if create_node is not None:
-                node_id = (  # pylint: disable=assignment-from-none
-                    create_node()
-                )  # pylint: disable=not-callable
-                if transport in ["grpc-rere", None]:
-                    node_state.node_id = node_id  # type: ignore
-=======
             # Register node when connecting the first time
             if node_state is None:
                 if create_node is None:
@@ -367,7 +350,7 @@
                     node_state = NodeState(
                         node_id=-1,
                         node_config={},
-                        partition_id=partition_id,
+                        partition_id=None,
                     )
                 else:
                     # Call create_node fn to register node
@@ -379,9 +362,8 @@
                     node_state = NodeState(
                         node_id=node_id,
                         node_config=node_config,
-                        partition_id=partition_id,
+                        partition_id=None,
                     )
->>>>>>> 01ca846a
 
             app_state_tracker.register_signal_handler()
             while not app_state_tracker.interrupt:
