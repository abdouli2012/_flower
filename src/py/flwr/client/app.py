# Copyright 2020 Flower Labs GmbH. All Rights Reserved.
#
# Licensed under the Apache License, Version 2.0 (the "License");
# you may not use this file except in compliance with the License.
# You may obtain a copy of the License at
#
#     http://www.apache.org/licenses/LICENSE-2.0
#
# Unless required by applicable law or agreed to in writing, software
# distributed under the License is distributed on an "AS IS" BASIS,
# WITHOUT WARRANTIES OR CONDITIONS OF ANY KIND, either express or implied.
# See the License for the specific language governing permissions and
# limitations under the License.
# ==============================================================================
"""Flower client app."""

import signal
import sys
import time
from dataclasses import dataclass
from logging import DEBUG, ERROR, INFO, WARN
from typing import Callable, ContextManager, Optional, Tuple, Type, Union

from cryptography.hazmat.primitives.asymmetric import ec
from grpc import RpcError

from flwr.client.client import Client
from flwr.client.client_app import ClientApp, LoadClientAppError
from flwr.client.typing import ClientFn
from flwr.common import GRPC_MAX_MESSAGE_LENGTH, EventType, Message, event
from flwr.common.address import parse_address
from flwr.common.constant import (
    MISSING_EXTRA_REST,
    TRANSPORT_TYPE_GRPC_BIDI,
    TRANSPORT_TYPE_GRPC_RERE,
    TRANSPORT_TYPE_REST,
    TRANSPORT_TYPES,
    ErrorCode,
)
from flwr.common.logger import log, warn_deprecated_feature
from flwr.common.message import Error
from flwr.common.retry_invoker import RetryInvoker, RetryState, exponential

from .grpc_client.connection import grpc_connection
from .grpc_rere_client.connection import grpc_request_response
from .message_handler.message_handler import handle_control_message
from .node_state import NodeState
from .numpy_client import NumPyClient


def _check_actionable_client(
    client: Optional[Client], client_fn: Optional[ClientFn]
) -> None:
    if client_fn is None and client is None:
        raise ValueError(
            "Both `client_fn` and `client` are `None`, but one is required"
        )

    if client_fn is not None and client is not None:
        raise ValueError(
            "Both `client_fn` and `client` are provided, but only one is allowed"
        )


# pylint: disable=import-outside-toplevel
# pylint: disable=too-many-branches
# pylint: disable=too-many-locals
# pylint: disable=too-many-statements
# pylint: disable=too-many-arguments
def start_client(
    *,
    server_address: str,
    client_fn: Optional[ClientFn] = None,
    client: Optional[Client] = None,
    grpc_max_message_length: int = GRPC_MAX_MESSAGE_LENGTH,
    root_certificates: Optional[Union[bytes, str]] = None,
    insecure: Optional[bool] = None,
    transport: Optional[str] = None,
    authentication_keys: Optional[
        Tuple[ec.EllipticCurvePrivateKey, ec.EllipticCurvePublicKey]
    ] = None,
    max_retries: Optional[int] = None,
    max_wait_time: Optional[float] = None,
) -> None:
    """Start a Flower client node which connects to a Flower server.

    Parameters
    ----------
    server_address : str
        The IPv4 or IPv6 address of the server. If the Flower
        server runs on the same machine on port 8080, then `server_address`
        would be `"[::]:8080"`.
    client_fn : Optional[ClientFn]
        A callable that instantiates a Client. (default: None)
    client : Optional[flwr.client.Client]
        An implementation of the abstract base
        class `flwr.client.Client` (default: None)
    grpc_max_message_length : int (default: 536_870_912, this equals 512MB)
        The maximum length of gRPC messages that can be exchanged with the
        Flower server. The default should be sufficient for most models.
        Users who train very large models might need to increase this
        value. Note that the Flower server needs to be started with the
        same value (see `flwr.server.start_server`), otherwise it will not
        know about the increased limit and block larger messages.
    root_certificates : Optional[Union[bytes, str]] (default: None)
        The PEM-encoded root certificates as a byte string or a path string.
        If provided, a secure connection using the certificates will be
        established to an SSL-enabled Flower server.
    insecure : bool (default: True)
        Starts an insecure gRPC connection when True. Enables HTTPS connection
        when False, using system certificates if `root_certificates` is None.
    transport : Optional[str] (default: None)
        Configure the transport layer. Allowed values:
        - 'grpc-bidi': gRPC, bidirectional streaming
        - 'grpc-rere': gRPC, request-response (experimental)
        - 'rest': HTTP (experimental)
    max_retries: Optional[int] (default: None)
        The maximum number of times the client will try to connect to the
        server before giving up in case of a connection error. If set to None,
        there is no limit to the number of tries.
    max_wait_time: Optional[float] (default: None)
        The maximum duration before the client stops trying to
        connect to the server in case of connection error.
        If set to None, there is no limit to the total time.

    Examples
    --------
    Starting a gRPC client with an insecure server connection:

    >>> start_client(
    >>>     server_address=localhost:8080,
    >>>     client_fn=client_fn,
    >>> )

    Starting an SSL-enabled gRPC client using system certificates:

    >>> def client_fn(cid: str):
    >>>     return FlowerClient()
    >>>
    >>> start_client(
    >>>     server_address=localhost:8080,
    >>>     client_fn=client_fn,
    >>>     insecure=False,
    >>> )

    Starting an SSL-enabled gRPC client using provided certificates:

    >>> from pathlib import Path
    >>>
    >>> start_client(
    >>>     server_address=localhost:8080,
    >>>     client_fn=client_fn,
    >>>     root_certificates=Path("/crts/root.pem").read_bytes(),
    >>> )
    """
    event(EventType.START_CLIENT_ENTER)
    _start_client_internal(
        server_address=server_address,
        load_client_app_fn=None,
        client_fn=client_fn,
        client=client,
        grpc_max_message_length=grpc_max_message_length,
        root_certificates=root_certificates,
        insecure=insecure,
        transport=transport,
        authentication_keys=authentication_keys,
        max_retries=max_retries,
        max_wait_time=max_wait_time,
    )
    event(EventType.START_CLIENT_LEAVE)


# pylint: disable=import-outside-toplevel
# pylint: disable=too-many-branches
# pylint: disable=too-many-locals
# pylint: disable=too-many-statements
def _start_client_internal(
    *,
    server_address: str,
    load_client_app_fn: Optional[Callable[[], ClientApp]] = None,
    client_fn: Optional[ClientFn] = None,
    client: Optional[Client] = None,
    grpc_max_message_length: int = GRPC_MAX_MESSAGE_LENGTH,
    root_certificates: Optional[Union[bytes, str]] = None,
    insecure: Optional[bool] = None,
    transport: Optional[str] = None,
    authentication_keys: Optional[
        Tuple[ec.EllipticCurvePrivateKey, ec.EllipticCurvePublicKey]
    ] = None,
    max_retries: Optional[int] = None,
    max_wait_time: Optional[float] = None,
) -> None:
    """Start a Flower client node which connects to a Flower server.

    Parameters
    ----------
    server_address : str
        The IPv4 or IPv6 address of the server. If the Flower
        server runs on the same machine on port 8080, then `server_address`
        would be `"[::]:8080"`.
    load_client_app_fn : Optional[Callable[[], ClientApp]] (default: None)
        A function that can be used to load a `ClientApp` instance.
    client_fn : Optional[ClientFn]
        A callable that instantiates a Client. (default: None)
    client : Optional[flwr.client.Client]
        An implementation of the abstract base
        class `flwr.client.Client` (default: None)
    grpc_max_message_length : int (default: 536_870_912, this equals 512MB)
        The maximum length of gRPC messages that can be exchanged with the
        Flower server. The default should be sufficient for most models.
        Users who train very large models might need to increase this
        value. Note that the Flower server needs to be started with the
        same value (see `flwr.server.start_server`), otherwise it will not
        know about the increased limit and block larger messages.
    root_certificates : Optional[Union[bytes, str]] (default: None)
        The PEM-encoded root certificates as a byte string or a path string.
        If provided, a secure connection using the certificates will be
        established to an SSL-enabled Flower server.
    insecure : Optional[bool] (default: None)
        Starts an insecure gRPC connection when True. Enables HTTPS connection
        when False, using system certificates if `root_certificates` is None.
    transport : Optional[str] (default: None)
        Configure the transport layer. Allowed values:
        - 'grpc-bidi': gRPC, bidirectional streaming
        - 'grpc-rere': gRPC, request-response (experimental)
        - 'rest': HTTP (experimental)
    max_retries: Optional[int] (default: None)
        The maximum number of times the client will try to connect to the
        server before giving up in case of a connection error. If set to None,
        there is no limit to the number of tries.
    max_wait_time: Optional[float] (default: None)
        The maximum duration before the client stops trying to
        connect to the server in case of connection error.
        If set to None, there is no limit to the total time.
    """
    if insecure is None:
        insecure = root_certificates is None

    if load_client_app_fn is None:
        _check_actionable_client(client, client_fn)

        if client_fn is None:
            # Wrap `Client` instance in `client_fn`
            def single_client_factory(
                cid: str,  # pylint: disable=unused-argument
            ) -> Client:
                if client is None:  # Added this to keep mypy happy
                    raise ValueError(
                        "Both `client_fn` and `client` are `None`, but one is required"
                    )
                return client  # Always return the same instance

            client_fn = single_client_factory

        def _load_client_app() -> ClientApp:
            return ClientApp(client_fn=client_fn)

        load_client_app_fn = _load_client_app

    # At this point, only `load_client_app_fn` should be used
    # Both `client` and `client_fn` must not be used directly

    # Initialize connection context manager
    connection, address, connection_error_type = _init_connection(
        transport, server_address
    )

<<<<<<< HEAD
    run_tracker = _RunTracker()
=======
    app_state_tracker = _AppStateTracker()
>>>>>>> 5d415a40

    def _on_sucess(retry_state: RetryState) -> None:
        run_tracker.is_connected = True
        if retry_state.tries > 1:
            log(
                INFO,
                "Connection successful after %.2f seconds and %s tries.",
                retry_state.elapsed_time,
                retry_state.tries,
            )
            if run_tracker.create_node:
                run_tracker.create_node()

    def _on_backoff(retry_state: RetryState) -> None:
        run_tracker.is_connected = False
        if retry_state.tries == 1:
            log(WARN, "Connection attempt failed, retrying...")
        else:
            log(
                DEBUG,
                "Connection attempt failed, retrying in %.2f seconds",
                retry_state.actual_wait,
            )

    retry_invoker = RetryInvoker(
        wait_gen_factory=exponential,
        recoverable_exceptions=connection_error_type,
        max_tries=max_retries,
        max_time=max_wait_time,
        on_giveup=lambda retry_state: (
            log(
                WARN,
                "Giving up reconnection after %.2f seconds and %s tries.",
                retry_state.elapsed_time,
                retry_state.tries,
            )
            if retry_state.tries > 1
            else None
        ),
        on_success=_on_sucess,
        on_backoff=_on_backoff,
    )

    node_state = NodeState()

<<<<<<< HEAD
    while not run_tracker.interrupt:
=======
    while not app_state_tracker.interrupt:
>>>>>>> 5d415a40
        sleep_duration: int = 0
        with connection(
            address,
            insecure,
            retry_invoker,
            grpc_max_message_length,
            root_certificates,
            authentication_keys,
        ) as conn:
            # pylint: disable-next=W0612
            receive, send, create_node, delete_node, get_run = conn

            # Register node
            if create_node is not None:
                create_node()  # pylint: disable=not-callable

<<<<<<< HEAD
            run_tracker.register_signal_handler()
            while not run_tracker.interrupt:
=======
            app_state_tracker.register_signal_handler()
            while not app_state_tracker.interrupt:
>>>>>>> 5d415a40
                try:
                    # Receive
                    message = receive()
                    if message is None:
                        time.sleep(3)  # Wait for 3s before asking again
                        continue

                    log(INFO, "")
                    if len(message.metadata.group_id) > 0:
                        log(
                            INFO,
                            "[RUN %s, ROUND %s]",
                            message.metadata.run_id,
                            message.metadata.group_id,
                        )
                    log(
                        INFO,
                        "Received: %s message %s",
                        message.metadata.message_type,
                        message.metadata.message_id,
                    )

                    # Handle control message
                    out_message, sleep_duration = handle_control_message(message)
                    if out_message:
                        send(out_message)
                        break

                    # Register context for this run
                    node_state.register_context(run_id=message.metadata.run_id)

                    # Retrieve context for this run
                    context = node_state.retrieve_context(
                        run_id=message.metadata.run_id
                    )

                    # Create an error reply message that will never be used to prevent
                    # the used-before-assignment linting error
                    reply_message = message.create_error_reply(
                        error=Error(code=ErrorCode.UNKNOWN, reason="Unknown")
                    )

                    # Handle app loading and task message
                    try:
                        # Load ClientApp instance
                        client_app: ClientApp = load_client_app_fn()

                        # Execute ClientApp
                        reply_message = client_app(message=message, context=context)
                    except Exception as ex:  # pylint: disable=broad-exception-caught

                        # Legacy grpc-bidi
                        if transport in ["grpc-bidi", None]:
                            log(ERROR, "Client raised an exception.", exc_info=ex)
                            # Raise exception, crash process
                            raise ex

                        # Don't update/change NodeState

                        e_code = ErrorCode.CLIENT_APP_RAISED_EXCEPTION
                        # Ex fmt: "<class 'ZeroDivisionError'>:<'division by zero'>"
                        reason = str(type(ex)) + ":<'" + str(ex) + "'>"
                        exc_entity = "ClientApp"
                        if isinstance(ex, LoadClientAppError):
                            reason = (
                                "An exception was raised when attempting to load "
                                "`ClientApp`"
                            )
                            e_code = ErrorCode.LOAD_CLIENT_APP_EXCEPTION
                            exc_entity = "SuperNode"

<<<<<<< HEAD
                        if not run_tracker.interrupt:
=======
                        if not app_state_tracker.interrupt:
>>>>>>> 5d415a40
                            log(
                                ERROR, "%s raised an exception", exc_entity, exc_info=ex
                            )

                        # Create error message
                        reply_message = message.create_error_reply(
                            error=Error(code=e_code, reason=reason)
                        )
                    else:
                        # No exception, update node state
                        node_state.update_context(
                            run_id=message.metadata.run_id,
                            context=context,
                        )

                    # Send
                    send(reply_message)
                    log(INFO, "Sent reply")

                except StopIteration:
                    sleep_duration = 0
                    break
<<<<<<< HEAD

            # Unregister node
            if delete_node is not None and run_tracker.is_connected:
                delete_node()  # pylint: disable=not-callable

        if sleep_duration == 0:
            log(INFO, "Disconnect and shut down")
            del run_tracker
=======

        if sleep_duration == 0:
            log(INFO, "Disconnect and shut down")
            del app_state_tracker
>>>>>>> 5d415a40
            break

        # Sleep and reconnect afterwards
        log(
            INFO,
            "Disconnect, then re-establish connection after %s second(s)",
            sleep_duration,
        )
        time.sleep(sleep_duration)


def start_numpy_client(
    *,
    server_address: str,
    client: NumPyClient,
    grpc_max_message_length: int = GRPC_MAX_MESSAGE_LENGTH,
    root_certificates: Optional[bytes] = None,
    insecure: Optional[bool] = None,
    transport: Optional[str] = None,
) -> None:
    """Start a Flower NumPyClient which connects to a gRPC server.

    Warning
    -------
    This function is deprecated since 1.7.0. Use :code:`flwr.client.start_client`
    instead and first convert your :code:`NumPyClient` to type
    :code:`flwr.client.Client` by executing its :code:`to_client()` method.

    Parameters
    ----------
    server_address : str
        The IPv4 or IPv6 address of the server. If the Flower server runs on
        the same machine on port 8080, then `server_address` would be
        `"[::]:8080"`.
    client : flwr.client.NumPyClient
        An implementation of the abstract base class `flwr.client.NumPyClient`.
    grpc_max_message_length : int (default: 536_870_912, this equals 512MB)
        The maximum length of gRPC messages that can be exchanged with the
        Flower server. The default should be sufficient for most models.
        Users who train very large models might need to increase this
        value. Note that the Flower server needs to be started with the
        same value (see `flwr.server.start_server`), otherwise it will not
        know about the increased limit and block larger messages.
    root_certificates : bytes (default: None)
        The PEM-encoded root certificates as a byte string or a path string.
        If provided, a secure connection using the certificates will be
        established to an SSL-enabled Flower server.
    insecure : Optional[bool] (default: None)
        Starts an insecure gRPC connection when True. Enables HTTPS connection
        when False, using system certificates if `root_certificates` is None.
    transport : Optional[str] (default: None)
        Configure the transport layer. Allowed values:
        - 'grpc-bidi': gRPC, bidirectional streaming
        - 'grpc-rere': gRPC, request-response (experimental)
        - 'rest': HTTP (experimental)

    Examples
    --------
    Starting a gRPC client with an insecure server connection:

    >>> start_numpy_client(
    >>>     server_address=localhost:8080,
    >>>     client=FlowerClient(),
    >>> )

    Starting an SSL-enabled gRPC client using system certificates:

    >>> start_numpy_client(
    >>>     server_address=localhost:8080,
    >>>     client=FlowerClient(),
    >>>     insecure=False,
    >>> )

    Starting an SSL-enabled gRPC client using provided certificates:

    >>> from pathlib import Path
    >>>
    >>> start_numpy_client(
    >>>     server_address=localhost:8080,
    >>>     client=FlowerClient(),
    >>>     root_certificates=Path("/crts/root.pem").read_bytes(),
    >>> )
    """
    mssg = (
        "flwr.client.start_numpy_client() is deprecated. \n\tInstead, use "
        "`flwr.client.start_client()` by ensuring you first call "
        "the `.to_client()` method as shown below: \n"
        "\tflwr.client.start_client(\n"
        "\t\tserver_address='<IP>:<PORT>',\n"
        "\t\tclient=FlowerClient().to_client(),"
        " # <-- where FlowerClient is of type flwr.client.NumPyClient object\n"
        "\t)\n"
        "\tUsing `start_numpy_client()` is deprecated."
    )

    warn_deprecated_feature(name=mssg)

    # Calling this function is deprecated. A warning is thrown.
    # We first need to convert the supplied client to `Client.`

    wrp_client = client.to_client()

    start_client(
        server_address=server_address,
        client=wrp_client,
        grpc_max_message_length=grpc_max_message_length,
        root_certificates=root_certificates,
        insecure=insecure,
        transport=transport,
    )


def _init_connection(transport: Optional[str], server_address: str) -> Tuple[
    Callable[
        [
            str,
            bool,
            RetryInvoker,
            int,
            Union[bytes, str, None],
            Optional[Tuple[ec.EllipticCurvePrivateKey, ec.EllipticCurvePublicKey]],
        ],
        ContextManager[
            Tuple[
                Callable[[], Optional[Message]],
                Callable[[Message], None],
                Optional[Callable[[], None]],
                Optional[Callable[[], None]],
                Optional[Callable[[int], Tuple[str, str]]],
            ]
        ],
    ],
    str,
    Type[Exception],
]:
    # Parse IP address
    parsed_address = parse_address(server_address)
    if not parsed_address:
        sys.exit(f"Server address ({server_address}) cannot be parsed.")
    host, port, is_v6 = parsed_address
    address = f"[{host}]:{port}" if is_v6 else f"{host}:{port}"

    # Set the default transport layer
    if transport is None:
        transport = TRANSPORT_TYPE_GRPC_BIDI

    # Use either gRPC bidirectional streaming or REST request/response
    if transport == TRANSPORT_TYPE_REST:
        try:
            from requests.exceptions import ConnectionError as RequestsConnectionError

            from .rest_client.connection import http_request_response
        except ModuleNotFoundError:
            sys.exit(MISSING_EXTRA_REST)
        if server_address[:4] != "http":
            sys.exit(
                "When using the REST API, please provide `https://` or "
                "`http://` before the server address (e.g. `http://127.0.0.1:8080`)"
            )
        connection, error_type = http_request_response, RequestsConnectionError
    elif transport == TRANSPORT_TYPE_GRPC_RERE:
        connection, error_type = grpc_request_response, RpcError
    elif transport == TRANSPORT_TYPE_GRPC_BIDI:
        connection, error_type = grpc_connection, RpcError
    else:
        raise ValueError(
            f"Unknown transport type: {transport} (possible: {TRANSPORT_TYPES})"
        )

    return connection, address, error_type


@dataclass
class _AppStateTracker:
    interrupt: bool = False
    is_connected: bool = False

    def register_signal_handler(self) -> None:
        """Register handlers for exit signals."""

        def signal_handler(sig, frame):  # type: ignore
            # pylint: disable=unused-argument
            self.interrupt = True
            raise StopIteration from None

        signal.signal(signal.SIGINT, signal_handler)
        signal.signal(signal.SIGTERM, signal_handler)<|MERGE_RESOLUTION|>--- conflicted
+++ resolved
@@ -265,11 +265,7 @@
         transport, server_address
     )
 
-<<<<<<< HEAD
-    run_tracker = _RunTracker()
-=======
     app_state_tracker = _AppStateTracker()
->>>>>>> 5d415a40
 
     def _on_sucess(retry_state: RetryState) -> None:
         run_tracker.is_connected = True
@@ -280,8 +276,6 @@
                 retry_state.elapsed_time,
                 retry_state.tries,
             )
-            if run_tracker.create_node:
-                run_tracker.create_node()
 
     def _on_backoff(retry_state: RetryState) -> None:
         run_tracker.is_connected = False
@@ -315,11 +309,7 @@
 
     node_state = NodeState()
 
-<<<<<<< HEAD
-    while not run_tracker.interrupt:
-=======
     while not app_state_tracker.interrupt:
->>>>>>> 5d415a40
         sleep_duration: int = 0
         with connection(
             address,
@@ -336,13 +326,8 @@
             if create_node is not None:
                 create_node()  # pylint: disable=not-callable
 
-<<<<<<< HEAD
-            run_tracker.register_signal_handler()
-            while not run_tracker.interrupt:
-=======
             app_state_tracker.register_signal_handler()
             while not app_state_tracker.interrupt:
->>>>>>> 5d415a40
                 try:
                     # Receive
                     message = receive()
@@ -414,11 +399,7 @@
                             e_code = ErrorCode.LOAD_CLIENT_APP_EXCEPTION
                             exc_entity = "SuperNode"
 
-<<<<<<< HEAD
-                        if not run_tracker.interrupt:
-=======
                         if not app_state_tracker.interrupt:
->>>>>>> 5d415a40
                             log(
                                 ERROR, "%s raised an exception", exc_entity, exc_info=ex
                             )
@@ -441,7 +422,6 @@
                 except StopIteration:
                     sleep_duration = 0
                     break
-<<<<<<< HEAD
 
             # Unregister node
             if delete_node is not None and run_tracker.is_connected:
@@ -449,13 +429,7 @@
 
         if sleep_duration == 0:
             log(INFO, "Disconnect and shut down")
-            del run_tracker
-=======
-
-        if sleep_duration == 0:
-            log(INFO, "Disconnect and shut down")
             del app_state_tracker
->>>>>>> 5d415a40
             break
 
         # Sleep and reconnect afterwards
