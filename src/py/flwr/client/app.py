--- conflicted
+++ resolved
@@ -151,21 +151,13 @@
     if rest:
         try:
             from .rest_client.connection import http_request_response
-<<<<<<< HEAD
         except ModuleNotFoundError:
             sys.exit(MISSING_EXTRA_REST)
-=======
-        except ImportError as missing_dep:
-            raise ImportError(
-                "To use the REST API you must install the "
-                "extra dependencies by running `pip install flwr['rest']`."
-            ) from missing_dep
         if server_address[:4] != "http":
             sys.exit(
                 "When using the REST API, please provide `https://` or "
                 "`http://` before the server address (e.g. `http://127.0.0.1:8080`)"
             )
->>>>>>> ad9bc60b
         connection = http_request_response
     else:
         connection = grpc_connection
