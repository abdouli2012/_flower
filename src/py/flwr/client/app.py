--- conflicted
+++ resolved
@@ -318,12 +318,7 @@
     # Initialize connection context manager
     connection, address = _init_connection(transport, server_address)
 
-<<<<<<< HEAD
-    # Create workload state
-    workload_state = WorkloadState(state={})
-=======
     node_state = NodeState()
->>>>>>> 48ed784a
 
     while True:
         sleep_duration: int = 0
@@ -361,13 +356,9 @@
                 # Handle task message
                 fwd_msg: Fwd = Fwd(
                     task_ins=task_ins,
-<<<<<<< HEAD
-                    state=workload_state,
-=======
                     state=node_state.retrieve_workloadstate(
                         workload_id=task_ins.workload_id
                     ),
->>>>>>> 48ed784a
                 )
                 bwd_msg: Bwd = app(fwd=fwd_msg)
 
