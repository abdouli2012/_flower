# Copyright 2020 Adap GmbH. All Rights Reserved.
#
# Licensed under the Apache License, Version 2.0 (the "License");
# you may not use this file except in compliance with the License.
# You may obtain a copy of the License at
#
#     http://www.apache.org/licenses/LICENSE-2.0
#
# Unless required by applicable law or agreed to in writing, software
# distributed under the License is distributed on an "AS IS" BASIS,
# WITHOUT WARRANTIES OR CONDITIONS OF ANY KIND, either express or implied.
# See the License for the specific language governing permissions and
# limitations under the License.
# ==============================================================================
"""Flower client app."""


import time
from logging import INFO
from typing import Optional

from flwr.common import GRPC_MAX_MESSAGE_LENGTH
from flwr.common.logger import log

from .client import Client
from .grpc_client.connection import grpc_connection
from .grpc_client.message_handler import handle
<<<<<<< HEAD
=======
from .keras_client import KerasClient, KerasClientWrapper
from .keras_client import has_get_properties as kerasclient_has_get_properties
>>>>>>> f3edd010
from .numpy_client import NumPyClient, NumPyClientWrapper
from .numpy_client import has_get_properties as numpyclient_has_get_properties


def start_client(
    server_address: str,
    client: Client,
    grpc_max_message_length: int = GRPC_MAX_MESSAGE_LENGTH,
    root_certificates: Optional[bytes] = None,
) -> None:
    """Start a Flower Client which connects to a gRPC server.

    Parameters
    ----------
        server_address: str. The IPv6 address of the server. If the Flower
            server runs on the same machine on port 8080, then `server_address`
            would be `"[::]:8080"`.
        client: flwr.client.Client. An implementation of the abstract base
            class `flwr.client.Client`.
        grpc_max_message_length: int (default: 536_870_912, this equals 512MB).
            The maximum length of gRPC messages that can be exchanged with the
            Flower server. The default should be sufficient for most models.
            Users who train very large models might need to increase this
            value. Note that the Flower server needs to be started with the
            same value (see `flwr.server.start_server`), otherwise it will not
            know about the increased limit and block larger messages.
        root_certificates: bytes (default: None)
            The PEM-encoded root certificates as a byte string. If provided, a secure
            connection using the certificates will be established to a
            SSL-enabled Flower server.

    Returns
    -------
        None

    Examples
    --------
    Starting a client with insecure server connection:

    >>> start_client(
    >>>     server_address=localhost:8080,
    >>>     client=FlowerClient(),
    >>> )

    Starting a SSL-enabled client:

    >>> from pathlib import Path
    >>> start_client(
    >>>     server_address=localhost:8080,
    >>>     client=FlowerClient(),
    >>>     root_certificates=Path("/crts/root.pem").read_bytes(),
    >>> )
    """
    while True:
        sleep_duration: int = 0
        with grpc_connection(
            server_address,
            max_message_length=grpc_max_message_length,
            root_certificates=root_certificates,
        ) as conn:
            receive, send = conn

            while True:
                server_message = receive()
                client_message, sleep_duration, keep_going = handle(
                    client, server_message
                )
                send(client_message)
                if not keep_going:
                    break
        if sleep_duration == 0:
            log(INFO, "Disconnect and shut down")
            break
        # Sleep and reconnect afterwards
        log(
            INFO,
            "Disconnect, then re-establish connection after %s second(s)",
            sleep_duration,
        )
        time.sleep(sleep_duration)


def start_numpy_client(
    server_address: str,
    client: NumPyClient,
    grpc_max_message_length: int = GRPC_MAX_MESSAGE_LENGTH,
    root_certificates: Optional[bytes] = None,
) -> None:
    """Start a Flower NumPyClient which connects to a gRPC server.

    Parameters
    ----------
        server_address: str. The IPv6 address of the server. If the Flower
            server runs on the same machine on port 8080, then `server_address`
            would be `"[::]:8080"`.
        client: flwr.client.NumPyClient. An implementation of the abstract base
            class `flwr.client.NumPyClient`.
        grpc_max_message_length: int (default: 536_870_912, this equals 512MB).
            The maximum length of gRPC messages that can be exchanged with the
            Flower server. The default should be sufficient for most models.
            Users who train very large models might need to increase this
            value. Note that the Flower server needs to be started with the
            same value (see `flwr.server.start_server`), otherwise it will not
            know about the increased limit and block larger messages.
        root_certificates: bytes (default: None)
            The PEM-encoded root certificates a byte string. If provided, a secure
            connection using the certificates will be established to a
            SSL-enabled Flower server.

    Returns
    -------
        None

    Examples
    --------
    Starting a client with an insecure server connection:

    >>> start_client(
    >>>     server_address=localhost:8080,
    >>>     client=FlowerClient(),
    >>> )

    Starting a SSL-enabled client:

    >>> from pathlib import Path
    >>> start_client(
    >>>     server_address=localhost:8080,
    >>>     client=FlowerClient(),
    >>>     root_certificates=Path("/crts/root.pem").read_bytes(),
    >>> )
    """

    # Wrap the NumPyClient
    flower_client = NumPyClientWrapper(client)

    # Delete get_properties method from NumPyClientWrapper if the user-provided
    # NumPyClient instance does not implement get_properties. This enables the
    # following call to start_client to handle NumPyClientWrapper instances like any
    # other Client instance (which might or might not implement get_properties).
    if not numpyclient_has_get_properties(client=client):
        del NumPyClientWrapper.get_properties

    # Start
    start_client(
        server_address=server_address,
        client=flower_client,
        grpc_max_message_length=grpc_max_message_length,
<<<<<<< HEAD
=======
        root_certificates=root_certificates,
    )


def start_keras_client(
    server_address: str,
    client: KerasClient,
    grpc_max_message_length: int = GRPC_MAX_MESSAGE_LENGTH,
) -> None:
    """Start a Flower KerasClient which connects to a gRPC server.

    Arguments:
        server_address: str. The IPv6 address of the server. If the Flower
            server runs on the same machine on port 8080, then `server_address`
            would be `"[::]:8080"`.
        client: flwr.client.KerasClient. An implementation of the abstract base
            class `flwr.client.KerasClient`.
        grpc_max_message_length: int (default: 536_870_912, this equals 512MB).
            The maximum length of gRPC messages that can be exchanged with the
            Flower server. The default should be sufficient for most models.
            Users who train very large models might need to increase this
            value. Note that the Flower server needs to be started with the
            same value (see `flwr.server.start_server`), otherwise it will not
            know about the increased limit and block larger messages.

    Returns:
        None.
    """

    # Deprecation warning
    warning = """
    DEPRECATION WARNING: KerasClient is deprecated, migrate to NumPyClient.

    KerasClient will be removed in a future release, please migrate to either
    NumPyClient (recommended) or Client. NumPyClient is recommended because it
    is conceptually very similar to KerasClient.
    """
    print(warning)

    # Wrap the Keras client
    flower_client = KerasClientWrapper(client)

    # Delete get_properties method from KerasClientWrapper if the user-provided
    # KerasClient instance does not implement get_properties. This enables the
    # following call to start_client to handle KerasClientWrapper instances like any
    # other Client instance (which might or might not implement get_properties).
    if not kerasclient_has_get_properties(client=client):
        del KerasClientWrapper.get_properties

    # Start
    start_client(
        server_address=server_address,
        client=flower_client,
        grpc_max_message_length=grpc_max_message_length,
>>>>>>> f3edd010
    )<|MERGE_RESOLUTION|>--- conflicted
+++ resolved
@@ -25,11 +25,6 @@
 from .client import Client
 from .grpc_client.connection import grpc_connection
 from .grpc_client.message_handler import handle
-<<<<<<< HEAD
-=======
-from .keras_client import KerasClient, KerasClientWrapper
-from .keras_client import has_get_properties as kerasclient_has_get_properties
->>>>>>> f3edd010
 from .numpy_client import NumPyClient, NumPyClientWrapper
 from .numpy_client import has_get_properties as numpyclient_has_get_properties
 
@@ -177,61 +172,5 @@
         server_address=server_address,
         client=flower_client,
         grpc_max_message_length=grpc_max_message_length,
-<<<<<<< HEAD
-=======
         root_certificates=root_certificates,
-    )
-
-
-def start_keras_client(
-    server_address: str,
-    client: KerasClient,
-    grpc_max_message_length: int = GRPC_MAX_MESSAGE_LENGTH,
-) -> None:
-    """Start a Flower KerasClient which connects to a gRPC server.
-
-    Arguments:
-        server_address: str. The IPv6 address of the server. If the Flower
-            server runs on the same machine on port 8080, then `server_address`
-            would be `"[::]:8080"`.
-        client: flwr.client.KerasClient. An implementation of the abstract base
-            class `flwr.client.KerasClient`.
-        grpc_max_message_length: int (default: 536_870_912, this equals 512MB).
-            The maximum length of gRPC messages that can be exchanged with the
-            Flower server. The default should be sufficient for most models.
-            Users who train very large models might need to increase this
-            value. Note that the Flower server needs to be started with the
-            same value (see `flwr.server.start_server`), otherwise it will not
-            know about the increased limit and block larger messages.
-
-    Returns:
-        None.
-    """
-
-    # Deprecation warning
-    warning = """
-    DEPRECATION WARNING: KerasClient is deprecated, migrate to NumPyClient.
-
-    KerasClient will be removed in a future release, please migrate to either
-    NumPyClient (recommended) or Client. NumPyClient is recommended because it
-    is conceptually very similar to KerasClient.
-    """
-    print(warning)
-
-    # Wrap the Keras client
-    flower_client = KerasClientWrapper(client)
-
-    # Delete get_properties method from KerasClientWrapper if the user-provided
-    # KerasClient instance does not implement get_properties. This enables the
-    # following call to start_client to handle KerasClientWrapper instances like any
-    # other Client instance (which might or might not implement get_properties).
-    if not kerasclient_has_get_properties(client=client):
-        del KerasClientWrapper.get_properties
-
-    # Start
-    start_client(
-        server_address=server_address,
-        client=flower_client,
-        grpc_max_message_length=grpc_max_message_length,
->>>>>>> f3edd010
     )