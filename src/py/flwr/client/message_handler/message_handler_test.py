# Copyright 2020 Flower Labs GmbH. All Rights Reserved.
#
# Licensed under the Apache License, Version 2.0 (the "License");
# you may not use this file except in compliance with the License.
# You may obtain a copy of the License at
#
#     http://www.apache.org/licenses/LICENSE-2.0
#
# Unless required by applicable law or agreed to in writing, software
# distributed under the License is distributed on an "AS IS" BASIS,
# WITHOUT WARRANTIES OR CONDITIONS OF ANY KIND, either express or implied.
# See the License for the specific language governing permissions and
# limitations under the License.
# ==============================================================================
"""Client-side message handler tests."""


import unittest
import uuid
from copy import copy
from typing import List

from flwr.client import Client
from flwr.client.typing import ClientFn
from flwr.common import (
    Code,
    Context,
    EvaluateIns,
    EvaluateRes,
    FitIns,
    FitRes,
    GetParametersIns,
    GetParametersRes,
    GetPropertiesIns,
    GetPropertiesRes,
    Message,
    Metadata,
    Parameters,
    RecordSet,
    Status,
)
from flwr.common import recordset_compat as compat
from flwr.common import typing
<<<<<<< HEAD
from flwr.common.constant import MessageType
from flwr.common.context import Context
from flwr.common.message import Message, Metadata
from flwr.common.recordset import RecordSet
=======
from flwr.common.constant import MESSAGE_TYPE_GET_PROPERTIES
>>>>>>> da682a17

from .message_handler import handle_legacy_message_from_msgtype, validate_out_message


class ClientWithoutProps(Client):
    """Client not implementing get_properties."""

    def get_parameters(self, ins: GetParametersIns) -> GetParametersRes:
        """Get empty parameters of the client with 'Success' status."""
        return GetParametersRes(
            status=typing.Status(code=typing.Code.OK, message="Success"),
            parameters=Parameters(tensors=[], tensor_type=""),
        )

    def fit(self, ins: FitIns) -> FitRes:
        """Simulate successful training, return no parameters, no metrics."""
        return FitRes(
            status=typing.Status(code=typing.Code.OK, message="Success"),
            parameters=Parameters(tensors=[], tensor_type=""),
            num_examples=1,
            metrics={},
        )

    def evaluate(self, ins: EvaluateIns) -> EvaluateRes:
        """Simulate successful evaluation, return no metrics."""
        return EvaluateRes(
            status=typing.Status(code=typing.Code.OK, message="Success"),
            loss=1.0,
            num_examples=1,
            metrics={},
        )


class ClientWithProps(Client):
    """Client implementing get_properties."""

    def get_properties(self, ins: GetPropertiesIns) -> GetPropertiesRes:
        """Get fixed properties of the client with 'Success' status."""
        return GetPropertiesRes(
            status=typing.Status(code=typing.Code.OK, message="Success"),
            properties={"str_prop": "val", "int_prop": 1},
        )

    def get_parameters(self, ins: GetParametersIns) -> GetParametersRes:
        """Get empty parameters of the client with 'Success' status."""
        return GetParametersRes(
            status=typing.Status(code=typing.Code.OK, message="Success"),
            parameters=Parameters(tensors=[], tensor_type=""),
        )

    def fit(self, ins: FitIns) -> FitRes:
        """Simulate successful training, return no parameters, no metrics."""
        return FitRes(
            status=typing.Status(code=typing.Code.OK, message="Success"),
            parameters=Parameters(tensors=[], tensor_type=""),
            num_examples=1,
            metrics={},
        )

    def evaluate(self, ins: EvaluateIns) -> EvaluateRes:
        """Simulate successful evaluation, return no metrics."""
        return EvaluateRes(
            status=typing.Status(code=typing.Code.OK, message="Success"),
            loss=1.0,
            num_examples=1,
            metrics={},
        )


def _get_client_fn(client: Client) -> ClientFn:
    def client_fn(cid: str) -> Client:  # pylint: disable=unused-argument
        return client

    return client_fn


def test_client_without_get_properties() -> None:
    """Test client implementing get_properties."""
    # Prepare
    client = ClientWithoutProps()
    recordset = compat.getpropertiesins_to_recordset(GetPropertiesIns({}))
    message = Message(
        metadata=Metadata(
            run_id=123,
            message_id=str(uuid.uuid4()),
            group_id="some group ID",
            src_node_id=0,
            dst_node_id=1123,
            reply_to_message="",
            ttl="",
            message_type=MessageType.GET_PROPERTIES,
        ),
        content=recordset,
    )

    # Execute
    actual_msg = handle_legacy_message_from_msgtype(
        client_fn=_get_client_fn(client),
        message=message,
        context=Context(state=RecordSet()),
    )

    # Assert
    expected_get_properties_res = GetPropertiesRes(
        status=Status(
            code=Code.GET_PROPERTIES_NOT_IMPLEMENTED,
            message="Client does not implement `get_properties`",
        ),
        properties={},
    )
    expected_rs = compat.getpropertiesres_to_recordset(expected_get_properties_res)
    expected_msg = Message(
        metadata=Metadata(
            run_id=123,
            message_id="",
            group_id="some group ID",
            src_node_id=1123,
            dst_node_id=0,
            reply_to_message=message.metadata.message_id,
            ttl="",
<<<<<<< HEAD
            message_type=MessageType.GET_PROPERTIES,
=======
            message_type=MESSAGE_TYPE_GET_PROPERTIES,
>>>>>>> da682a17
        ),
        content=expected_rs,
    )

    assert actual_msg.content == expected_msg.content
    assert actual_msg.metadata == expected_msg.metadata


def test_client_with_get_properties() -> None:
    """Test client not implementing get_properties."""
    # Prepare
    client = ClientWithProps()
    recordset = compat.getpropertiesins_to_recordset(GetPropertiesIns({}))
    message = Message(
        metadata=Metadata(
            run_id=123,
            message_id=str(uuid.uuid4()),
            group_id="some group ID",
            src_node_id=0,
            dst_node_id=1123,
            reply_to_message="",
            ttl="",
            message_type=MessageType.GET_PROPERTIES,
        ),
        content=recordset,
    )

    # Execute
    actual_msg = handle_legacy_message_from_msgtype(
        client_fn=_get_client_fn(client),
        message=message,
        context=Context(state=RecordSet()),
    )

    # Assert
    expected_get_properties_res = GetPropertiesRes(
        status=Status(
            code=Code.OK,
            message="Success",
        ),
        properties={"str_prop": "val", "int_prop": 1},
    )
    expected_rs = compat.getpropertiesres_to_recordset(expected_get_properties_res)
    expected_msg = Message(
        metadata=Metadata(
            run_id=123,
            message_id="",
            group_id="some group ID",
            src_node_id=1123,
            dst_node_id=0,
            reply_to_message=message.metadata.message_id,
            ttl="",
<<<<<<< HEAD
            message_type=MessageType.GET_PROPERTIES,
=======
            message_type=MESSAGE_TYPE_GET_PROPERTIES,
>>>>>>> da682a17
        ),
        content=expected_rs,
    )

    assert actual_msg.content == expected_msg.content
    assert actual_msg.metadata == expected_msg.metadata


class TestMessageValidation(unittest.TestCase):
    """Test message validation."""

    def setUp(self) -> None:
        """Set up the message validation."""
        # Common setup for tests
        self.in_metadata = Metadata(
            run_id=123,
            message_id="qwerty",
            src_node_id=10,
            dst_node_id=20,
            reply_to_message="",
            group_id="group1",
            ttl="60",
            message_type="mock",
        )
        self.valid_out_metadata = Metadata(
            run_id=123,
            message_id="",
            src_node_id=20,
            dst_node_id=10,
            reply_to_message="qwerty",
            group_id="group1",
            ttl="60",
            message_type="mock",
        )
        self.common_content = RecordSet()

    def test_valid_message(self) -> None:
        """Test a valid message."""
        # Prepare
        valid_message = Message(metadata=self.valid_out_metadata, content=RecordSet())

        # Assert
        self.assertTrue(validate_out_message(valid_message, self.in_metadata))

    def test_invalid_message_run_id(self) -> None:
        """Test invalid messages."""
        # Prepare
        msg = Message(metadata=self.valid_out_metadata, content=RecordSet())

        # Execute
        invalid_metadata_list: List[Metadata] = []
        attrs = list(vars(self.valid_out_metadata).keys())
        for attr in attrs:
            if attr == "_ttl":  # Skip configurable ttl
                continue
            # Make an invalid metadata
            invalid_metadata = copy(self.valid_out_metadata)
            value = getattr(invalid_metadata, attr)
            if isinstance(value, int):
                value = 999
            elif isinstance(value, str):
                value = "999"
            setattr(invalid_metadata, attr, value)
            # Add to list
            invalid_metadata_list.append(invalid_metadata)

        # Assert
        for invalid_metadata in invalid_metadata_list:
            msg._metadata = invalid_metadata  # pylint: disable=protected-access
            self.assertFalse(validate_out_message(msg, self.in_metadata))<|MERGE_RESOLUTION|>--- conflicted
+++ resolved
@@ -41,14 +41,7 @@
 )
 from flwr.common import recordset_compat as compat
 from flwr.common import typing
-<<<<<<< HEAD
-from flwr.common.constant import MessageType
-from flwr.common.context import Context
-from flwr.common.message import Message, Metadata
-from flwr.common.recordset import RecordSet
-=======
 from flwr.common.constant import MESSAGE_TYPE_GET_PROPERTIES
->>>>>>> da682a17
 
 from .message_handler import handle_legacy_message_from_msgtype, validate_out_message
 
@@ -169,11 +162,7 @@
             dst_node_id=0,
             reply_to_message=message.metadata.message_id,
             ttl="",
-<<<<<<< HEAD
-            message_type=MessageType.GET_PROPERTIES,
-=======
             message_type=MESSAGE_TYPE_GET_PROPERTIES,
->>>>>>> da682a17
         ),
         content=expected_rs,
     )
@@ -226,11 +215,7 @@
             dst_node_id=0,
             reply_to_message=message.metadata.message_id,
             ttl="",
-<<<<<<< HEAD
-            message_type=MessageType.GET_PROPERTIES,
-=======
             message_type=MESSAGE_TYPE_GET_PROPERTIES,
->>>>>>> da682a17
         ),
         content=expected_rs,
     )
