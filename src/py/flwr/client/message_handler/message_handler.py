--- conflicted
+++ resolved
@@ -32,7 +32,6 @@
 from flwr.client.typing import ClientFn
 from flwr.common import serde
 from flwr.common.context import Context
-<<<<<<< HEAD
 from flwr.common.message import Message
 from flwr.common.recordset import RecordSet
 from flwr.common.recordset_compat import (
@@ -45,8 +44,6 @@
     recordset_to_getparametersins,
     recordset_to_getpropertiesins,
 )
-=======
->>>>>>> 08667701
 from flwr.proto.task_pb2 import (  # pylint: disable=E0611
     SecureAggregation,
     Task,
@@ -198,7 +195,7 @@
     """Handle legacy message in the inner most middleware layer."""
     client = client_fn("-1")
 
-    # TODO: inject state (i.e. context.state) into client?
+    client.set_context(context)
 
     task_type = message.metadata.task_type
 
@@ -214,7 +211,9 @@
             client=client,
             get_parameters_ins=recordset_to_getparametersins(message.message),
         )
-        out_message.message = getparametersres_to_recordset(get_parameters_res)
+        out_message.message = getparametersres_to_recordset(
+            get_parameters_res, keep_input=False
+        )
     elif task_type == "fit_ins":
         fit_res = maybe_call_fit(
             client=client,
@@ -228,8 +227,7 @@
         )
         out_message.message = evaluateres_to_recordset(evaluate_res)
     else:
-        # TODO: what to do with reconnect?
-        print("do something")
+        raise ValueError()
 
     return out_message
 
