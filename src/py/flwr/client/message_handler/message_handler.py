--- conflicted
+++ resolved
@@ -98,8 +98,6 @@
     """
     server_msg = get_server_message_from_task_ins(task_ins, exclude_reconnect_ins=False)
     if server_msg is None:
-<<<<<<< HEAD
-=======
         # Instantiate the client
         client = client_fn("-1")
         client.set_state(state)
@@ -120,7 +118,6 @@
                 ),
             )
             return task_res, client.get_state()
->>>>>>> 48ed784a
         raise NotImplementedError()
     client_msg, updated_state = handle_legacy_message(client_fn, state, server_msg)
     task_res = wrap_client_message_in_task_res(client_msg)
