# Copyright 2020 Flower Labs GmbH. All Rights Reserved.
#
# Licensed under the Apache License, Version 2.0 (the "License");
# you may not use this file except in compliance with the License.
# You may obtain a copy of the License at
#
#     http://www.apache.org/licenses/LICENSE-2.0
#
# Unless required by applicable law or agreed to in writing, software
# distributed under the License is distributed on an "AS IS" BASIS,
# WITHOUT WARRANTIES OR CONDITIONS OF ANY KIND, either express or implied.
# See the License for the specific language governing permissions and
# limitations under the License.
# ==============================================================================
"""Contextmanager for a gRPC request-response channel to the Flower server."""


import random
import threading
from contextlib import contextmanager
from copy import copy
from logging import DEBUG, ERROR
from pathlib import Path
from typing import Callable, Iterator, Optional, Sequence, Tuple, Union, cast

import grpc
<<<<<<< HEAD
=======
from cryptography.hazmat.primitives.asymmetric import ec
>>>>>>> ca7267a4

from flwr.client.heartbeat import start_ping_loop
from flwr.client.message_handler.message_handler import validate_out_message
from flwr.client.message_handler.task_handler import get_task_ins, validate_task_ins
from flwr.common import GRPC_MAX_MESSAGE_LENGTH
from flwr.common.constant import (
    PING_BASE_MULTIPLIER,
    PING_CALL_TIMEOUT,
    PING_DEFAULT_INTERVAL,
    PING_RANDOM_RANGE,
)
from flwr.common.grpc import create_channel
from flwr.common.logger import log
from flwr.common.message import Message, Metadata
from flwr.common.retry_invoker import RetryInvoker
from flwr.common.serde import message_from_taskins, message_to_taskres
from flwr.proto.fleet_pb2 import (  # pylint: disable=E0611
    CreateNodeRequest,
    DeleteNodeRequest,
    GetRunRequest,
    GetRunResponse,
    PingRequest,
    PingResponse,
    PullTaskInsRequest,
    PushTaskResRequest,
)
from flwr.proto.fleet_pb2_grpc import FleetStub  # pylint: disable=E0611
from flwr.proto.node_pb2 import Node  # pylint: disable=E0611
from flwr.proto.task_pb2 import TaskIns  # pylint: disable=E0611

from .client_interceptor import AuthenticateClientInterceptor


def on_channel_state_change(channel_connectivity: str) -> None:
    """Log channel connectivity."""
    log(DEBUG, channel_connectivity)


@contextmanager
def grpc_request_response(  # pylint: disable=R0913, R0914, R0915
    server_address: str,
    insecure: bool,
    retry_invoker: RetryInvoker,
    max_message_length: int = GRPC_MAX_MESSAGE_LENGTH,  # pylint: disable=W0613
    root_certificates: Optional[Union[bytes, str]] = None,
<<<<<<< HEAD
    interceptors: Optional[Sequence[grpc.UnaryUnaryClientInterceptor]] = None,
=======
    authentication_keys: Optional[
        Tuple[ec.EllipticCurvePrivateKey, ec.EllipticCurvePublicKey]
    ] = None,
>>>>>>> ca7267a4
) -> Iterator[
    Tuple[
        Callable[[], Optional[Message]],
        Callable[[Message], None],
        Optional[Callable[[], None]],
        Optional[Callable[[], None]],
        Optional[Callable[[int], Tuple[str, str]]],
    ]
]:
    """Primitives for request/response-based interaction with a server.

    One notable difference to the grpc_connection context manager is that
    `receive` can return `None`.

    Parameters
    ----------
    server_address : str
        The IPv6 address of the server with `http://` or `https://`.
        If the Flower server runs on the same machine
        on port 8080, then `server_address` would be `"http://[::]:8080"`.
    insecure : bool
        Starts an insecure gRPC connection when True. Enables HTTPS connection
        when False, using system certificates if `root_certificates` is None.
    retry_invoker: RetryInvoker
        `RetryInvoker` object that will try to reconnect the client to the server
        after gRPC errors. If None, the client will only try to
        reconnect once after a failure.
    max_message_length : int
        Ignored, only present to preserve API-compatibility.
    root_certificates : Optional[Union[bytes, str]] (default: None)
        Path of the root certificate. If provided, a secure
        connection using the certificates will be established to an SSL-enabled
        Flower server. Bytes won't work for the REST API.

    Returns
    -------
    receive : Callable
    send : Callable
    create_node : Optional[Callable]
    delete_node : Optional[Callable]
    """
    if isinstance(root_certificates, str):
        root_certificates = Path(root_certificates).read_bytes()

    interceptors: Optional[Sequence[grpc.UnaryUnaryClientInterceptor]] = None
    if authentication_keys is not None:
        interceptors = AuthenticateClientInterceptor(
            authentication_keys[0], authentication_keys[1]
        )

    channel = create_channel(
        server_address=server_address,
        insecure=insecure,
        root_certificates=root_certificates,
        max_message_length=max_message_length,
        interceptors=interceptors,
    )
    channel.subscribe(on_channel_state_change)

    # Shared variables for inner functions
    stub = FleetStub(channel)
    metadata: Optional[Metadata] = None
    node: Optional[Node] = None
    ping_thread: Optional[threading.Thread] = None
    ping_stop_event = threading.Event()

    ###########################################################################
    # ping/create_node/delete_node/receive/send/get_run functions
    ###########################################################################

    def ping() -> None:
        # Get Node
        if node is None:
            log(ERROR, "Node instance missing")
            return

        # Construct the ping request
        req = PingRequest(node=node, ping_interval=PING_DEFAULT_INTERVAL)

        # Call FleetAPI
        res: PingResponse = stub.Ping(req, timeout=PING_CALL_TIMEOUT)

        # Check if success
        if not res.success:
            raise RuntimeError("Ping failed unexpectedly.")

        # Wait
        rd = random.uniform(*PING_RANDOM_RANGE)
        next_interval: float = PING_DEFAULT_INTERVAL - PING_CALL_TIMEOUT
        next_interval *= PING_BASE_MULTIPLIER + rd
        if not ping_stop_event.is_set():
            ping_stop_event.wait(next_interval)

    def create_node() -> None:
        """Set create_node."""
        # Call FleetAPI
        create_node_request = CreateNodeRequest(ping_interval=PING_DEFAULT_INTERVAL)
        create_node_response = retry_invoker.invoke(
            stub.CreateNode,
            request=create_node_request,
        )

        # Remember the node and the ping-loop thread
        nonlocal node, ping_thread
        node = cast(Node, create_node_response.node)
        ping_thread = start_ping_loop(ping, ping_stop_event)

    def delete_node() -> None:
        """Set delete_node."""
        # Get Node
        nonlocal node
        if node is None:
            log(ERROR, "Node instance missing")
            return

        # Stop the ping-loop thread
        ping_stop_event.set()
        if ping_thread is not None:
            ping_thread.join()

        # Call FleetAPI
        delete_node_request = DeleteNodeRequest(node=node)
        retry_invoker.invoke(stub.DeleteNode, request=delete_node_request)

        # Cleanup
        node = None

    def receive() -> Optional[Message]:
        """Receive next task from server."""
        # Get Node
        if node is None:
            log(ERROR, "Node instance missing")
            return None

        # Request instructions (task) from server
        request = PullTaskInsRequest(node=node)
        response = retry_invoker.invoke(stub.PullTaskIns, request=request)

        # Get the current TaskIns
        task_ins: Optional[TaskIns] = get_task_ins(response)

        # Discard the current TaskIns if not valid
        if task_ins is not None and not (
            task_ins.task.consumer.node_id == node.node_id
            and validate_task_ins(task_ins)
        ):
            task_ins = None

        # Construct the Message
        in_message = message_from_taskins(task_ins) if task_ins else None

        # Remember `metadata` of the in message
        nonlocal metadata
        metadata = copy(in_message.metadata) if in_message else None

        # Return the message if available
        return in_message

    def send(message: Message) -> None:
        """Send task result back to server."""
        # Get Node
        if node is None:
            log(ERROR, "Node instance missing")
            return

        # Get the metadata of the incoming message
        nonlocal metadata
        if metadata is None:
            log(ERROR, "No current message")
            return

        # Validate out message
        if not validate_out_message(message, metadata):
            log(ERROR, "Invalid out message")
            return

        # Construct TaskRes
        task_res = message_to_taskres(message)

        # Serialize ProtoBuf to bytes
        request = PushTaskResRequest(task_res_list=[task_res])
        _ = retry_invoker.invoke(stub.PushTaskRes, request)

        # Cleanup
        metadata = None

    def get_run(run_id: int) -> Tuple[str, str]:
        # Call FleetAPI
        get_run_request = GetRunRequest(run_id=run_id)
        get_run_response: GetRunResponse = retry_invoker.invoke(
            stub.GetRun,
            request=get_run_request,
        )

        # Return fab_id and fab_version
        return get_run_response.run.fab_id, get_run_response.run.fab_version

    try:
        # Yield methods
        yield (receive, send, create_node, delete_node, get_run)
    except Exception as exc:  # pylint: disable=broad-except
        log(ERROR, exc)<|MERGE_RESOLUTION|>--- conflicted
+++ resolved
@@ -24,10 +24,7 @@
 from typing import Callable, Iterator, Optional, Sequence, Tuple, Union, cast
 
 import grpc
-<<<<<<< HEAD
-=======
 from cryptography.hazmat.primitives.asymmetric import ec
->>>>>>> ca7267a4
 
 from flwr.client.heartbeat import start_ping_loop
 from flwr.client.message_handler.message_handler import validate_out_message
@@ -73,13 +70,9 @@
     retry_invoker: RetryInvoker,
     max_message_length: int = GRPC_MAX_MESSAGE_LENGTH,  # pylint: disable=W0613
     root_certificates: Optional[Union[bytes, str]] = None,
-<<<<<<< HEAD
-    interceptors: Optional[Sequence[grpc.UnaryUnaryClientInterceptor]] = None,
-=======
     authentication_keys: Optional[
         Tuple[ec.EllipticCurvePrivateKey, ec.EllipticCurvePublicKey]
     ] = None,
->>>>>>> ca7267a4
 ) -> Iterator[
     Tuple[
         Callable[[], Optional[Message]],
