# Copyright 2023 Flower Labs GmbH. All Rights Reserved.
#
# Licensed under the Apache License, Version 2.0 (the "License");
# you may not use this file except in compliance with the License.
# You may obtain a copy of the License at
#
#     http://www.apache.org/licenses/LICENSE-2.0
#
# Unless required by applicable law or agreed to in writing, software
# distributed under the License is distributed on an "AS IS" BASIS,
# WITHOUT WARRANTIES OR CONDITIONS OF ANY KIND, either express or implied.
# See the License for the specific language governing permissions and
# limitations under the License.
# ==============================================================================
"""Contextmanager for a gRPC request-response channel to the Flower server."""


import random
import threading
from contextlib import contextmanager
from copy import copy
from logging import DEBUG, ERROR
from pathlib import Path
from typing import Callable, Iterator, Optional, Sequence, Tuple, Type, Union, cast

import grpc
from cryptography.hazmat.primitives.asymmetric import ec

from flwr.client.heartbeat import start_ping_loop
from flwr.client.message_handler.message_handler import validate_out_message
from flwr.client.message_handler.task_handler import get_task_ins, validate_task_ins
from flwr.common import GRPC_MAX_MESSAGE_LENGTH
from flwr.common.constant import (
    PING_BASE_MULTIPLIER,
    PING_CALL_TIMEOUT,
    PING_DEFAULT_INTERVAL,
    PING_RANDOM_RANGE,
)
from flwr.common.grpc import create_channel
from flwr.common.logger import log
from flwr.common.message import Message, Metadata
from flwr.common.retry_invoker import RetryInvoker
from flwr.common.serde import message_from_taskins, message_to_taskres
from flwr.common.typing import Run
from flwr.proto.fleet_pb2 import (  # pylint: disable=E0611
    CreateNodeRequest,
    DeleteNodeRequest,
    PingRequest,
    PingResponse,
    PullTaskInsRequest,
    PushTaskResRequest,
)
from flwr.proto.fleet_pb2_grpc import FleetStub  # pylint: disable=E0611
from flwr.proto.node_pb2 import Node  # pylint: disable=E0611
from flwr.proto.run_pb2 import GetRunRequest, GetRunResponse  # pylint: disable=E0611
from flwr.proto.task_pb2 import TaskIns  # pylint: disable=E0611

from .client_interceptor import AuthenticateClientInterceptor
from .grpc_adapter import GrpcAdapter


def on_channel_state_change(channel_connectivity: str) -> None:
    """Log channel connectivity."""
    log(DEBUG, channel_connectivity)


@contextmanager
def grpc_request_response(  # pylint: disable=R0913, R0914, R0915
    server_address: str,
    insecure: bool,
    retry_invoker: RetryInvoker,
    max_message_length: int = GRPC_MAX_MESSAGE_LENGTH,  # pylint: disable=W0613
    root_certificates: Optional[Union[bytes, str]] = None,
    authentication_keys: Optional[
        Tuple[ec.EllipticCurvePrivateKey, ec.EllipticCurvePublicKey]
    ] = None,
    adapter_cls: Optional[Union[Type[FleetStub], Type[GrpcAdapter]]] = None,
) -> Iterator[
    Tuple[
        Callable[[], Optional[Message]],
        Callable[[Message], None],
<<<<<<< HEAD
        Optional[Callable[[], int]],
=======
        Optional[Callable[[], Optional[int]]],
>>>>>>> 01ca846a
        Optional[Callable[[], None]],
        Optional[Callable[[int], Run]],
    ]
]:
    """Primitives for request/response-based interaction with a server.

    One notable difference to the grpc_connection context manager is that
    `receive` can return `None`.

    Parameters
    ----------
    server_address : str
        The IPv6 address of the server with `http://` or `https://`.
        If the Flower server runs on the same machine
        on port 8080, then `server_address` would be `"http://[::]:8080"`.
    insecure : bool
        Starts an insecure gRPC connection when True. Enables HTTPS connection
        when False, using system certificates if `root_certificates` is None.
    retry_invoker: RetryInvoker
        `RetryInvoker` object that will try to reconnect the client to the server
        after gRPC errors. If None, the client will only try to
        reconnect once after a failure.
    max_message_length : int
        Ignored, only present to preserve API-compatibility.
    root_certificates : Optional[Union[bytes, str]] (default: None)
        Path of the root certificate. If provided, a secure
        connection using the certificates will be established to an SSL-enabled
        Flower server. Bytes won't work for the REST API.
    authentication_keys : Optional[Tuple[PrivateKey, PublicKey]] (default: None)
        Tuple containing the elliptic curve private key and public key for
        authentication from the cryptography library.
        Source: https://cryptography.io/en/latest/hazmat/primitives/asymmetric/ec/
        Used to establish an authenticated connection with the server.

    Returns
    -------
    receive : Callable
    send : Callable
    create_node : Optional[Callable]
    delete_node : Optional[Callable]
    get_run : Optional[Callable]
    """
    if isinstance(root_certificates, str):
        root_certificates = Path(root_certificates).read_bytes()

    interceptors: Optional[Sequence[grpc.UnaryUnaryClientInterceptor]] = None
    if authentication_keys is not None:
        interceptors = AuthenticateClientInterceptor(
            authentication_keys[0], authentication_keys[1]
        )

    channel = create_channel(
        server_address=server_address,
        insecure=insecure,
        root_certificates=root_certificates,
        max_message_length=max_message_length,
        interceptors=interceptors,
    )
    channel.subscribe(on_channel_state_change)

    # Shared variables for inner functions
    if adapter_cls is None:
        adapter_cls = FleetStub
    stub = adapter_cls(channel)
    metadata: Optional[Metadata] = None
    node: Optional[Node] = None
    ping_thread: Optional[threading.Thread] = None
    ping_stop_event = threading.Event()

    ###########################################################################
    # ping/create_node/delete_node/receive/send/get_run functions
    ###########################################################################

    def ping() -> None:
        # Get Node
        if node is None:
            log(ERROR, "Node instance missing")
            return

        # Construct the ping request
        req = PingRequest(node=node, ping_interval=PING_DEFAULT_INTERVAL)

        # Call FleetAPI
        res: PingResponse = stub.Ping(req, timeout=PING_CALL_TIMEOUT)

        # Check if success
        if not res.success:
            raise RuntimeError("Ping failed unexpectedly.")

        # Wait
        rd = random.uniform(*PING_RANDOM_RANGE)
        next_interval: float = PING_DEFAULT_INTERVAL - PING_CALL_TIMEOUT
        next_interval *= PING_BASE_MULTIPLIER + rd
        if not ping_stop_event.is_set():
            ping_stop_event.wait(next_interval)

<<<<<<< HEAD
    def create_node() -> int:
=======
    def create_node() -> Optional[int]:
>>>>>>> 01ca846a
        """Set create_node."""
        # Call FleetAPI
        create_node_request = CreateNodeRequest(ping_interval=PING_DEFAULT_INTERVAL)
        create_node_response = retry_invoker.invoke(
            stub.CreateNode,
            request=create_node_request,
        )

        # Remember the node and the ping-loop thread
        nonlocal node, ping_thread
        node = cast(Node, create_node_response.node)
        ping_thread = start_ping_loop(ping, ping_stop_event)
        return node.node_id

    def delete_node() -> None:
        """Set delete_node."""
        # Get Node
        nonlocal node
        if node is None:
            log(ERROR, "Node instance missing")
            return

        # Stop the ping-loop thread
        ping_stop_event.set()

        # Call FleetAPI
        delete_node_request = DeleteNodeRequest(node=node)
        retry_invoker.invoke(stub.DeleteNode, request=delete_node_request)

        # Cleanup
        node = None

    def receive() -> Optional[Message]:
        """Receive next task from server."""
        # Get Node
        if node is None:
            log(ERROR, "Node instance missing")
            return None

        # Request instructions (task) from server
        request = PullTaskInsRequest(node=node)
        response = retry_invoker.invoke(stub.PullTaskIns, request=request)

        # Get the current TaskIns
        task_ins: Optional[TaskIns] = get_task_ins(response)

        # Discard the current TaskIns if not valid
        if task_ins is not None and not (
            task_ins.task.consumer.node_id == node.node_id
            and validate_task_ins(task_ins)
        ):
            task_ins = None

        # Construct the Message
        in_message = message_from_taskins(task_ins) if task_ins else None

        # Remember `metadata` of the in message
        nonlocal metadata
        metadata = copy(in_message.metadata) if in_message else None

        # Return the message if available
        return in_message

    def send(message: Message) -> None:
        """Send task result back to server."""
        # Get Node
        if node is None:
            log(ERROR, "Node instance missing")
            return

        # Get the metadata of the incoming message
        nonlocal metadata
        if metadata is None:
            log(ERROR, "No current message")
            return

        # Validate out message
        if not validate_out_message(message, metadata):
            log(ERROR, "Invalid out message")
            return

        # Construct TaskRes
        task_res = message_to_taskres(message)

        # Serialize ProtoBuf to bytes
        request = PushTaskResRequest(task_res_list=[task_res])
        _ = retry_invoker.invoke(stub.PushTaskRes, request)

        # Cleanup
        metadata = None

    def get_run(run_id: int) -> Run:
        # Call FleetAPI
        get_run_request = GetRunRequest(run_id=run_id)
        get_run_response: GetRunResponse = retry_invoker.invoke(
            stub.GetRun,
            request=get_run_request,
        )

        # Return fab_id and fab_version
        return Run(
            run_id,
            get_run_response.run.fab_id,
            get_run_response.run.fab_version,
            dict(get_run_response.run.override_config.items()),
        )

    try:
        # Yield methods
        yield (receive, send, create_node, delete_node, get_run)
    except Exception as exc:  # pylint: disable=broad-except
        log(ERROR, exc)<|MERGE_RESOLUTION|>--- conflicted
+++ resolved
@@ -79,11 +79,7 @@
     Tuple[
         Callable[[], Optional[Message]],
         Callable[[Message], None],
-<<<<<<< HEAD
-        Optional[Callable[[], int]],
-=======
         Optional[Callable[[], Optional[int]]],
->>>>>>> 01ca846a
         Optional[Callable[[], None]],
         Optional[Callable[[int], Run]],
     ]
@@ -180,11 +176,7 @@
         if not ping_stop_event.is_set():
             ping_stop_event.wait(next_interval)
 
-<<<<<<< HEAD
-    def create_node() -> int:
-=======
     def create_node() -> Optional[int]:
->>>>>>> 01ca846a
         """Set create_node."""
         # Call FleetAPI
         create_node_request = CreateNodeRequest(ping_interval=PING_DEFAULT_INTERVAL)
