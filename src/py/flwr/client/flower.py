# Copyright 2023 Flower Labs GmbH. All Rights Reserved.
#
# Licensed under the Apache License, Version 2.0 (the "License");
# you may not use this file except in compliance with the License.
# You may obtain a copy of the License at
#
#     http://www.apache.org/licenses/LICENSE-2.0
#
# Unless required by applicable law or agreed to in writing, software
# distributed under the License is distributed on an "AS IS" BASIS,
# WITHOUT WARRANTIES OR CONDITIONS OF ANY KIND, either express or implied.
# See the License for the specific language governing permissions and
# limitations under the License.
# ==============================================================================
"""Flower callable."""


import importlib
from typing import List, Optional, cast

from flwr.client.message_handler.message_handler import handle
<<<<<<< HEAD
from flwr.client.middleware.utils import make_fc
=======
from flwr.client.middleware.utils import make_ffn
>>>>>>> 251fdf1a
from flwr.client.typing import Bwd, ClientFn, Fwd, Layer


class Flower:
    """Flower callable.

    Examples
    --------
    Assuming a typical client implementation in `FlowerClient`, you can wrap it in a
    Flower callable as follows:

    >>> class FlowerClient(NumPyClient):
    >>>     # ...
    >>>
    >>> def client_fn(cid):
    >>>    return FlowerClient().to_client()
    >>>
    >>> flower = Flower(client_fn)

    If the above code is in a Python module called `client`, it can be started as
    follows:

    >>> flower-client --callable client:flower

    In this `client:flower` example, `client` refers to the Python module in which the
    previous code lives in. `flower` refers to the global attribute `flower` that points
    to an object of type `Flower` (a Flower callable).
    """

    def __init__(
        self,
        client_fn: ClientFn,  # Only for backward compatibility
<<<<<<< HEAD
        middleware: Optional[List[Layer]] = None,
=======
        layers: Optional[List[Layer]] = None,
>>>>>>> 251fdf1a
    ) -> None:
        # Create wrapper function for `handle`
        def ffn(fwd: Fwd) -> Bwd:  # pylint: disable=invalid-name
            task_res, state_updated = handle(
                client_fn=client_fn,
                state=fwd.state,
                task_ins=fwd.task_ins,
            )
            return Bwd(task_res=task_res, state=state_updated)

        # Wrap middleware layers around the wrapped handle function
<<<<<<< HEAD
        self._call = make_fc(ffn, middleware if middleware is not None else [])
=======
        self._call = make_ffn(ffn, layers if layers is not None else [])
>>>>>>> 251fdf1a

    def __call__(self, fwd: Fwd) -> Bwd:
        """."""
        return self._call(fwd)


class LoadCallableError(Exception):
    """."""


def load_flower_callable(module_attribute_str: str) -> Flower:
    """Load the `Flower` object specified in a module attribute string.

    The module/attribute string should have the form <module>:<attribute>. Valid
    examples include `client:flower` and `project.package.module:wrapper.flower`. It
    must refer to a module on the PYTHONPATH, the module needs to have the specified
    attribute, and the attribute must be of type `Flower`.
    """
    module_str, _, attributes_str = module_attribute_str.partition(":")
    if not module_str:
        raise LoadCallableError(
            f"Missing module in {module_attribute_str}",
        ) from None
    if not attributes_str:
        raise LoadCallableError(
            f"Missing attribute in {module_attribute_str}",
        ) from None

    # Load module
    try:
        module = importlib.import_module(module_str)
    except ModuleNotFoundError:
        raise LoadCallableError(
            f"Unable to load module {module_str}",
        ) from None

    # Recursively load attribute
    attribute = module
    try:
        for attribute_str in attributes_str.split("."):
            attribute = getattr(attribute, attribute_str)
    except AttributeError:
        raise LoadCallableError(
            f"Unable to load attribute {attributes_str} from module {module_str}",
        ) from None

    # Check type
    if not isinstance(attribute, Flower):
        raise LoadCallableError(
            f"Attribute {attributes_str} is not of type {Flower}",
        ) from None

    return cast(Flower, attribute)<|MERGE_RESOLUTION|>--- conflicted
+++ resolved
@@ -19,11 +19,7 @@
 from typing import List, Optional, cast
 
 from flwr.client.message_handler.message_handler import handle
-<<<<<<< HEAD
-from flwr.client.middleware.utils import make_fc
-=======
 from flwr.client.middleware.utils import make_ffn
->>>>>>> 251fdf1a
 from flwr.client.typing import Bwd, ClientFn, Fwd, Layer
 
 
@@ -56,11 +52,7 @@
     def __init__(
         self,
         client_fn: ClientFn,  # Only for backward compatibility
-<<<<<<< HEAD
-        middleware: Optional[List[Layer]] = None,
-=======
         layers: Optional[List[Layer]] = None,
->>>>>>> 251fdf1a
     ) -> None:
         # Create wrapper function for `handle`
         def ffn(fwd: Fwd) -> Bwd:  # pylint: disable=invalid-name
@@ -72,11 +64,7 @@
             return Bwd(task_res=task_res, state=state_updated)
 
         # Wrap middleware layers around the wrapped handle function
-<<<<<<< HEAD
-        self._call = make_fc(ffn, middleware if middleware is not None else [])
-=======
         self._call = make_ffn(ffn, layers if layers is not None else [])
->>>>>>> 251fdf1a
 
     def __call__(self, fwd: Fwd) -> Bwd:
         """."""
