# Copyright 2024 Flower Labs GmbH. All Rights Reserved.
#
# Licensed under the Apache License, Version 2.0 (the "License");
# you may not use this file except in compliance with the License.
# You may obtain a copy of the License at
#
#     http://www.apache.org/licenses/LICENSE-2.0
#
# Unless required by applicable law or agreed to in writing, software
# distributed under the License is distributed on an "AS IS" BASIS,
# WITHOUT WARRANTIES OR CONDITIONS OF ANY KIND, either express or implied.
# See the License for the specific language governing permissions and
# limitations under the License.
# ==============================================================================
"""Flower SuperNode."""

import argparse
import sys
from logging import DEBUG, INFO, WARN
from pathlib import Path
from typing import Callable, Optional, Tuple

from cryptography.exceptions import UnsupportedAlgorithm
from cryptography.hazmat.primitives.asymmetric import ec
from cryptography.hazmat.primitives.serialization import (
    load_ssh_private_key,
    load_ssh_public_key,
)

from flwr.client.client_app import ClientApp, LoadClientAppError
from flwr.common import EventType, event
<<<<<<< HEAD
from flwr.common.constant import (
    TRANSPORT_TYPE_GRPC_ADAPTER,
    TRANSPORT_TYPE_GRPC_RERE,
    TRANSPORT_TYPE_REST,
)
=======
from flwr.common.config import get_flwr_dir, get_project_config, get_project_dir
>>>>>>> 64682df4
from flwr.common.exit_handlers import register_exit_handlers
from flwr.common.logger import log, warn_deprecated_feature
from flwr.common.object_ref import load_app, validate

from ..app import _start_client_internal

ADDRESS_FLEET_API_GRPC_RERE = "0.0.0.0:9092"


def run_supernode() -> None:
    """Run Flower SuperNode."""
    log(INFO, "Starting Flower SuperNode")

    event(EventType.RUN_SUPERNODE_ENTER)

    args = _parse_args_run_supernode().parse_args()

    _warn_deprecated_server_arg(args)

    root_certificates = _get_certificates(args)
    load_fn = _get_load_client_app_fn(args, multi_app=True)
    authentication_keys = _try_setup_client_authentication(args)

    _start_client_internal(
        server_address=args.superlink,
        load_client_app_fn=load_fn,
        transport="rest" if args.rest else "grpc-rere",
        root_certificates=root_certificates,
        insecure=args.insecure,
        authentication_keys=authentication_keys,
        max_retries=args.max_retries,
        max_wait_time=args.max_wait_time,
    )

    # Graceful shutdown
    register_exit_handlers(
        event_type=EventType.RUN_SUPERNODE_LEAVE,
    )


def run_client_app() -> None:
    """Run Flower client app."""
    log(INFO, "Long-running Flower client starting")

    event(EventType.RUN_CLIENT_APP_ENTER)

    args = _parse_args_run_client_app().parse_args()

    _warn_deprecated_server_arg(args)

    root_certificates = _get_certificates(args)
    load_fn = _get_load_client_app_fn(args, multi_app=False)
    authentication_keys = _try_setup_client_authentication(args)

    _start_client_internal(
        server_address=args.superlink,
        load_client_app_fn=load_fn,
        transport="rest" if args.rest else "grpc-rere",
        root_certificates=root_certificates,
        insecure=args.insecure,
        authentication_keys=authentication_keys,
        max_retries=args.max_retries,
        max_wait_time=args.max_wait_time,
    )
    register_exit_handlers(event_type=EventType.RUN_CLIENT_APP_LEAVE)


def _warn_deprecated_server_arg(args: argparse.Namespace) -> None:
    """Warn about the deprecated argument `--server`."""
    if args.server != ADDRESS_FLEET_API_GRPC_RERE:
        warn = "Passing flag --server is deprecated. Use --superlink instead."
        warn_deprecated_feature(warn)

        if args.superlink != ADDRESS_FLEET_API_GRPC_RERE:
            # if `--superlink` also passed, then
            # warn user that this argument overrides what was passed with `--server`
            log(
                WARN,
                "Both `--server` and `--superlink` were passed. "
                "`--server` will be ignored. Connecting to the Superlink Fleet API "
                "at %s.",
                args.superlink,
            )
        else:
            args.superlink = args.server

<<<<<<< HEAD
    root_certificates = _get_certificates(args)
    log(
        DEBUG,
        "Flower will load ClientApp `%s`",
        getattr(args, "client-app"),
    )
    load_fn = _get_load_client_app_fn(args)
    authentication_keys = _try_setup_client_authentication(args)

    _start_client_internal(
        server_address=args.superlink,
        load_client_app_fn=load_fn,
        transport=args.transport,
        root_certificates=root_certificates,
        insecure=args.insecure,
        authentication_keys=authentication_keys,
        max_retries=args.max_retries,
        max_wait_time=args.max_wait_time,
    )
    register_exit_handlers(event_type=EventType.RUN_CLIENT_APP_LEAVE)

=======
>>>>>>> 64682df4

def _get_certificates(args: argparse.Namespace) -> Optional[bytes]:
    """Load certificates if specified in args."""
    # Obtain certificates
    if args.insecure:
        if args.root_certificates is not None:
            sys.exit(
                "Conflicting options: The '--insecure' flag disables HTTPS, "
                "but '--root-certificates' was also specified. Please remove "
                "the '--root-certificates' option when running in insecure mode, "
                "or omit '--insecure' to use HTTPS."
            )
        log(
            WARN,
            "Option `--insecure` was set. "
            "Starting insecure HTTP client connected to %s.",
            args.superlink,
        )
        root_certificates = None
    else:
        # Load the certificates if provided, or load the system certificates
        cert_path = args.root_certificates
        if cert_path is None:
            root_certificates = None
        else:
            root_certificates = Path(cert_path).read_bytes()
        log(
            DEBUG,
            "Starting secure HTTPS client connected to %s "
            "with the following certificates: %s.",
            args.superlink,
            cert_path,
        )
    return root_certificates


def _get_load_client_app_fn(
    args: argparse.Namespace, multi_app: bool
) -> Callable[[str, str], ClientApp]:
    """Get the load_client_app_fn function.

    If `multi_app` is True, this function loads the specified ClientApp
    based on `fab_id` and `fab_version`. If `fab_id` is empty, a default
    ClientApp will be loaded.

    If `multi_app` is False, it ignores `fab_id` and `fab_version` and
    loads a default ClientApp.
    """
    # Find the Flower directory containing Flower Apps (only for multi-app)
    flwr_dir = Path("")
    if "flwr_dir" in args:
        if args.flwr_dir is None:
            flwr_dir = get_flwr_dir()
        else:
            flwr_dir = Path(args.flwr_dir).absolute()

    sys.path.insert(0, str(flwr_dir.absolute()))

    default_app_ref: str = getattr(args, "client-app")

    if not multi_app:
        log(
            DEBUG,
            "Flower SuperNode will load and validate ClientApp `%s`",
            getattr(args, "client-app"),
        )
        valid, error_msg = validate(default_app_ref)
        if not valid and error_msg:
            raise LoadClientAppError(error_msg) from None

    def _load(fab_id: str, fab_version: str) -> ClientApp:
        # If multi-app feature is disabled
        if not multi_app:
            # Get sys path to be inserted
            sys_path = Path(args.dir).absolute()

            # Set app reference
            client_app_ref = default_app_ref
        # If multi-app feature is enabled but the fab id is not specified
        elif fab_id == "":
            if default_app_ref == "":
                raise LoadClientAppError(
                    "Invalid FAB ID: The FAB ID is empty.",
                ) from None

            log(WARN, "FAB ID is not provided; the default ClientApp will be loaded.")
            # Get sys path to be inserted
            sys_path = Path(args.dir).absolute()

            # Set app reference
            client_app_ref = default_app_ref
        # If multi-app feature is enabled
        else:
            try:
                project_dir = get_project_dir(fab_id, fab_version, flwr_dir)
                config = get_project_config(project_dir)
            except Exception as e:
                raise LoadClientAppError("Failed to load ClientApp") from e

            # Get sys path to be inserted
            sys_path = Path(project_dir).absolute()

            # Set app reference
            client_app_ref = config["flower"]["components"]["clientapp"]

        # Set sys.path
        sys.path.insert(0, str(sys_path))

        # Load ClientApp
        log(
            DEBUG,
            "Loading ClientApp `%s`",
            client_app_ref,
        )
        client_app = load_app(client_app_ref, LoadClientAppError)

        if not isinstance(client_app, ClientApp):
            raise LoadClientAppError(
                f"Attribute {client_app_ref} is not of type {ClientApp}",
            ) from None

        return client_app

    return _load


def _parse_args_run_supernode() -> argparse.ArgumentParser:
    """Parse flower-supernode command line arguments."""
    parser = argparse.ArgumentParser(
        description="Start a Flower SuperNode",
    )

    parser.add_argument(
        "client-app",
        nargs="?",
        default="",
        help="For example: `client:app` or `project.package.module:wrapper.app`. "
        "This is optional and serves as the default ClientApp to be loaded when "
        "the ServerApp does not specify `fab_id` and `fab_version`. "
        "If not provided, defaults to an empty string.",
    )
    _parse_args_common(parser)
    parser.add_argument(
        "--flwr-dir",
        default=None,
        help="""The path containing installed Flower Apps.
    By default, this value isequal to:

        - `$FLWR_HOME/` if `$FLWR_HOME` is defined
        - `$XDG_DATA_HOME/.flwr/` if `$XDG_DATA_HOME` is defined
        - `$HOME/.flwr/` in all other cases
    """,
    )

    return parser


def _parse_args_run_client_app() -> argparse.ArgumentParser:
    """Parse flower-client-app command line arguments."""
    parser = argparse.ArgumentParser(
        description="Start a Flower client app",
    )

    parser.add_argument(
        "client-app",
        help="For example: `client:app` or `project.package.module:wrapper.app`",
    )
    _parse_args_common(parser=parser)

    return parser


def _parse_args_common(parser: argparse.ArgumentParser) -> None:
    parser.add_argument(
        "--insecure",
        action="store_true",
        help="Run the client without HTTPS. By default, the client runs with "
        "HTTPS enabled. Use this flag only if you understand the risks.",
    )
    ex_group = parser.add_mutually_exclusive_group()
    ex_group.add_argument(
        "--grpc-rere",
        action="store_const",
        dest="transport",
        const=TRANSPORT_TYPE_GRPC_RERE,
        default=TRANSPORT_TYPE_GRPC_RERE,
        help="Use grpc-rere as a transport layer for the client.",
    )
    ex_group.add_argument(
        "--grpc-adapter",
        action="store_const",
        dest="transport",
        const=TRANSPORT_TYPE_GRPC_ADAPTER,
        help="Use grpc-adapter as a transport layer for the client.",
    )
    ex_group.add_argument(
        "--rest",
        action="store_const",
        dest="transport",
        const=TRANSPORT_TYPE_REST,
        help="Use REST as a transport layer for the client.",
    )
    parser.add_argument(
        "--root-certificates",
        metavar="ROOT_CERT",
        type=str,
        help="Specifies the path to the PEM-encoded root certificate file for "
        "establishing secure HTTPS connections.",
    )
    parser.add_argument(
        "--server",
        default=ADDRESS_FLEET_API_GRPC_RERE,
        help="Server address",
    )
    parser.add_argument(
        "--superlink",
        default=ADDRESS_FLEET_API_GRPC_RERE,
        help="SuperLink Fleet API (gRPC-rere) address (IPv4, IPv6, or a domain name)",
    )
    parser.add_argument(
        "--max-retries",
        type=int,
        default=None,
        help="The maximum number of times the client will try to connect to the"
        "server before giving up in case of a connection error. By default,"
        "it is set to None, meaning there is no limit to the number of tries.",
    )
    parser.add_argument(
        "--max-wait-time",
        type=float,
        default=None,
        help="The maximum duration before the client stops trying to"
        "connect to the server in case of connection error. By default, it"
        "is set to None, meaning there is no limit to the total time.",
    )
    parser.add_argument(
        "--dir",
        default="",
        help="Add specified directory to the PYTHONPATH and load Flower "
        "app from there."
        " Default: current working directory.",
    )
    parser.add_argument(
        "--auth-supernode-private-key",
        type=str,
        help="The SuperNode's private key (as a path str) to enable authentication.",
    )
    parser.add_argument(
        "--auth-supernode-public-key",
        type=str,
        help="The SuperNode's public key (as a path str) to enable authentication.",
    )


def _try_setup_client_authentication(
    args: argparse.Namespace,
) -> Optional[Tuple[ec.EllipticCurvePrivateKey, ec.EllipticCurvePublicKey]]:
    if not args.auth_supernode_private_key and not args.auth_supernode_public_key:
        return None

    if not args.auth_supernode_private_key or not args.auth_supernode_public_key:
        sys.exit(
            "Authentication requires file paths to both "
            "'--auth-supernode-private-key' and '--auth-supernode-public-key'"
            "to be provided (providing only one of them is not sufficient)."
        )

    try:
        ssh_private_key = load_ssh_private_key(
            Path(args.auth_supernode_private_key).read_bytes(),
            None,
        )
        if not isinstance(ssh_private_key, ec.EllipticCurvePrivateKey):
            raise ValueError()
    except (ValueError, UnsupportedAlgorithm):
        sys.exit(
            "Error: Unable to parse the private key file in "
            "'--auth-supernode-private-key'. Authentication requires elliptic "
            "curve private and public key pair. Please ensure that the file "
            "path points to a valid private key file and try again."
        )

    try:
        ssh_public_key = load_ssh_public_key(
            Path(args.auth_supernode_public_key).read_bytes()
        )
        if not isinstance(ssh_public_key, ec.EllipticCurvePublicKey):
            raise ValueError()
    except (ValueError, UnsupportedAlgorithm):
        sys.exit(
            "Error: Unable to parse the public key file in "
            "'--auth-supernode-public-key'. Authentication requires elliptic "
            "curve private and public key pair. Please ensure that the file "
            "path points to a valid public key file and try again."
        )

    return (
        ssh_private_key,
        ssh_public_key,
    )<|MERGE_RESOLUTION|>--- conflicted
+++ resolved
@@ -29,15 +29,12 @@
 
 from flwr.client.client_app import ClientApp, LoadClientAppError
 from flwr.common import EventType, event
-<<<<<<< HEAD
 from flwr.common.constant import (
     TRANSPORT_TYPE_GRPC_ADAPTER,
     TRANSPORT_TYPE_GRPC_RERE,
     TRANSPORT_TYPE_REST,
 )
-=======
 from flwr.common.config import get_flwr_dir, get_project_config, get_project_dir
->>>>>>> 64682df4
 from flwr.common.exit_handlers import register_exit_handlers
 from flwr.common.logger import log, warn_deprecated_feature
 from flwr.common.object_ref import load_app, validate
@@ -124,7 +121,6 @@
         else:
             args.superlink = args.server
 
-<<<<<<< HEAD
     root_certificates = _get_certificates(args)
     log(
         DEBUG,
@@ -146,8 +142,6 @@
     )
     register_exit_handlers(event_type=EventType.RUN_CLIENT_APP_LEAVE)
 
-=======
->>>>>>> 64682df4
 
 def _get_certificates(args: argparse.Namespace) -> Optional[bytes]:
     """Load certificates if specified in args."""
