# Copyright 2024 Flower Labs GmbH. All Rights Reserved.
#
# Licensed under the Apache License, Version 2.0 (the "License");
# you may not use this file except in compliance with the License.
# You may obtain a copy of the License at
#
#     http://www.apache.org/licenses/LICENSE-2.0
#
# Unless required by applicable law or agreed to in writing, software
# distributed under the License is distributed on an "AS IS" BASIS,
# WITHOUT WARRANTIES OR CONDITIONS OF ANY KIND, either express or implied.
# See the License for the specific language governing permissions and
# limitations under the License.
# ==============================================================================
"""Flower SuperNode."""

import argparse
import os
import sys
from logging import DEBUG, INFO, WARN
from pathlib import Path
from typing import Callable, Optional, Tuple

<<<<<<< HEAD
import tomli
=======
from cryptography.exceptions import UnsupportedAlgorithm
>>>>>>> 408d8820
from cryptography.hazmat.primitives.asymmetric import ec
from cryptography.hazmat.primitives.serialization import (
    load_ssh_private_key,
    load_ssh_public_key,
)

from flwr.cli.config_utils import validate_fields
from flwr.client.client_app import ClientApp, LoadClientAppError
from flwr.common import EventType, event
from flwr.common.exit_handlers import register_exit_handlers
from flwr.common.logger import log, warn_deprecated_feature
from flwr.common.object_ref import load_app, validate

from ..app import _start_client_internal

ADDRESS_FLEET_API_GRPC_RERE = "0.0.0.0:9092"


def run_supernode() -> None:
    """Run Flower SuperNode."""
    log(INFO, "Starting Flower SuperNode")

    event(EventType.RUN_SUPERNODE_ENTER)

    args = _parse_args_run_supernode().parse_args()

    root_certificates = _get_certificates(args)
    load_fn = _get_load_client_app_fn(args, multi_app=True)

    _start_client_internal(
        server_address=args.server,
        load_client_app_fn=load_fn,
        transport="rest" if args.rest else "grpc-rere",
        root_certificates=root_certificates,
        insecure=args.insecure,
        max_retries=args.max_retries,
        max_wait_time=args.max_wait_time,
    )

    # Graceful shutdown
    register_exit_handlers(
        event_type=EventType.RUN_SUPERNODE_LEAVE,
    )


def run_client_app() -> None:
    """Run Flower client app."""
    log(INFO, "Long-running Flower client starting")

    event(EventType.RUN_CLIENT_APP_ENTER)

    args = _parse_args_run_client_app().parse_args()

    if args.server != ADDRESS_FLEET_API_GRPC_RERE:
        warn = "Passing flag --server is deprecated. Use --superlink instead."
        warn_deprecated_feature(warn)

        if args.superlink != ADDRESS_FLEET_API_GRPC_RERE:
            # if `--superlink` also passed, then
            # warn user that this argument overrides what was passed with `--server`
            log(
                WARN,
                "Both `--server` and `--superlink` were passed. "
                "`--server` will be ignored. Connecting to the Superlink Fleet API "
                "at %s.",
                args.superlink,
            )
        else:
            args.superlink = args.server

    root_certificates = _get_certificates(args)
    load_fn = _get_load_client_app_fn(args, multi_app=False)
    authentication_keys = _try_setup_client_authentication(args)

    _start_client_internal(
        server_address=args.superlink,
        load_client_app_fn=load_fn,
        transport="rest" if args.rest else "grpc-rere",
        root_certificates=root_certificates,
        insecure=args.insecure,
        authentication_keys=authentication_keys,
        max_retries=args.max_retries,
        max_wait_time=args.max_wait_time,
    )
    register_exit_handlers(event_type=EventType.RUN_CLIENT_APP_LEAVE)


def _get_certificates(args: argparse.Namespace) -> Optional[bytes]:
    """Load certificates if specified in args."""
    # Obtain certificates
    if args.insecure:
        if args.root_certificates is not None:
            sys.exit(
                "Conflicting options: The '--insecure' flag disables HTTPS, "
                "but '--root-certificates' was also specified. Please remove "
                "the '--root-certificates' option when running in insecure mode, "
                "or omit '--insecure' to use HTTPS."
            )
        log(
            WARN,
            "Option `--insecure` was set. "
            "Starting insecure HTTP client connected to %s.",
            args.superlink,
        )
        root_certificates = None
    else:
        # Load the certificates if provided, or load the system certificates
        cert_path = args.root_certificates
        if cert_path is None:
            root_certificates = None
        else:
            root_certificates = Path(cert_path).read_bytes()
        log(
            DEBUG,
            "Starting secure HTTPS client connected to %s "
            "with the following certificates: %s.",
            args.superlink,
            cert_path,
        )
    return root_certificates


def _get_load_client_app_fn(
    args: argparse.Namespace, multi_app: bool
) -> Callable[[str, str], ClientApp]:
    """Get the load_client_app_fn function.

    If `multi_app` is True, this function loads the specified ClientApp
    based on `fab_id` and `fab_version`. If `fab_id` is empty, a default
    ClientApp will be loaded.

    If `multi_app` is False, it ignores `fab_id` and `fab_version` and
    loads a default ClientApp.
    """
    # Find the Flower directory containing Flower Apps (only for multi-app)
    flwr_dir = Path("")
    if "flwr_dir" in args:
        if args.flwr_dir is None:
            flwr_dir = Path(
                os.getenv(
                    "FLWR_HOME",
                    f"{os.getenv('XDG_DATA_HOME', os.getenv('HOME'))}/.flwr",
                )
            )
        else:
            flwr_dir = Path(args.flwr_dir)

    sys.path.insert(0, str(flwr_dir))

    default_app_ref: str = getattr(args, "client-app")

    if not multi_app:
        log(
            DEBUG,
            "Flower will load ClientApp `%s`",
            getattr(args, "client-app"),
        )
        valid, error_msg = validate(default_app_ref)
        if not valid and error_msg:
            raise LoadClientAppError(error_msg) from None

    def _load(fab_id: str, fab_version: str) -> ClientApp:
        # If multi-app feature is disabled
        if not multi_app:
            # Set sys.path
            sys.path[0] = args.dir

            # Set app reference
            client_app_ref = default_app_ref
        # If multi-app feature is enabled but the fab id is not specified
        elif fab_id == "":
            if default_app_ref == "":
                raise LoadClientAppError(
                    "Invalid FAB ID: The FAB ID is empty.",
                ) from None

            log(WARN, "FAB ID is not provided; the default ClientApp will be loaded.")
            # Set sys.path
            sys.path[0] = args.dir

            # Set app reference
            client_app_ref = default_app_ref
        # If multi-app feature is enabled
        else:
            # Check the fab_id
            if fab_id.count("/") != 1:
                raise LoadClientAppError(
                    f"Invalid FAB ID: {fab_id}",
                ) from None
            username, project_name = fab_id.split("/")

            # Locate the directory
            project_dir = flwr_dir / "apps" / username / project_name / fab_version

            # Check if the directory exists
            if not project_dir.exists():
                raise LoadClientAppError(
                    f"Invalid Flower App directory: {project_dir}",
                ) from None

            # Load pyproject.toml file
            toml_path = project_dir / "pyproject.toml"
            if not os.path.isfile(toml_path):
                raise LoadClientAppError(
                    f"Cannot find pyproject.toml in {project_dir}",
                ) from None
            with open(toml_path, encoding="utf-8") as toml_file:
                config = tomli.loads(toml_file.read())

            # Validate pyproject.toml fields
            is_valid, errors, _ = validate_fields(config)
            if not is_valid:
                error_msg = "\n".join([f"  - {error}" for error in errors])
                raise LoadClientAppError(
                    f"Invalid pyproject.toml:\n{error_msg}",
                ) from None

            # Set sys.path
            sys.path[0] = str(project_dir)

            # Set app reference
            client_app_ref = config["flower"]["components"]["clientapp"]

        # Load ClientApp
        log(
            DEBUG,
            "Loading ClientApp `%s`",
            client_app_ref,
        )
        client_app = load_app(client_app_ref, LoadClientAppError)

        if not isinstance(client_app, ClientApp):
            raise LoadClientAppError(
                f"Attribute {client_app_ref} is not of type {ClientApp}",
            ) from None

        return client_app

    return _load


def _parse_args_run_supernode() -> argparse.ArgumentParser:
    """Parse flower-supernode command line arguments."""
    parser = argparse.ArgumentParser(
        description="Start a Flower SuperNode",
    )

    parser.add_argument(
        "client-app",
        nargs="?",
        default="",
        help="For example: `client:app` or `project.package.module:wrapper.app`. "
        "This is optional and serves as the default ClientApp to be loaded when "
        "the ServerApp does not specify `fab_id` and `fab_version`. "
        "If not provided, defaults to an empty string.",
    )
    _parse_args_common(parser)
    parser.add_argument(
        "--flwr-dir",
        default=None,
        help="""The path containing installed Flower Apps.
    By default, this value isequal to:

        - `$FLWR_HOME/` if `$FLWR_HOME` is defined
        - `$XDG_DATA_HOME/.flwr/` if `$XDG_DATA_HOME` is defined
        - `$HOME/.flwr/` in all other cases
    """,
    )

    return parser


def _parse_args_run_client_app() -> argparse.ArgumentParser:
    """Parse flower-client-app command line arguments."""
    parser = argparse.ArgumentParser(
        description="Start a Flower client app",
    )

    parser.add_argument(
        "client-app",
        help="For example: `client:app` or `project.package.module:wrapper.app`",
    )
    _parse_args_common(parser=parser)

    return parser


def _parse_args_common(parser: argparse.ArgumentParser) -> None:
    parser.add_argument(
        "--insecure",
        action="store_true",
        help="Run the client without HTTPS. By default, the client runs with "
        "HTTPS enabled. Use this flag only if you understand the risks.",
    )
    parser.add_argument(
        "--rest",
        action="store_true",
        help="Use REST as a transport layer for the client.",
    )
    parser.add_argument(
        "--root-certificates",
        metavar="ROOT_CERT",
        type=str,
        help="Specifies the path to the PEM-encoded root certificate file for "
        "establishing secure HTTPS connections.",
    )
    parser.add_argument(
        "--server",
        default=ADDRESS_FLEET_API_GRPC_RERE,
        help="Server address",
    )
    parser.add_argument(
        "--superlink",
        default=ADDRESS_FLEET_API_GRPC_RERE,
        help="SuperLink Fleet API (gRPC-rere) address (IPv4, IPv6, or a domain name)",
    )
    parser.add_argument(
        "--max-retries",
        type=int,
        default=None,
        help="The maximum number of times the client will try to connect to the"
        "server before giving up in case of a connection error. By default,"
        "it is set to None, meaning there is no limit to the number of tries.",
    )
    parser.add_argument(
        "--max-wait-time",
        type=float,
        default=None,
        help="The maximum duration before the client stops trying to"
        "connect to the server in case of connection error. By default, it"
        "is set to None, meaning there is no limit to the total time.",
    )
    parser.add_argument(
        "--dir",
        default="",
        help="Add specified directory to the PYTHONPATH and load Flower "
        "app from there."
        " Default: current working directory.",
    )
    parser.add_argument(
        "--auth-supernode-private-key",
        type=str,
        help="The SuperNode's private key (as a path str) to enable authentication.",
    )
    parser.add_argument(
        "--auth-supernode-public-key",
        type=str,
        help="The SuperNode's public key (as a path str) to enable authentication.",
    )


def _try_setup_client_authentication(
    args: argparse.Namespace,
) -> Optional[Tuple[ec.EllipticCurvePrivateKey, ec.EllipticCurvePublicKey]]:
    if not args.auth_supernode_private_key and not args.auth_supernode_public_key:
        return None

    if not args.auth_supernode_private_key or not args.auth_supernode_public_key:
        sys.exit(
            "Authentication requires file paths to both "
            "'--auth-supernode-private-key' and '--auth-supernode-public-key'"
            "to be provided (providing only one of them is not sufficient)."
        )

    try:
        ssh_private_key = load_ssh_private_key(
            Path(args.auth_supernode_private_key).read_bytes(),
            None,
        )
        if not isinstance(ssh_private_key, ec.EllipticCurvePrivateKey):
            raise ValueError()
    except (ValueError, UnsupportedAlgorithm):
        sys.exit(
            "Error: Unable to parse the private key file in "
            "'--auth-supernode-private-key'. Authentication requires elliptic "
            "curve private and public key pair. Please ensure that the file "
            "path points to a valid private key file and try again."
        )

    try:
        ssh_public_key = load_ssh_public_key(
            Path(args.auth_supernode_public_key).read_bytes()
        )
        if not isinstance(ssh_public_key, ec.EllipticCurvePublicKey):
            raise ValueError()
    except (ValueError, UnsupportedAlgorithm):
        sys.exit(
            "Error: Unable to parse the public key file in "
            "'--auth-supernode-public-key'. Authentication requires elliptic "
            "curve private and public key pair. Please ensure that the file "
            "path points to a valid public key file and try again."
        )

    return (
        ssh_private_key,
        ssh_public_key,
    )<|MERGE_RESOLUTION|>--- conflicted
+++ resolved
@@ -21,11 +21,8 @@
 from pathlib import Path
 from typing import Callable, Optional, Tuple
 
-<<<<<<< HEAD
 import tomli
-=======
 from cryptography.exceptions import UnsupportedAlgorithm
->>>>>>> 408d8820
 from cryptography.hazmat.primitives.asymmetric import ec
 from cryptography.hazmat.primitives.serialization import (
     load_ssh_private_key,
