--- conflicted
+++ resolved
@@ -16,13 +16,7 @@
 
 
 from flwr.client.node_state import NodeState
-<<<<<<< HEAD
-from flwr.common import ConfigsRecord
-from flwr.common.context import Context
-=======
-from flwr.common import Context
-from flwr.common.configsrecord import ConfigsRecord
->>>>>>> 1884222d
+from flwr.common import ConfigsRecord, Context
 from flwr.proto.task_pb2 import TaskIns  # pylint: disable=E0611
 
 
