--- conflicted
+++ resolved
@@ -70,33 +70,7 @@
 class NumPyClient(ABC):
     """Abstract base class for Flower clients using NumPy."""
 
-<<<<<<< HEAD
-    @abstractmethod
-    def get_parameters(self) -> List[np.ndarray]:
-        """Return the current local model parameters.
-
-        Returns
-        -------
-        parameters : List[numpy.ndarray]
-            The local model parameters as a list of NumPy ndarrays.
-        """
-
-    # @abstractmethod
-    def get_properties(self, config: Dict[str, Scalar]) -> Dict[str, Scalar]:
-        """Returns a client's set of properties.
-
-        Returns
-        -------
-        properties : PropertiesRes
-            Response containing `properties` of the client.
-        """
-        return {"properties": {}}
-
-    @abstractmethod
-    def get_properties(self, config: Config) -> Properties:
-=======
     def get_properties(self, config: Config) -> Dict[str, Scalar]:
->>>>>>> 85f80a95
         """Returns a client's set of properties.
 
         Parameters
