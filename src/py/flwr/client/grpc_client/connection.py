# Copyright 2020 Adap GmbH. All Rights Reserved.
#
# Licensed under the Apache License, Version 2.0 (the "License");
# you may not use this file except in compliance with the License.
# You may obtain a copy of the License at
#
#     http://www.apache.org/licenses/LICENSE-2.0
#
# Unless required by applicable law or agreed to in writing, software
# distributed under the License is distributed on an "AS IS" BASIS,
# WITHOUT WARRANTIES OR CONDITIONS OF ANY KIND, either express or implied.
# See the License for the specific language governing permissions and
# limitations under the License.
# ==============================================================================
"""Contextmanager for a gRPC streaming channel to the Flower server."""


import collections
from contextlib import contextmanager
from logging import DEBUG
from pathlib import Path
from queue import Queue
<<<<<<< HEAD
from typing import Callable, Iterator, Optional, Tuple, List
import grpc
=======
from typing import Callable, Iterator, Optional, Tuple, Union
>>>>>>> b87e7e2a

from flwr.common import GRPC_MAX_MESSAGE_LENGTH
from flwr.common.grpc import create_channel
from flwr.common.logger import log
from flwr.proto.transport_pb2 import ClientMessage, ServerMessage
from flwr.proto.transport_pb2_grpc import FlowerServiceStub

# The following flags can be uncommented for debugging. Other possible values:
# https://github.com/grpc/grpc/blob/master/doc/environment_variables.md
# import os
# os.environ["GRPC_VERBOSITY"] = "debug"
# os.environ["GRPC_TRACE"] = "tcp,http"

class _GenericClientInterceptor(grpc.UnaryUnaryClientInterceptor,
                                grpc.UnaryStreamClientInterceptor,
                                grpc.StreamUnaryClientInterceptor,
                                grpc.StreamStreamClientInterceptor):

    def __init__(self, interceptor_function):
        self._fn = interceptor_function

    def intercept_unary_unary(self, continuation, client_call_details, request):
        new_details, new_request_iterator, postprocess = self._fn(
            client_call_details, iter((request,)), False, False)
        response = continuation(new_details, next(new_request_iterator))
        return postprocess(response) if postprocess else response

    def intercept_unary_stream(self, continuation, client_call_details,
                               request):
        new_details, new_request_iterator, postprocess = self._fn(
            client_call_details, iter((request,)), False, True)
        response_it = continuation(new_details, next(new_request_iterator))
        return postprocess(response_it) if postprocess else response_it

    def intercept_stream_unary(self, continuation, client_call_details,
                               request_iterator):
        new_details, new_request_iterator, postprocess = self._fn(
            client_call_details, request_iterator, True, False)
        response = continuation(new_details, new_request_iterator)
        return postprocess(response) if postprocess else response

    def intercept_stream_stream(self, continuation, client_call_details,
                                request_iterator):
        new_details, new_request_iterator, postprocess = self._fn(
            client_call_details, request_iterator, True, True)
        response_it = continuation(new_details, new_request_iterator)
        return postprocess(response_it) if postprocess else response_it


def create_intercepter(intercept_call):
    return _GenericClientInterceptor(intercept_call)
    
    
def _unary_unary_rpc_terminator(code, details):

    def terminate(ignored_request, context):
        context.abort(code, details)

    return grpc.unary_unary_rpc_method_handler(terminate)

class _ClientCallDetails(
        collections.namedtuple(
            '_ClientCallDetails',
            ('method', 'timeout', 'metadata', 'credentials')),
        grpc.ClientCallDetails):
    pass


def header_adder_interceptor(header, value):

    def intercept_call(client_call_details, request_iterator, request_streaming,
                       response_streaming):
        metadata = []
        if client_call_details.metadata is not None:
            metadata = list(client_call_details.metadata)
        metadata.append((
            header,
            value,
        ))
        client_call_details = _ClientCallDetails(
            client_call_details.method, client_call_details.timeout, metadata,
            client_call_details.credentials)
        return client_call_details, request_iterator, None

    return create_intercepter(intercept_call)
    
def on_channel_state_change(channel_connectivity: str) -> None:
    """Log channel connectivity."""
    log(DEBUG, channel_connectivity)


@contextmanager
def grpc_connection(
    server_address: str,
    max_message_length: int = GRPC_MAX_MESSAGE_LENGTH,
<<<<<<< HEAD
    root_certificates: Optional[bytes] = None,
    metadata: List[Tuple[str,str]] = []
=======
    root_certificates: Optional[Union[bytes, str]] = None,
>>>>>>> b87e7e2a
) -> Iterator[Tuple[Callable[[], ServerMessage], Callable[[ClientMessage], None]]]:
    """Establish a gRPC connection to a gRPC server.

    Parameters
    ----------
    server_address : str
        The IPv4 or IPv6 address of the server. If the Flower server runs on the same
        machine on port 8080, then `server_address` would be `"0.0.0.0:8080"` or
        `"[::]:8080"`.
    max_message_length : int
        The maximum length of gRPC messages that can be exchanged with the Flower
        server. The default should be sufficient for most models. Users who train
        very large models might need to increase this value. Note that the Flower
        server needs to be started with the same value
        (see `flwr.server.start_server`), otherwise it will not know about the
        increased limit and block larger messages.
        (default: 536_870_912, this equals 512MB)
    root_certificates : Optional[bytes] (default: None)
<<<<<<< HEAD
        The PEM-encoded root certificates as a byte string. If provided, a secure
        connection using the certificates will be established to a SSL-enabled
        Flower server.
    metadata: List[Tuple[str,str]] (default: [])
        A List of metadata that should be send together with gRPC calls.
        Entries should be a (key,value) Tuple.
        The entries will be sent as http-headers to the gRPC endpoint.
=======
        The PEM-encoded root certificates as a byte string or a path string.
        If provided, a secure connection using the certificates will be
        established to an SSL-enabled Flower server.

>>>>>>> b87e7e2a
    Returns
    -------
    receive, send : Callable, Callable

    Examples
    --------
    Establishing a SSL-enabled connection to the server:

    >>> from pathlib import Path
    >>> with grpc_connection(
    >>>     server_address,
    >>>     max_message_length=max_message_length,
    >>>     root_certificates=Path("/crts/root.pem").read_bytes(),
    >>> ) as conn:
    >>>     receive, send = conn
    >>>     server_message = receive()
    >>>     # do something here
    >>>     send(client_message)

    Establishing a trusted SSL-enabled connection to the server with an auth token:

    >>> from pathlib import Path
    >>> with grpc_connection(
    >>>     server_address,
    >>>     max_message_length=max_message_length,
    >>>     root_certificates=Path("/etc/ssl/certs/ca-certificates.crt").read_bytes(),
    >>>     metadata=[("authorization":"Bearer ey...")]
    >>> ) as conn:
    >>>     receive, send = conn
    >>>     server_message = receive()
    >>>     # do something here
    >>>     send(client_message)
    """
    if isinstance(root_certificates, str):
        root_certificates = Path(root_certificates).read_bytes()

    channel = create_channel(
        server_address=server_address,
        root_certificates=root_certificates,
        max_message_length=max_message_length,
    )
    for k,v in metadata:
        channel = grpc.intercept_channel(channel,header_adder_interceptor(k,v))

    channel.subscribe(on_channel_state_change)

    queue: Queue[ClientMessage] = Queue(  # pylint: disable=unsubscriptable-object
        maxsize=1
    )
    stub = FlowerServiceStub(channel)

    server_message_iterator: Iterator[ServerMessage] = stub.Join(iter(queue.get, None))

    def receive() -> ServerMessage:
        return next(server_message_iterator)

    def send(msg: ClientMessage) -> None:
        return queue.put(msg, block=False)

    try:
        yield (receive, send)
    finally:
        # Make sure to have a final
        channel.close()
        log(DEBUG, "gRPC channel closed")<|MERGE_RESOLUTION|>--- conflicted
+++ resolved
@@ -20,12 +20,9 @@
 from logging import DEBUG
 from pathlib import Path
 from queue import Queue
-<<<<<<< HEAD
-from typing import Callable, Iterator, Optional, Tuple, List
+from typing import Callable, Iterator, Optional, Tuple, List, Union
 import grpc
-=======
-from typing import Callable, Iterator, Optional, Tuple, Union
->>>>>>> b87e7e2a
+
 
 from flwr.common import GRPC_MAX_MESSAGE_LENGTH
 from flwr.common.grpc import create_channel
@@ -121,12 +118,9 @@
 def grpc_connection(
     server_address: str,
     max_message_length: int = GRPC_MAX_MESSAGE_LENGTH,
-<<<<<<< HEAD
-    root_certificates: Optional[bytes] = None,
+    root_certificates: Optional[Union[bytes, str]] = None,
     metadata: List[Tuple[str,str]] = []
-=======
-    root_certificates: Optional[Union[bytes, str]] = None,
->>>>>>> b87e7e2a
+
 ) -> Iterator[Tuple[Callable[[], ServerMessage], Callable[[ClientMessage], None]]]:
     """Establish a gRPC connection to a gRPC server.
 
@@ -145,7 +139,6 @@
         increased limit and block larger messages.
         (default: 536_870_912, this equals 512MB)
     root_certificates : Optional[bytes] (default: None)
-<<<<<<< HEAD
         The PEM-encoded root certificates as a byte string. If provided, a secure
         connection using the certificates will be established to a SSL-enabled
         Flower server.
@@ -153,12 +146,7 @@
         A List of metadata that should be send together with gRPC calls.
         Entries should be a (key,value) Tuple.
         The entries will be sent as http-headers to the gRPC endpoint.
-=======
-        The PEM-encoded root certificates as a byte string or a path string.
-        If provided, a secure connection using the certificates will be
-        established to an SSL-enabled Flower server.
-
->>>>>>> b87e7e2a
+
     Returns
     -------
     receive, send : Callable, Callable
