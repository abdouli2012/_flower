# Copyright 2020 Flower Labs GmbH. All Rights Reserved.
#
# Licensed under the Apache License, Version 2.0 (the "License");
# you may not use this file except in compliance with the License.
# You may obtain a copy of the License at
#
#     http://www.apache.org/licenses/LICENSE-2.0
#
# Unless required by applicable law or agreed to in writing, software
# distributed under the License is distributed on an "AS IS" BASIS,
# WITHOUT WARRANTIES OR CONDITIONS OF ANY KIND, either express or implied.
# See the License for the specific language governing permissions and
# limitations under the License.
# ==============================================================================
"""Contextmanager for a gRPC streaming channel to the Flower server."""


import uuid
from contextlib import contextmanager
from logging import DEBUG
from pathlib import Path
from queue import Queue
from typing import Callable, Iterator, Optional, Tuple, Union, cast

from flwr.common import GRPC_MAX_MESSAGE_LENGTH
from flwr.common import recordset_compat as compat
from flwr.common import serde
from flwr.common.configsrecord import ConfigsRecord
from flwr.common.constant import (
    TASK_TYPE_EVALUATE,
    TASK_TYPE_FIT,
    TASK_TYPE_GET_PARAMETERS,
    TASK_TYPE_GET_PROPERTIES,
)
from flwr.common.grpc import create_channel
from flwr.common.logger import log
from flwr.common.message import Message, Metadata
from flwr.common.recordset import RecordSet
from flwr.proto.transport_pb2 import (  # pylint: disable=E0611
    ClientMessage,
    Reason,
    ServerMessage,
)
from flwr.proto.transport_pb2_grpc import FlowerServiceStub  # pylint: disable=E0611

# The following flags can be uncommented for debugging. Other possible values:
# https://github.com/grpc/grpc/blob/master/doc/environment_variables.md
# import os
# os.environ["GRPC_VERBOSITY"] = "debug"
# os.environ["GRPC_TRACE"] = "tcp,http"


def on_channel_state_change(channel_connectivity: str) -> None:
    """Log channel connectivity."""
    log(DEBUG, channel_connectivity)


@contextmanager
def grpc_connection(  # pylint: disable=R0915
    server_address: str,
    insecure: bool,
    max_message_length: int = GRPC_MAX_MESSAGE_LENGTH,
    root_certificates: Optional[Union[bytes, str]] = None,
) -> Iterator[
    Tuple[
        Callable[[], Optional[Message]],
        Callable[[Message], None],
        Optional[Callable[[], None]],
        Optional[Callable[[], None]],
    ]
]:
    """Establish a gRPC connection to a gRPC server.

    Parameters
    ----------
    server_address : str
        The IPv4 or IPv6 address of the server. If the Flower server runs on the same
        machine on port 8080, then `server_address` would be `"0.0.0.0:8080"` or
        `"[::]:8080"`.
    max_message_length : int
        The maximum length of gRPC messages that can be exchanged with the Flower
        server. The default should be sufficient for most models. Users who train
        very large models might need to increase this value. Note that the Flower
        server needs to be started with the same value
        (see `flwr.server.start_server`), otherwise it will not know about the
        increased limit and block larger messages.
        (default: 536_870_912, this equals 512MB)
    root_certificates : Optional[bytes] (default: None)
        The PEM-encoded root certificates as a byte string or a path string.
        If provided, a secure connection using the certificates will be
        established to an SSL-enabled Flower server.

    Returns
    -------
    receive, send : Callable, Callable

    Examples
    --------
    Establishing a SSL-enabled connection to the server:

    >>> from pathlib import Path
    >>> with grpc_connection(
    >>>     server_address,
    >>>     max_message_length=max_message_length,
    >>>     root_certificates=Path("/crts/root.pem").read_bytes(),
    >>> ) as conn:
    >>>     receive, send = conn
    >>>     server_message = receive()
    >>>     # do something here
    >>>     send(client_message)
    """
    if isinstance(root_certificates, str):
        root_certificates = Path(root_certificates).read_bytes()

    channel = create_channel(
        server_address=server_address,
        insecure=insecure,
        root_certificates=root_certificates,
        max_message_length=max_message_length,
    )
    channel.subscribe(on_channel_state_change)

    queue: Queue[ClientMessage] = Queue(  # pylint: disable=unsubscriptable-object
        maxsize=1
    )
    stub = FlowerServiceStub(channel)

    server_message_iterator: Iterator[ServerMessage] = stub.Join(iter(queue.get, None))

    def receive() -> Message:
        # Receive ServerMessage proto
        proto = next(server_message_iterator)

        # ServerMessage proto --> *Ins --> RecordSet
        field = proto.WhichOneof("msg")
        task_type = ""
        if field == "get_properties_ins":
            recordset = compat.getpropertiesins_to_recordset(
                serde.get_properties_ins_from_proto(proto.get_properties_ins)
            )
            task_type = TASK_TYPE_GET_PROPERTIES
        elif field == "get_parameters_ins":
            recordset = compat.getparametersins_to_recordset(
                serde.get_parameters_ins_from_proto(proto.get_parameters_ins)
            )
            task_type = TASK_TYPE_GET_PARAMETERS
        elif field == "fit_ins":
            recordset = compat.fitins_to_recordset(
                serde.fit_ins_from_proto(proto.fit_ins), False
            )
            task_type = TASK_TYPE_FIT
        elif field == "evaluate_ins":
            recordset = compat.evaluateins_to_recordset(
                serde.evaluate_ins_from_proto(proto.evaluate_ins), False
            )
            task_type = TASK_TYPE_EVALUATE
        elif field == "reconnect_ins":
            recordset = RecordSet()
            recordset.set_configs(
                "config", ConfigsRecord({"seconds": proto.reconnect_ins.seconds})
            )
            task_type = "reconnect"
        else:
            raise ValueError(
                "Unsupported instruction in ServerMessage, "
                "cannot deserialize from ProtoBuf"
            )

        # Construct Message
        return Message(
            metadata=Metadata(
                task_id=str(uuid.uuid4()),
<<<<<<< HEAD
=======
                group_id="",
                ttl="",
>>>>>>> d1c0481e
                node_id=0,
                task_type=task_type,
            ),
            content=recordset,
        )

    def send(message: Message) -> None:
        # Retrieve RecordSet and task_type
        recordset = message.content
        task_type = message.metadata.task_type

        # RecordSet --> *Res --> *Res proto -> ClientMessage proto
        if task_type == TASK_TYPE_GET_PROPERTIES:
            getpropres = compat.recordset_to_getpropertiesres(recordset)
            msg_proto = ClientMessage(
                get_properties_res=serde.get_properties_res_to_proto(getpropres)
            )
        elif task_type == TASK_TYPE_GET_PARAMETERS:
            getparamres = compat.recordset_to_getparametersres(recordset, False)
            msg_proto = ClientMessage(
                get_parameters_res=serde.get_parameters_res_to_proto(getparamres)
            )
        elif task_type == TASK_TYPE_FIT:
            fitres = compat.recordset_to_fitres(recordset, False)
            msg_proto = ClientMessage(fit_res=serde.fit_res_to_proto(fitres))
        elif task_type == TASK_TYPE_EVALUATE:
            evalres = compat.recordset_to_evaluateres(recordset)
            msg_proto = ClientMessage(evaluate_res=serde.evaluate_res_to_proto(evalres))
        elif task_type == "reconnect":
            reason = cast(Reason.ValueType, recordset.get_configs("config")["reason"])
            msg_proto = ClientMessage(
                disconnect_res=ClientMessage.DisconnectRes(reason=reason)
            )
        else:
            raise ValueError(f"Invalid task type: {task_type}")

        # Send ClientMessage proto
        return queue.put(msg_proto, block=False)

    try:
        # Yield methods
        yield (receive, send, None, None)
    finally:
        # Make sure to have a final
        channel.close()
        log(DEBUG, "gRPC channel closed")<|MERGE_RESOLUTION|>--- conflicted
+++ resolved
@@ -169,12 +169,10 @@
         # Construct Message
         return Message(
             metadata=Metadata(
+                run_id=0,
                 task_id=str(uuid.uuid4()),
-<<<<<<< HEAD
-=======
                 group_id="",
                 ttl="",
->>>>>>> d1c0481e
                 node_id=0,
                 task_type=task_type,
             ),
