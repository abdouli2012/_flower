# Copyright 2020 Flower Labs GmbH. All Rights Reserved.
#
# Licensed under the Apache License, Version 2.0 (the "License");
# you may not use this file except in compliance with the License.
# You may obtain a copy of the License at
#
#     http://www.apache.org/licenses/LICENSE-2.0
#
# Unless required by applicable law or agreed to in writing, software
# distributed under the License is distributed on an "AS IS" BASIS,
# WITHOUT WARRANTIES OR CONDITIONS OF ANY KIND, either express or implied.
# See the License for the specific language governing permissions and
# limitations under the License.
# ==============================================================================
"""Tests for module connection."""


import concurrent.futures
import socket
from contextlib import closing
from typing import Iterator, cast
from unittest.mock import patch

import grpc

from flwr.common import recordset_compat as compat
from flwr.common.configsrecord import ConfigsRecord
from flwr.common.constant import TASK_TYPE_GET_PROPERTIES
from flwr.common.message import Message, Metadata
from flwr.common.recordset import RecordSet
from flwr.common.typing import Code, GetPropertiesRes, Status
from flwr.proto.transport_pb2 import (  # pylint: disable=E0611
    ClientMessage,
    ServerMessage,
)
from flwr.server.client_manager import SimpleClientManager
from flwr.server.superlink.fleet.grpc_bidi.grpc_server import start_grpc_server

from .connection import grpc_connection

EXPECTED_NUM_SERVER_MESSAGE = 10

SERVER_MESSAGE = ServerMessage(get_properties_ins=ServerMessage.GetPropertiesIns())
SERVER_MESSAGE_RECONNECT = ServerMessage(reconnect_ins=ServerMessage.ReconnectIns())

MESSAGE_GET_PROPERTIES = Message(
    metadata=Metadata(
<<<<<<< HEAD
=======
        run_id=0,
        task_id="",
        group_id="",
        node_id=0,
        ttl="",
>>>>>>> d1c0481e
        task_type=TASK_TYPE_GET_PROPERTIES,
    ),
    content=compat.getpropertiesres_to_recordset(
        GetPropertiesRes(Status(Code.OK, ""), {})
    ),
)
MESSAGE_DISCONNECT = Message(
    metadata=Metadata(
<<<<<<< HEAD
=======
        run_id=0,
        task_id="",
        group_id="",
        node_id=0,
        ttl="",
>>>>>>> d1c0481e
        task_type="reconnect",
    ),
    content=RecordSet(configs={"config": ConfigsRecord({"reason": 0})}),
)


def unused_tcp_port() -> int:
    """Return an unused port."""
    with closing(socket.socket(socket.AF_INET, socket.SOCK_STREAM)) as sock:
        sock.bind(("", 0))
        sock.setsockopt(socket.SOL_SOCKET, socket.SO_REUSEADDR, 1)
        return cast(int, sock.getsockname()[1])


def mock_join(  # type: ignore # pylint: disable=invalid-name
    _self,
    request_iterator: Iterator[ClientMessage],
    _context: grpc.ServicerContext,
) -> Iterator[ServerMessage]:
    """Serve as mock for the Join method of class FlowerServiceServicer."""
    counter = 0

    while True:
        counter += 1

        if counter < EXPECTED_NUM_SERVER_MESSAGE:
            yield SERVER_MESSAGE
        else:
            yield SERVER_MESSAGE_RECONNECT

        try:
            client_message = next(request_iterator)
            if client_message.HasField("disconnect_res"):
                break
        except StopIteration:
            break


@patch(
    # pylint: disable=line-too-long
    "flwr.server.superlink.fleet.grpc_bidi.flower_service_servicer.FlowerServiceServicer.Join",  # noqa: E501
    # pylint: enable=line-too-long
    mock_join,
)
def test_integration_connection() -> None:
    """Create a server and establish a connection to it.

    Purpose of this integration test is to simulate multiple clients with multiple
    roundtrips between server and client.
    """
    # Prepare
    port = unused_tcp_port()

    server = start_grpc_server(
        client_manager=SimpleClientManager(), server_address=f"[::]:{port}"
    )

    # Execute
    # Multiple clients in parallel
    def run_client() -> int:
        messages_received: int = 0

        with grpc_connection(server_address=f"[::]:{port}", insecure=True) as conn:
            receive, send, _, _ = conn

            # Setup processing loop
            while True:
                # Block until server responds with a message
                message = receive()

                messages_received += 1
                if message.metadata.task_type == "reconnect":  # type: ignore
                    send(MESSAGE_DISCONNECT)
                    break

                # Process server_message and send client_message...
                send(MESSAGE_GET_PROPERTIES)

        return messages_received

    results = []
    with concurrent.futures.ThreadPoolExecutor() as executor:
        futures = [executor.submit(run_client) for _ in range(3)]
        concurrent.futures.wait(futures)
        for future in futures:
            results.append(future.result())

    # Assert
    for messages_received in results:
        assert messages_received == EXPECTED_NUM_SERVER_MESSAGE

    # Teardown
    server.stop(1)<|MERGE_RESOLUTION|>--- conflicted
+++ resolved
@@ -45,14 +45,11 @@
 
 MESSAGE_GET_PROPERTIES = Message(
     metadata=Metadata(
-<<<<<<< HEAD
-=======
         run_id=0,
         task_id="",
         group_id="",
         node_id=0,
         ttl="",
->>>>>>> d1c0481e
         task_type=TASK_TYPE_GET_PROPERTIES,
     ),
     content=compat.getpropertiesres_to_recordset(
@@ -61,14 +58,11 @@
 )
 MESSAGE_DISCONNECT = Message(
     metadata=Metadata(
-<<<<<<< HEAD
-=======
         run_id=0,
         task_id="",
         group_id="",
         node_id=0,
         ttl="",
->>>>>>> d1c0481e
         task_type="reconnect",
     ),
     content=RecordSet(configs={"config": ConfigsRecord({"reason": 0})}),
