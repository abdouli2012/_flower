# Copyright 2020 Adap GmbH. All Rights Reserved.
#
# Licensed under the Apache License, Version 2.0 (the "License");
# you may not use this file except in compliance with the License.
# You may obtain a copy of the License at
#
#     http://www.apache.org/licenses/LICENSE-2.0
#
# Unless required by applicable law or agreed to in writing, software
# distributed under the License is distributed on an "AS IS" BASIS,
# WITHOUT WARRANTIES OR CONDITIONS OF ANY KIND, either express or implied.
# See the License for the specific language governing permissions and
# limitations under the License.
# ==============================================================================
"""Flower Client app tests."""


from typing import Dict, Tuple

<<<<<<< HEAD
from flwr.client.numpy_client_wrapper import to_client
from flwr.client.typing import ClientLike
=======
from flwr.client import ClientLike, to_client
>>>>>>> 750dd3c5
from flwr.common import (
    Config,
    EvaluateIns,
    EvaluateRes,
    FitIns,
    FitRes,
    GetParametersIns,
    GetParametersRes,
    GetPropertiesIns,
    GetPropertiesRes,
    NDArrays,
    Scalar,
)

from .app import start_client, start_numpy_client
from .client import Client
from .numpy_client import NumPyClient


class PlainClient(Client):
    """Client implementation extending the low-level Client."""

    def get_properties(self, ins: GetPropertiesIns) -> GetPropertiesRes:
        """Raise an Exception because this method is not expected to be called."""
        raise Exception()

    def get_parameters(self, ins: GetParametersIns) -> GetParametersRes:
        """Raise an Exception because this method is not expected to be called."""
        raise Exception()

    def fit(self, ins: FitIns) -> FitRes:
        """Raise an Exception because this method is not expected to be called."""
        raise Exception()

    def evaluate(self, ins: EvaluateIns) -> EvaluateRes:
        """Raise an Exception because this method is not expected to be called."""
        raise Exception()


class NeedsWrappingClient(NumPyClient):
    """Client implementation extending the high-level NumPyClient."""

    def get_properties(self, config: Config) -> Dict[str, Scalar]:
        """Raise an Exception because this method is not expected to be called."""
        raise Exception()

    def get_parameters(self, config: Config) -> NDArrays:
        """Raise an Exception because this method is not expected to be called."""
        raise Exception()

    def fit(
        self, parameters: NDArrays, config: Config
    ) -> Tuple[NDArrays, int, Dict[str, Scalar]]:
        """Raise an Exception because this method is not expected to be called."""
        raise Exception()

    def evaluate(
        self, parameters: NDArrays, config: Config
    ) -> Tuple[float, int, Dict[str, Scalar]]:
        """Raise an Exception because this method is not expected to be called."""
        raise Exception()


def test_to_client_with_client() -> None:
    """Test to_client."""
    # Prepare
    client_like: ClientLike = PlainClient()

    # Execute
    actual = to_client(client_like=client_like)

    # Assert
    assert isinstance(actual, Client)


def test_to_client_with_numpyclient() -> None:
    """Test fit_clients."""
    # Prepare
    client_like: ClientLike = NeedsWrappingClient()

    # Execute
    actual = to_client(client_like=client_like)

    # Assert
    assert isinstance(actual, Client)


def test_start_client_transport_invalid() -> None:
    """Test start_client(..., transport=...)."""
    # Prepare
    client: Client = PlainClient()
    invalid_transport = "invalid-transport-value"

    # Execute
    try:
        start_client(
            server_address="0.0.0.0:8080", client=client, transport=invalid_transport
        )
        raise AssertionError()  # Fail the test if no exception was raised
    except ValueError:
        pass


def test_start_numpy_client_transport_invalid() -> None:
    """Test start_client(..., transport=...)."""
    # Prepare
    client: NumPyClient = NeedsWrappingClient()
    invalid_transport = "invalid-transport-value"

    # Execute
    try:
        start_numpy_client(
            server_address="0.0.0.0:8080", client=client, transport=invalid_transport
        )
        raise AssertionError()  # Fail the test if no exception was raised
    except ValueError:
        pass<|MERGE_RESOLUTION|>--- conflicted
+++ resolved
@@ -17,12 +17,7 @@
 
 from typing import Dict, Tuple
 
-<<<<<<< HEAD
-from flwr.client.numpy_client_wrapper import to_client
-from flwr.client.typing import ClientLike
-=======
 from flwr.client import ClientLike, to_client
->>>>>>> 750dd3c5
 from flwr.common import (
     Config,
     EvaluateIns,
