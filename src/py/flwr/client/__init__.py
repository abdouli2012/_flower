# Copyright 2020 Adap GmbH. All Rights Reserved.
#
# Licensed under the Apache License, Version 2.0 (the "License");
# you may not use this file except in compliance with the License.
# You may obtain a copy of the License at
#
#     http://www.apache.org/licenses/LICENSE-2.0
#
# Unless required by applicable law or agreed to in writing, software
# distributed under the License is distributed on an "AS IS" BASIS,
# WITHOUT WARRANTIES OR CONDITIONS OF ANY KIND, either express or implied.
# See the License for the specific language governing permissions and
# limitations under the License.
# ==============================================================================
"""Flower client."""

<<<<<<< HEAD
=======

>>>>>>> 750dd3c5
from .app import run_client as run_client
from .app import start_client as start_client
from .app import start_numpy_client as start_numpy_client
from .client import Client as Client
from .numpy_client import NumPyClient as NumPyClient
from .numpy_client_wrapper import to_client as to_client
from .typing import ClientFn as ClientFn
from .typing import ClientLike as ClientLike

__all__ = [
    "Client",
<<<<<<< HEAD
=======
    "ClientFn",
    "ClientLike",
>>>>>>> 750dd3c5
    "NumPyClient",
    "run_client",
    "start_client",
    "start_numpy_client",
]<|MERGE_RESOLUTION|>--- conflicted
+++ resolved
@@ -14,10 +14,6 @@
 # ==============================================================================
 """Flower client."""
 
-<<<<<<< HEAD
-=======
-
->>>>>>> 750dd3c5
 from .app import run_client as run_client
 from .app import start_client as start_client
 from .app import start_numpy_client as start_numpy_client
@@ -29,13 +25,11 @@
 
 __all__ = [
     "Client",
-<<<<<<< HEAD
-=======
     "ClientFn",
     "ClientLike",
->>>>>>> 750dd3c5
     "NumPyClient",
     "run_client",
     "start_client",
     "start_numpy_client",
+    "to_client",
 ]