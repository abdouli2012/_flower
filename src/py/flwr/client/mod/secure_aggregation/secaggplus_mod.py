# Copyright 2024 Flower Labs GmbH. All Rights Reserved.
#
# Licensed under the Apache License, Version 2.0 (the "License");
# you may not use this file except in compliance with the License.
# You may obtain a copy of the License at
#
#     http://www.apache.org/licenses/LICENSE-2.0
#
# Unless required by applicable law or agreed to in writing, software
# distributed under the License is distributed on an "AS IS" BASIS,
# WITHOUT WARRANTIES OR CONDITIONS OF ANY KIND, either express or implied.
# See the License for the specific language governing permissions and
# limitations under the License.
# ==============================================================================
"""Message handler for the SecAgg+ protocol."""


import os
from dataclasses import dataclass, field
from logging import INFO, WARNING
from typing import Any, Callable, Dict, List, Tuple, cast

from flwr.client.typing import ClientAppCallable
from flwr.common import (
<<<<<<< HEAD
    ConfigsRecord,
=======
    Context,
    Message,
    Metadata,
>>>>>>> 1884222d
    RecordSet,
    ndarray_to_bytes,
    parameters_to_ndarrays,
)
from flwr.common import recordset_compat as compat
from flwr.common.constant import MESSAGE_TYPE_FIT
from flwr.common.logger import log
<<<<<<< HEAD
from flwr.common.message import Message, Metadata
=======
>>>>>>> 1884222d
from flwr.common.secure_aggregation.crypto.shamir import create_shares
from flwr.common.secure_aggregation.crypto.symmetric_encryption import (
    bytes_to_private_key,
    bytes_to_public_key,
    decrypt,
    encrypt,
    generate_key_pairs,
    generate_shared_key,
    private_key_to_bytes,
    public_key_to_bytes,
)
from flwr.common.secure_aggregation.ndarrays_arithmetic import (
    factor_combine,
    parameters_addition,
    parameters_mod,
    parameters_multiply,
    parameters_subtraction,
)
from flwr.common.secure_aggregation.quantization import quantize
from flwr.common.secure_aggregation.secaggplus_constants import (
    KEY_ACTIVE_SECURE_ID_LIST,
    KEY_CIPHERTEXT_LIST,
    KEY_CLIPPING_RANGE,
    KEY_DEAD_SECURE_ID_LIST,
    KEY_DESTINATION_LIST,
    KEY_MASKED_PARAMETERS,
    KEY_MOD_RANGE,
    KEY_PUBLIC_KEY_1,
    KEY_PUBLIC_KEY_2,
    KEY_SAMPLE_NUMBER,
    KEY_SECURE_ID,
    KEY_SECURE_ID_LIST,
    KEY_SHARE_LIST,
    KEY_SHARE_NUMBER,
    KEY_SOURCE_LIST,
    KEY_STAGE,
    KEY_TARGET_RANGE,
    KEY_THRESHOLD,
    RECORD_KEY_CONFIGS,
    RECORD_KEY_STATE,
    STAGE_COLLECT_MASKED_INPUT,
    STAGE_SETUP,
    STAGE_SHARE_KEYS,
    STAGE_UNMASK,
    STAGES,
)
from flwr.common.secure_aggregation.secaggplus_utils import (
    pseudo_rand_gen,
    share_keys_plaintext_concat,
    share_keys_plaintext_separate,
)
from flwr.common.typing import ConfigsRecordValues, FitRes


@dataclass
# pylint: disable-next=too-many-instance-attributes
class SecAggPlusState:
    """State of the SecAgg+ protocol."""

    current_stage: str = STAGE_UNMASK

    sid: int = 0
    sample_num: int = 0
    share_num: int = 0
    threshold: int = 0
    clipping_range: float = 0.0
    target_range: int = 0
    mod_range: int = 0

    # Secret key (sk) and public key (pk)
    sk1: bytes = b""
    pk1: bytes = b""
    sk2: bytes = b""
    pk2: bytes = b""

    # Random seed for generating the private mask
    rd_seed: bytes = b""

    rd_seed_share_dict: Dict[int, bytes] = field(default_factory=dict)
    sk1_share_dict: Dict[int, bytes] = field(default_factory=dict)
    # The dict of the shared secrets from sk2
    ss2_dict: Dict[int, bytes] = field(default_factory=dict)
    public_keys_dict: Dict[int, Tuple[bytes, bytes]] = field(default_factory=dict)

    def __init__(self, **kwargs: ConfigsRecordValues) -> None:
        for k, v in kwargs.items():
            if k.endswith(":V"):
                continue
            new_v: Any = v
            if k.endswith(":K"):
                k = k[:-2]
                keys = cast(List[int], v)
                values = cast(List[bytes], kwargs[f"{k}:V"])
                if len(values) > len(keys):
                    updated_values = [
                        tuple(values[i : i + 2]) for i in range(0, len(values), 2)
                    ]
                    new_v = dict(zip(keys, updated_values))
                else:
                    new_v = dict(zip(keys, values))
            self.__setattr__(k, new_v)

    def to_dict(self) -> Dict[str, ConfigsRecordValues]:
        """Convert the state to a dictionary."""
        ret = vars(self)
        for k in list(ret.keys()):
            if isinstance(ret[k], dict):
                # Replace dict with two lists
                v = cast(Dict[str, Any], ret.pop(k))
                ret[f"{k}:K"] = list(v.keys())
                if k == "public_keys_dict":
                    v_list: List[bytes] = []
                    for b1_b2 in cast(List[Tuple[bytes, bytes]], v.values()):
                        v_list.extend(b1_b2)
                    ret[f"{k}:V"] = v_list
                else:
                    ret[f"{k}:V"] = list(v.values())
        return ret


def _get_fit_fn(
    msg: Message, ctxt: Context, call_next: ClientAppCallable
) -> Callable[[], FitRes]:
    """Get the fit function."""

    def fit() -> FitRes:
        out_msg = call_next(msg, ctxt)
        return compat.recordset_to_fitres(out_msg.content, keep_input=False)

    return fit


def secaggplus_mod(
    msg: Message,
    ctxt: Context,
    call_next: ClientAppCallable,
) -> Message:
    """Handle incoming message and return results, following the SecAgg+ protocol."""
    # Ignore non-fit messages
    if msg.metadata.message_type != MESSAGE_TYPE_FIT:
        return call_next(msg, ctxt)

    # Retrieve local state
    if RECORD_KEY_STATE not in ctxt.state.configs:
        ctxt.state.set_configs(RECORD_KEY_STATE, ConfigsRecord({}))
    state_dict = ctxt.state.get_configs(RECORD_KEY_STATE)
    state = SecAggPlusState(**state_dict)

    # Retrieve incoming configs
    configs = msg.content.get_configs(RECORD_KEY_CONFIGS)

    # Check the validity of the next stage
    check_stage(state.current_stage, configs)

    # Update the current stage
    state.current_stage = cast(str, configs.pop(KEY_STAGE))

    # Check the validity of the configs based on the current stage
    check_configs(state.current_stage, configs)

    # Execute
    if state.current_stage == STAGE_SETUP:
        res = _setup(state, configs)
    elif state.current_stage == STAGE_SHARE_KEYS:
        res = _share_keys(state, configs)
    elif state.current_stage == STAGE_COLLECT_MASKED_INPUT:
        fit = _get_fit_fn(msg, ctxt, call_next)
        res = _collect_masked_input(state, configs, fit)
    elif state.current_stage == STAGE_UNMASK:
        res = _unmask(state, configs)
    else:
        raise ValueError(f"Unknown secagg stage: {state.current_stage}")

    # Save state
    ctxt.state.set_configs(RECORD_KEY_STATE, ConfigsRecord(state.to_dict()))

    # Return message
    return Message(
        metadata=Metadata(
            run_id=0,
            message_id="",
            group_id="",
            node_id=0,
            ttl="",
            message_type=MESSAGE_TYPE_FIT,
        ),
        content=RecordSet(configs={RECORD_KEY_CONFIGS: ConfigsRecord(res, False)}),
    )


def check_stage(current_stage: str, configs: ConfigsRecord) -> None:
    """Check the validity of the next stage."""
    # Check the existence of KEY_STAGE
    if KEY_STAGE not in configs:
        raise KeyError(
            f"The required key '{KEY_STAGE}' is missing from the input `named_values`."
        )

    # Check the value type of the KEY_STAGE
    next_stage = configs[KEY_STAGE]
    if not isinstance(next_stage, str):
        raise TypeError(
            f"The value for the key '{KEY_STAGE}' must be of type {str}, "
            f"but got {type(next_stage)} instead."
        )

    # Check the validity of the next stage
    if next_stage == STAGE_SETUP:
        if current_stage != STAGE_UNMASK:
            log(WARNING, "Restart from the setup stage")
    # If stage is not "setup",
    # the stage from `named_values` should be the expected next stage
    else:
        expected_next_stage = STAGES[(STAGES.index(current_stage) + 1) % len(STAGES)]
        if next_stage != expected_next_stage:
            raise ValueError(
                "Abort secure aggregation: "
                f"expect {expected_next_stage} stage, but receive {next_stage} stage"
            )


# pylint: disable-next=too-many-branches
def check_configs(stage: str, configs: ConfigsRecord) -> None:
    """Check the validity of the configs."""
    # Check `named_values` for the setup stage
    if stage == STAGE_SETUP:
        key_type_pairs = [
            (KEY_SAMPLE_NUMBER, int),
            (KEY_SECURE_ID, int),
            (KEY_SHARE_NUMBER, int),
            (KEY_THRESHOLD, int),
            (KEY_CLIPPING_RANGE, float),
            (KEY_TARGET_RANGE, int),
            (KEY_MOD_RANGE, int),
        ]
        for key, expected_type in key_type_pairs:
            if key not in configs:
                raise KeyError(
                    f"Stage {STAGE_SETUP}: the required key '{key}' is "
                    "missing from the input `named_values`."
                )
            # Bool is a subclass of int in Python,
            # so `isinstance(v, int)` will return True even if v is a boolean.
            # pylint: disable-next=unidiomatic-typecheck
            if type(configs[key]) is not expected_type:
                raise TypeError(
                    f"Stage {STAGE_SETUP}: The value for the key '{key}' "
                    f"must be of type {expected_type}, "
                    f"but got {type(configs[key])} instead."
                )
    elif stage == STAGE_SHARE_KEYS:
        for key, value in configs.items():
            if (
                not isinstance(value, list)
                or len(value) != 2
                or not isinstance(value[0], bytes)
                or not isinstance(value[1], bytes)
            ):
                raise TypeError(
                    f"Stage {STAGE_SHARE_KEYS}: "
                    f"the value for the key '{key}' must be a list of two bytes."
                )
    elif stage == STAGE_COLLECT_MASKED_INPUT:
        key_type_pairs = [
            (KEY_CIPHERTEXT_LIST, bytes),
            (KEY_SOURCE_LIST, int),
        ]
        for key, expected_type in key_type_pairs:
            if key not in configs:
                raise KeyError(
                    f"Stage {STAGE_COLLECT_MASKED_INPUT}: "
                    f"the required key '{key}' is "
                    "missing from the input `named_values`."
                )
            if not isinstance(configs[key], list) or any(
                elm
                for elm in cast(List[Any], configs[key])
                # pylint: disable-next=unidiomatic-typecheck
                if type(elm) is not expected_type
            ):
                raise TypeError(
                    f"Stage {STAGE_COLLECT_MASKED_INPUT}: "
                    f"the value for the key '{key}' "
                    f"must be of type List[{expected_type.__name__}]"
                )
    elif stage == STAGE_UNMASK:
        key_type_pairs = [
            (KEY_ACTIVE_SECURE_ID_LIST, int),
            (KEY_DEAD_SECURE_ID_LIST, int),
        ]
        for key, expected_type in key_type_pairs:
            if key not in configs:
                raise KeyError(
                    f"Stage {STAGE_UNMASK}: "
                    f"the required key '{key}' is "
                    "missing from the input `named_values`."
                )
            if not isinstance(configs[key], list) or any(
                elm
                for elm in cast(List[Any], configs[key])
                # pylint: disable-next=unidiomatic-typecheck
                if type(elm) is not expected_type
            ):
                raise TypeError(
                    f"Stage {STAGE_UNMASK}: "
                    f"the value for the key '{key}' "
                    f"must be of type List[{expected_type.__name__}]"
                )
    else:
        raise ValueError(f"Unknown secagg stage: {stage}")


def _setup(
    state: SecAggPlusState, configs: ConfigsRecord
) -> Dict[str, ConfigsRecordValues]:
    # Assigning parameter values to object fields
    sec_agg_param_dict = configs
    state.sample_num = cast(int, sec_agg_param_dict[KEY_SAMPLE_NUMBER])
    state.sid = cast(int, sec_agg_param_dict[KEY_SECURE_ID])
    log(INFO, "Client %d: starting stage 0...", state.sid)

    state.share_num = cast(int, sec_agg_param_dict[KEY_SHARE_NUMBER])
    state.threshold = cast(int, sec_agg_param_dict[KEY_THRESHOLD])
    state.clipping_range = cast(float, sec_agg_param_dict[KEY_CLIPPING_RANGE])
    state.target_range = cast(int, sec_agg_param_dict[KEY_TARGET_RANGE])
    state.mod_range = cast(int, sec_agg_param_dict[KEY_MOD_RANGE])

    # Dictionaries containing client secure IDs as keys
    # and their respective secret shares as values.
    state.rd_seed_share_dict = {}
    state.sk1_share_dict = {}
    # Dictionary containing client secure IDs as keys
    # and their respective shared secrets (with this client) as values.
    state.ss2_dict = {}

    # Create 2 sets private public key pairs
    # One for creating pairwise masks
    # One for encrypting message to distribute shares
    sk1, pk1 = generate_key_pairs()
    sk2, pk2 = generate_key_pairs()

    state.sk1, state.pk1 = private_key_to_bytes(sk1), public_key_to_bytes(pk1)
    state.sk2, state.pk2 = private_key_to_bytes(sk2), public_key_to_bytes(pk2)
    log(INFO, "Client %d: stage 0 completes. uploading public keys...", state.sid)
    return {KEY_PUBLIC_KEY_1: state.pk1, KEY_PUBLIC_KEY_2: state.pk2}


# pylint: disable-next=too-many-locals
def _share_keys(
    state: SecAggPlusState, configs: ConfigsRecord
) -> Dict[str, ConfigsRecordValues]:
    named_bytes_tuples = cast(Dict[str, Tuple[bytes, bytes]], configs)
    key_dict = {int(sid): (pk1, pk2) for sid, (pk1, pk2) in named_bytes_tuples.items()}
    log(INFO, "Client %d: starting stage 1...", state.sid)
    state.public_keys_dict = key_dict

    # Check if the size is larger than threshold
    if len(state.public_keys_dict) < state.threshold:
        raise ValueError("Available neighbours number smaller than threshold")

    # Check if all public keys are unique
    pk_list: List[bytes] = []
    for pk1, pk2 in state.public_keys_dict.values():
        pk_list.append(pk1)
        pk_list.append(pk2)
    if len(set(pk_list)) != len(pk_list):
        raise ValueError("Some public keys are identical")

    # Check if public keys of this client are correct in the dictionary
    if (
        state.public_keys_dict[state.sid][0] != state.pk1
        or state.public_keys_dict[state.sid][1] != state.pk2
    ):
        raise ValueError(
            "Own public keys are displayed in dict incorrectly, should not happen!"
        )

    # Generate the private mask seed
    state.rd_seed = os.urandom(32)

    # Create shares for the private mask seed and the first private key
    b_shares = create_shares(state.rd_seed, state.threshold, state.share_num)
    sk1_shares = create_shares(state.sk1, state.threshold, state.share_num)

    srcs, dsts, ciphertexts = [], [], []

    # Distribute shares
    for idx, (sid, (_, pk2)) in enumerate(state.public_keys_dict.items()):
        if sid == state.sid:
            state.rd_seed_share_dict[state.sid] = b_shares[idx]
            state.sk1_share_dict[state.sid] = sk1_shares[idx]
        else:
            shared_key = generate_shared_key(
                bytes_to_private_key(state.sk2),
                bytes_to_public_key(pk2),
            )
            state.ss2_dict[sid] = shared_key
            plaintext = share_keys_plaintext_concat(
                state.sid, sid, b_shares[idx], sk1_shares[idx]
            )
            ciphertext = encrypt(shared_key, plaintext)
            srcs.append(state.sid)
            dsts.append(sid)
            ciphertexts.append(ciphertext)

    log(INFO, "Client %d: stage 1 completes. uploading key shares...", state.sid)
    return {KEY_DESTINATION_LIST: dsts, KEY_CIPHERTEXT_LIST: ciphertexts}


# pylint: disable-next=too-many-locals
def _collect_masked_input(
    state: SecAggPlusState,
    configs: ConfigsRecord,
    fit: Callable[[], FitRes],
) -> Dict[str, ConfigsRecordValues]:
    log(INFO, "Client %d: starting stage 2...", state.sid)
    available_clients: List[int] = []
    ciphertexts = cast(List[bytes], configs[KEY_CIPHERTEXT_LIST])
    srcs = cast(List[int], configs[KEY_SOURCE_LIST])
    if len(ciphertexts) + 1 < state.threshold:
        raise ValueError("Not enough available neighbour clients.")

    # Decrypt ciphertexts, verify their sources, and store shares.
    for src, ciphertext in zip(srcs, ciphertexts):
        shared_key = state.ss2_dict[src]
        plaintext = decrypt(shared_key, ciphertext)
        actual_src, dst, rd_seed_share, sk1_share = share_keys_plaintext_separate(
            plaintext
        )
        available_clients.append(src)
        if src != actual_src:
            raise ValueError(
                f"Client {state.sid}: received ciphertext "
                f"from {actual_src} instead of {src}."
            )
        if dst != state.sid:
            raise ValueError(
                f"Client {state.sid}: received an encrypted message"
                f"for Client {dst} from Client {src}."
            )
        state.rd_seed_share_dict[src] = rd_seed_share
        state.sk1_share_dict[src] = sk1_share

    # Fit client
    fit_res = fit()
    parameters_factor = fit_res.num_examples
    parameters = parameters_to_ndarrays(fit_res.parameters)

    # Quantize parameter update (vector)
    quantized_parameters = quantize(
        parameters, state.clipping_range, state.target_range
    )

    quantized_parameters = parameters_multiply(quantized_parameters, parameters_factor)
    quantized_parameters = factor_combine(parameters_factor, quantized_parameters)

    dimensions_list: List[Tuple[int, ...]] = [a.shape for a in quantized_parameters]

    # Add private mask
    private_mask = pseudo_rand_gen(state.rd_seed, state.mod_range, dimensions_list)
    quantized_parameters = parameters_addition(quantized_parameters, private_mask)

    for client_id in available_clients:
        # Add pairwise masks
        shared_key = generate_shared_key(
            bytes_to_private_key(state.sk1),
            bytes_to_public_key(state.public_keys_dict[client_id][0]),
        )
        pairwise_mask = pseudo_rand_gen(shared_key, state.mod_range, dimensions_list)
        if state.sid > client_id:
            quantized_parameters = parameters_addition(
                quantized_parameters, pairwise_mask
            )
        else:
            quantized_parameters = parameters_subtraction(
                quantized_parameters, pairwise_mask
            )

    # Take mod of final weight update vector and return to server
    quantized_parameters = parameters_mod(quantized_parameters, state.mod_range)
    log(INFO, "Client %d: stage 2 completes. uploading masked parameters...", state.sid)
    return {
        KEY_MASKED_PARAMETERS: [ndarray_to_bytes(arr) for arr in quantized_parameters]
    }


def _unmask(
    state: SecAggPlusState, configs: ConfigsRecord
) -> Dict[str, ConfigsRecordValues]:
    log(INFO, "Client %d: starting stage 3...", state.sid)

    active_sids = cast(List[int], configs[KEY_ACTIVE_SECURE_ID_LIST])
    dead_sids = cast(List[int], configs[KEY_DEAD_SECURE_ID_LIST])
    # Send private mask seed share for every avaliable client (including itclient)
    # Send first private key share for building pairwise mask for every dropped client
    if len(active_sids) < state.threshold:
        raise ValueError("Available neighbours number smaller than threshold")

    sids, shares = [], []
    sids += active_sids
    shares += [state.rd_seed_share_dict[sid] for sid in active_sids]
    sids += dead_sids
    shares += [state.sk1_share_dict[sid] for sid in dead_sids]

    log(INFO, "Client %d: stage 3 completes. uploading key shares...", state.sid)
    return {KEY_SECURE_ID_LIST: sids, KEY_SHARE_LIST: shares}<|MERGE_RESOLUTION|>--- conflicted
+++ resolved
@@ -22,13 +22,10 @@
 
 from flwr.client.typing import ClientAppCallable
 from flwr.common import (
-<<<<<<< HEAD
     ConfigsRecord,
-=======
     Context,
     Message,
     Metadata,
->>>>>>> 1884222d
     RecordSet,
     ndarray_to_bytes,
     parameters_to_ndarrays,
@@ -36,10 +33,6 @@
 from flwr.common import recordset_compat as compat
 from flwr.common.constant import MESSAGE_TYPE_FIT
 from flwr.common.logger import log
-<<<<<<< HEAD
-from flwr.common.message import Message, Metadata
-=======
->>>>>>> 1884222d
 from flwr.common.secure_aggregation.crypto.shamir import create_shares
 from flwr.common.secure_aggregation.crypto.symmetric_encryption import (
     bytes_to_private_key,
