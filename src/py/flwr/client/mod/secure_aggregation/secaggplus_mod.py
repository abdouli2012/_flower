--- conflicted
+++ resolved
@@ -207,13 +207,8 @@
 
     # Return message
     return Message(
-<<<<<<< HEAD
         metadata=Metadata(task_type=TASK_TYPE_FIT),
-        message=RecordSet(configs={RECORD_KEY_CONFIGS: ConfigsRecord(res, False)}),
-=======
-        metadata=Metadata(0, "", "", "", TASK_TYPE_FIT),
         content=RecordSet(configs={RECORD_KEY_CONFIGS: ConfigsRecord(res, False)}),
->>>>>>> 41e9e90d
     )
 
 
