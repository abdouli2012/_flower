# Copyright 2023 Flower Labs GmbH. All Rights Reserved.
#
# Licensed under the Apache License, Version 2.0 (the "License");
# you may not use this file except in compliance with the License.
# You may obtain a copy of the License at
#
#     http://www.apache.org/licenses/LICENSE-2.0
#
# Unless required by applicable law or agreed to in writing, software
# distributed under the License is distributed on an "AS IS" BASIS,
# WITHOUT WARRANTIES OR CONDITIONS OF ANY KIND, either express or implied.
# See the License for the specific language governing permissions and
# limitations under the License.
# ==============================================================================
"""Tests for the utility functions."""


import unittest
from typing import List

from flwr.client.typing import ClientAppCallable, Mod
from flwr.common.configsrecord import ConfigsRecord
from flwr.common.context import Context
from flwr.common.message import Message, Metadata
from flwr.common.metricsrecord import MetricsRecord
from flwr.common.recordset import RecordSet

from .utils import make_ffn

METRIC = "context"
COUNTER = "counter"


def _increment_context_counter(context: Context) -> None:
    # Read from context
    current_counter: int = context.state.get_metrics(METRIC)[COUNTER]  # type: ignore
    # update and override context
    current_counter += 1
    context.state.set_metrics(METRIC, record=MetricsRecord({COUNTER: current_counter}))


def make_mock_mod(name: str, footprint: List[str]) -> Mod:
    """Make a mock mod."""

    def mod(message: Message, context: Context, app: ClientAppCallable) -> Message:
        footprint.append(name)
        # add empty ConfigRecord to in_message for this mod
        message.content.set_configs(name=name, record=ConfigsRecord())
        _increment_context_counter(context)
        out_message: Message = app(message, context)
        footprint.append(name)
        _increment_context_counter(context)
        # add empty ConfigRegcord to out_message for this mod
        out_message.content.set_configs(name=name, record=ConfigsRecord())
        return out_message

    return mod


def make_mock_app(name: str, footprint: List[str]) -> ClientAppCallable:
    """Make a mock app."""

    def app(message: Message, context: Context) -> Message:
        footprint.append(name)
        message.content.set_configs(name=name, record=ConfigsRecord())
        out_message = Message(metadata=message.metadata, content=RecordSet())
        out_message.content.set_configs(name=name, record=ConfigsRecord())
        print(context)
        return out_message

    return app


def _get_dummy_flower_message() -> Message:
    return Message(
<<<<<<< HEAD
        message=RecordSet(),
        metadata=Metadata(task_type="mock"),
=======
        content=RecordSet(),
        metadata=Metadata(run_id=0, task_id="", group_id="", ttl="", task_type="mock"),
>>>>>>> 41e9e90d
    )


class TestMakeApp(unittest.TestCase):
    """Tests for the `make_app` function."""

    def test_multiple_mods(self) -> None:
        """Test if multiple mods are called in the correct order."""
        # Prepare
        footprint: List[str] = []
        mock_app = make_mock_app("app", footprint)
        mock_mod_names = [f"mod{i}" for i in range(1, 15)]
        mock_mods = [make_mock_mod(name, footprint) for name in mock_mod_names]

        state = RecordSet()
        state.set_metrics(METRIC, record=MetricsRecord({COUNTER: 0.0}))
        context = Context(state=state)
        message = _get_dummy_flower_message()

        # Execute
        wrapped_app = make_ffn(mock_app, mock_mods)
        out_message = wrapped_app(message, context)

        # Assert
        trace = mock_mod_names + ["app"]
        self.assertEqual(footprint, trace + list(reversed(mock_mod_names)))
        # pylint: disable-next=no-member
        self.assertEqual("".join(message.content.configs.keys()), "".join(trace))
        self.assertEqual(
            "".join(out_message.content.configs.keys()), "".join(reversed(trace))
        )
        self.assertEqual(state.get_metrics(METRIC)[COUNTER], 2 * len(mock_mods))

    def test_filter(self) -> None:
        """Test if a mod can filter incoming TaskIns."""
        # Prepare
        footprint: List[str] = []
        mock_app = make_mock_app("app", footprint)
        context = Context(state=RecordSet())
        message = _get_dummy_flower_message()

        def filter_mod(
            message: Message,
            _1: Context,
            _2: ClientAppCallable,
        ) -> Message:
            footprint.append("filter")
            message.content.set_configs(name="filter", record=ConfigsRecord())
            out_message = Message(metadata=message.metadata, content=RecordSet())
            out_message.content.set_configs(name="filter", record=ConfigsRecord())
            # Skip calling app
            return out_message

        # Execute
        wrapped_app = make_ffn(mock_app, [filter_mod])
        out_message = wrapped_app(message, context)

        # Assert
        self.assertEqual(footprint, ["filter"])
        # pylint: disable-next=no-member
        self.assertEqual(list(message.content.configs.keys())[0], "filter")
        self.assertEqual(list(out_message.content.configs.keys())[0], "filter")<|MERGE_RESOLUTION|>--- conflicted
+++ resolved
@@ -73,13 +73,8 @@
 
 def _get_dummy_flower_message() -> Message:
     return Message(
-<<<<<<< HEAD
-        message=RecordSet(),
+        content=RecordSet(),
         metadata=Metadata(task_type="mock"),
-=======
-        content=RecordSet(),
-        metadata=Metadata(run_id=0, task_id="", group_id="", ttl="", task_type="mock"),
->>>>>>> 41e9e90d
     )
 
 
