# Copyright 2020 Flower Labs GmbH. All Rights Reserved.
#
# Licensed under the Apache License, Version 2.0 (the "License");
# you may not use this file except in compliance with the License.
# You may obtain a copy of the License at
#
#     http://www.apache.org/licenses/LICENSE-2.0
#
# Unless required by applicable law or agreed to in writing, software
# distributed under the License is distributed on an "AS IS" BASIS,
# WITHOUT WARRANTIES OR CONDITIONS OF ANY KIND, either express or implied.
# See the License for the specific language governing permissions and
# limitations under the License.
# ==============================================================================
"""Contextmanager for a REST request-response channel to the Flower server."""


import random
import sys
import threading
from contextlib import contextmanager
from copy import copy
from logging import ERROR, INFO, WARN
from typing import Callable, Iterator, Optional, Tuple, Union

from flwr.client.heartbeat import start_ping_loop
from flwr.client.message_handler.message_handler import validate_out_message
from flwr.client.message_handler.task_handler import get_task_ins, validate_task_ins
from flwr.common import GRPC_MAX_MESSAGE_LENGTH
<<<<<<< HEAD
from flwr.common.aws import BucketManager
from flwr.common.constant import MISSING_EXTRA_REST
=======
from flwr.common.constant import (
    MISSING_EXTRA_REST,
    PING_BASE_MULTIPLIER,
    PING_CALL_TIMEOUT,
    PING_DEFAULT_INTERVAL,
    PING_RANDOM_RANGE,
)
>>>>>>> 2f8f9e51
from flwr.common.logger import log
from flwr.common.message import Message, Metadata
from flwr.common.retry_invoker import RetryInvoker
from flwr.common.serde import message_from_taskins, message_to_taskres
from flwr.proto.fleet_pb2 import (  # pylint: disable=E0611
    CreateNodeRequest,
    CreateNodeResponse,
    DeleteNodeRequest,
    PingRequest,
    PingResponse,
    PullTaskInsRequest,
    PullTaskInsResponse,
    PushTaskResRequest,
    PushTaskResResponse,
)
from flwr.proto.node_pb2 import Node  # pylint: disable=E0611
from flwr.proto.task_pb2 import TaskIns  # pylint: disable=E0611

try:
    import requests
except ModuleNotFoundError:
    sys.exit(MISSING_EXTRA_REST)


PATH_CREATE_NODE: str = "api/v0/fleet/create-node"
PATH_DELETE_NODE: str = "api/v0/fleet/delete-node"
PATH_PULL_TASK_INS: str = "api/v0/fleet/pull-task-ins"
PATH_PUSH_TASK_RES: str = "api/v0/fleet/push-task-res"
PATH_PING: str = "api/v0/fleet/ping"


@contextmanager
def http_request_response(  # pylint: disable=R0914, R0915
    server_address: str,
    insecure: bool,  # pylint: disable=unused-argument
    retry_invoker: RetryInvoker,
    max_message_length: int = GRPC_MAX_MESSAGE_LENGTH,  # pylint: disable=W0613
    root_certificates: Optional[
        Union[bytes, str]
    ] = None,  # pylint: disable=unused-argument,
    bucket_manager: Optional[BucketManager] = None # pylint: disable=unused-argument
) -> Iterator[
    Tuple[
        Callable[[], Optional[Message]],
        Callable[[Message], None],
        Optional[Callable[[], None]],
        Optional[Callable[[], None]],
    ]
]:
    """Primitives for request/response-based interaction with a server.

    One notable difference to the grpc_connection context manager is that
    `receive` can return `None`.

    Parameters
    ----------
    server_address : str
        The IPv6 address of the server with `http://` or `https://`.
        If the Flower server runs on the same machine
        on port 8080, then `server_address` would be `"http://[::]:8080"`.
    insecure : bool
        Unused argument present for compatibilty.
    retry_invoker: RetryInvoker
        `RetryInvoker` object that will try to reconnect the client to the server
        after REST connection errors. If None, the client will only try to
        reconnect once after a failure.
    max_message_length : int
        Ignored, only present to preserve API-compatibility.
    root_certificates : Optional[Union[bytes, str]] (default: None)
        Path of the root certificate. If provided, a secure
        connection using the certificates will be established to an SSL-enabled
        Flower server. Bytes won't work for the REST API.

    Returns
    -------
    receive, send : Callable, Callable
    """
    log(
        WARN,
        """
        EXPERIMENTAL: `rest` is an experimental feature, it might change
        considerably in future versions of Flower
        """,
    )

    base_url = server_address

    # NEVER SET VERIFY TO FALSE
    # Otherwise any server can fake its identity
    # Please refer to:
    # https://requests.readthedocs.io/en/latest/user/advanced/#ssl-cert-verification
    verify: Union[bool, str] = True
    if isinstance(root_certificates, str):
        verify = root_certificates
    elif isinstance(root_certificates, bytes):
        log(
            ERROR,
            "For the REST API, the root certificates "
            "must be provided as a string path to the client.",
        )

    # Shared variables for inner functions
    metadata: Optional[Metadata] = None
    node: Optional[Node] = None
    ping_thread: Optional[threading.Thread] = None
    ping_stop_event = threading.Event()

    ###########################################################################
    # ping/create_node/delete_node/receive/send functions
    ###########################################################################

    def ping() -> None:
        # Get Node
        if node is None:
            log(ERROR, "Node instance missing")
            return

        # Construct the ping request
        req = PingRequest(node=node, ping_interval=PING_DEFAULT_INTERVAL)
        req_bytes: bytes = req.SerializeToString()

        # Send the request
        res = requests.post(
            url=f"{base_url}/{PATH_PING}",
            headers={
                "Accept": "application/protobuf",
                "Content-Type": "application/protobuf",
            },
            data=req_bytes,
            verify=verify,
            timeout=PING_CALL_TIMEOUT,
        )

        # Check status code and headers
        if res.status_code != 200:
            return
        if "content-type" not in res.headers:
            log(
                WARN,
                "[Node] POST /%s: missing header `Content-Type`",
                PATH_PULL_TASK_INS,
            )
            return
        if res.headers["content-type"] != "application/protobuf":
            log(
                WARN,
                "[Node] POST /%s: header `Content-Type` has wrong value",
                PATH_PULL_TASK_INS,
            )
            return

        # Deserialize ProtoBuf from bytes
        ping_res = PingResponse()
        ping_res.ParseFromString(res.content)

        # Check if success
        if not ping_res.success:
            raise RuntimeError("Ping failed unexpectedly.")

        # Wait
        rd = random.uniform(*PING_RANDOM_RANGE)
        next_interval: float = PING_DEFAULT_INTERVAL - PING_CALL_TIMEOUT
        next_interval *= PING_BASE_MULTIPLIER + rd
        if not ping_stop_event.is_set():
            ping_stop_event.wait(next_interval)

    def create_node() -> None:
        """Set create_node."""
        create_node_req_proto = CreateNodeRequest(ping_interval=PING_DEFAULT_INTERVAL)
        create_node_req_bytes: bytes = create_node_req_proto.SerializeToString()

        res = retry_invoker.invoke(
            requests.post,
            url=f"{base_url}/{PATH_CREATE_NODE}",
            headers={
                "Accept": "application/protobuf",
                "Content-Type": "application/protobuf",
            },
            data=create_node_req_bytes,
            verify=verify,
            timeout=None,
        )

        # Check status code and headers
        if res.status_code != 200:
            return
        if "content-type" not in res.headers:
            log(
                WARN,
                "[Node] POST /%s: missing header `Content-Type`",
                PATH_PULL_TASK_INS,
            )
            return
        if res.headers["content-type"] != "application/protobuf":
            log(
                WARN,
                "[Node] POST /%s: header `Content-Type` has wrong value",
                PATH_PULL_TASK_INS,
            )
            return

        # Deserialize ProtoBuf from bytes
        create_node_response_proto = CreateNodeResponse()
        create_node_response_proto.ParseFromString(res.content)

        # Remember the node and the ping-loop thread
        nonlocal node, ping_thread
        node = create_node_response_proto.node
        ping_thread = start_ping_loop(ping, ping_stop_event)

    def delete_node() -> None:
        """Set delete_node."""
        nonlocal node
        if node is None:
            log(ERROR, "Node instance missing")
            return

        # Stop the ping-loop thread
        ping_stop_event.set()
        if ping_thread is not None:
            ping_thread.join()

        # Send DeleteNode request
        delete_node_req_proto = DeleteNodeRequest(node=node)
        delete_node_req_req_bytes: bytes = delete_node_req_proto.SerializeToString()
        res = retry_invoker.invoke(
            requests.post,
            url=f"{base_url}/{PATH_DELETE_NODE}",
            headers={
                "Accept": "application/protobuf",
                "Content-Type": "application/protobuf",
            },
            data=delete_node_req_req_bytes,
            verify=verify,
            timeout=None,
        )

        # Check status code and headers
        if res.status_code != 200:
            return
        if "content-type" not in res.headers:
            log(
                WARN,
                "[Node] POST /%s: missing header `Content-Type`",
                PATH_PULL_TASK_INS,
            )
            return
        if res.headers["content-type"] != "application/protobuf":
            log(
                WARN,
                "[Node] POST /%s: header `Content-Type` has wrong value",
                PATH_PULL_TASK_INS,
            )

        # Cleanup
        node = None

    def receive() -> Optional[Message]:
        """Receive next task from server."""
        # Get Node
        if node is None:
            log(ERROR, "Node instance missing")
            return None

        # Request instructions (task) from server
        pull_task_ins_req_proto = PullTaskInsRequest(node=node)
        pull_task_ins_req_bytes: bytes = pull_task_ins_req_proto.SerializeToString()

        # Request instructions (task) from server
        res = retry_invoker.invoke(
            requests.post,
            url=f"{base_url}/{PATH_PULL_TASK_INS}",
            headers={
                "Accept": "application/protobuf",
                "Content-Type": "application/protobuf",
            },
            data=pull_task_ins_req_bytes,
            verify=verify,
            timeout=None,
        )

        # Check status code and headers
        if res.status_code != 200:
            return None
        if "content-type" not in res.headers:
            log(
                WARN,
                "[Node] POST /%s: missing header `Content-Type`",
                PATH_PULL_TASK_INS,
            )
            return None
        if res.headers["content-type"] != "application/protobuf":
            log(
                WARN,
                "[Node] POST /%s: header `Content-Type` has wrong value",
                PATH_PULL_TASK_INS,
            )
            return None

        # Deserialize ProtoBuf from bytes
        pull_task_ins_response_proto = PullTaskInsResponse()
        pull_task_ins_response_proto.ParseFromString(res.content)

        # Get the current TaskIns
        task_ins: Optional[TaskIns] = get_task_ins(pull_task_ins_response_proto)

        # Discard the current TaskIns if not valid
        if task_ins is not None and not (
            task_ins.task.consumer.node_id == node.node_id
            and validate_task_ins(task_ins)
        ):
            task_ins = None

        # Return the Message if available
        nonlocal metadata
        message = None
        if task_ins is not None:
            message = message_from_taskins(task_ins)
            metadata = copy(message.metadata)
            log(INFO, "[Node] POST /%s: success", PATH_PULL_TASK_INS)
        return message

    def send(message: Message) -> None:
        """Send task result back to server."""
        # Get Node
        if node is None:
            log(ERROR, "Node instance missing")
            return

        # Get incoming message
        nonlocal metadata
        if metadata is None:
            log(ERROR, "No current message")
            return

        # Validate out message
        if not validate_out_message(message, metadata):
            log(ERROR, "Invalid out message")
            return

        # Construct TaskRes
        task_res = message_to_taskres(message)

        # Serialize ProtoBuf to bytes
        push_task_res_request_proto = PushTaskResRequest(task_res_list=[task_res])
        push_task_res_request_bytes: bytes = (
            push_task_res_request_proto.SerializeToString()
        )

        # Send ClientMessage to server
        res = retry_invoker.invoke(
            requests.post,
            url=f"{base_url}/{PATH_PUSH_TASK_RES}",
            headers={
                "Accept": "application/protobuf",
                "Content-Type": "application/protobuf",
            },
            data=push_task_res_request_bytes,
            verify=verify,
            timeout=None,
        )

        metadata = None

        # Check status code and headers
        if res.status_code != 200:
            return
        if "content-type" not in res.headers:
            log(
                WARN,
                "[Node] POST /%s: missing header `Content-Type`",
                PATH_PUSH_TASK_RES,
            )
            return
        if res.headers["content-type"] != "application/protobuf":
            log(
                WARN,
                "[Node] POST /%s: header `Content-Type` has wrong value",
                PATH_PUSH_TASK_RES,
            )
            return

        # Deserialize ProtoBuf from bytes
        push_task_res_response_proto = PushTaskResResponse()
        push_task_res_response_proto.ParseFromString(res.content)
        log(
            INFO,
            "[Node] POST /%s: success, created result %s",
            PATH_PUSH_TASK_RES,
            push_task_res_response_proto.results,  # pylint: disable=no-member
        )

    try:
        # Yield methods
        yield (receive, send, create_node, delete_node)
    except Exception as exc:  # pylint: disable=broad-except
        log(ERROR, exc)<|MERGE_RESOLUTION|>--- conflicted
+++ resolved
@@ -27,10 +27,8 @@
 from flwr.client.message_handler.message_handler import validate_out_message
 from flwr.client.message_handler.task_handler import get_task_ins, validate_task_ins
 from flwr.common import GRPC_MAX_MESSAGE_LENGTH
-<<<<<<< HEAD
+
 from flwr.common.aws import BucketManager
-from flwr.common.constant import MISSING_EXTRA_REST
-=======
 from flwr.common.constant import (
     MISSING_EXTRA_REST,
     PING_BASE_MULTIPLIER,
@@ -38,7 +36,6 @@
     PING_DEFAULT_INTERVAL,
     PING_RANDOM_RANGE,
 )
->>>>>>> 2f8f9e51
 from flwr.common.logger import log
 from flwr.common.message import Message, Metadata
 from flwr.common.retry_invoker import RetryInvoker
