# Copyright 2020 Adap GmbH. All Rights Reserved.
#
# Licensed under the Apache License, Version 2.0 (the "License");
# you may not use this file except in compliance with the License.
# You may obtain a copy of the License at
#
#     http://www.apache.org/licenses/LICENSE-2.0
#
# Unless required by applicable law or agreed to in writing, software
# distributed under the License is distributed on an "AS IS" BASIS,
# WITHOUT WARRANTIES OR CONDITIONS OF ANY KIND, either express or implied.
# See the License for the specific language governing permissions and
# limitations under the License.
# ==============================================================================
"""Contextmanager for a REST request-response channel to the Flower server."""


import sys
from contextlib import contextmanager
from logging import ERROR, INFO, WARN
from typing import Callable, Dict, Iterator, Optional, Tuple, Union, cast

from flwr.client.message_handler.task_handler import (
    get_task_ins,
    validate_task_ins,
    validate_task_res,
)
from flwr.common import GRPC_MAX_MESSAGE_LENGTH
from flwr.common.constant import MISSING_EXTRA_REST
from flwr.common.logger import log
from flwr.proto.fleet_pb2 import (
    CreateNodeRequest,
    CreateNodeResponse,
    DeleteNodeRequest,
    PullTaskInsRequest,
    PullTaskInsResponse,
    PushTaskResRequest,
    PushTaskResResponse,
)
from flwr.proto.node_pb2 import Node
from flwr.proto.task_pb2 import Task, TaskIns, TaskRes

try:
    import requests
except ModuleNotFoundError:
    sys.exit(MISSING_EXTRA_REST)


KEY_NODE = "node"
KEY_TASK_INS = "current_task_ins"


PATH_CREATE_NODE: str = "api/v0/fleet/create-node"
PATH_DELETE_NODE: str = "api/v0/fleet/delete-node"
PATH_PULL_TASK_INS: str = "api/v0/fleet/pull-task-ins"
PATH_PUSH_TASK_RES: str = "api/v0/fleet/push-task-res"


@contextmanager
# pylint: disable-next=too-many-statements
def http_request_response(
    server_address: str,
    max_message_length: int = GRPC_MAX_MESSAGE_LENGTH,  # pylint: disable=W0613
    root_certificates: Optional[
        Union[bytes, str]
    ] = None,  # pylint: disable=unused-argument
) -> Iterator[
    Tuple[
        Callable[[], Optional[TaskIns]],
        Callable[[TaskRes], None],
        Optional[Callable[[], None]],
        Optional[Callable[[], None]],
    ]
]:
    """Primitives for request/response-based interaction with a server.

    One notable difference to the grpc_connection context manager is that
    `receive` can return `None`.

    Parameters
    ----------
    server_address : str
        The IPv6 address of the server with `http://` or `https://`.
        If the Flower server runs on the same machine
        on port 8080, then `server_address` would be `"http://[::]:8080"`.
    max_message_length : int
        Ignored, only present to preserve API-compatibility.
    root_certificates : Optional[Union[bytes, str]] (default: None)
        Path of the root certificate. If provided, a secure
        connection using the certificates will be established to an SSL-enabled
        Flower server. Bytes won't work for the REST API.

    Returns
    -------
    receive, send : Callable, Callable
    """
    log(
        WARN,
        """
        EXPERIMENTAL: `rest` is an experimental feature, it might change
        considerably in future versions of Flower
        """,
    )

    base_url = server_address

    # NEVER SET VERIFY TO FALSE
    # Otherwise any server can fake its identity
    # Please refer to:
    # https://requests.readthedocs.io/en/latest/user/advanced/#ssl-cert-verification
    verify: Union[bool, str] = True
    if isinstance(root_certificates, str):
        verify = root_certificates
    elif isinstance(root_certificates, bytes):
        log(
            ERROR,
            "For the REST API, the root certificates "
            "must be provided as a string path to the client.",
        )

    # Necessary state to link TaskRes to TaskIns
    state: Dict[str, Optional[TaskIns]] = {KEY_TASK_INS: None}
    # Enable create_node and delete_node to store node
    node_store: Dict[str, Optional[Node]] = {KEY_NODE: None}

    ###########################################################################
    # receive/send functions
    ###########################################################################

    def create_node() -> None:
        """Set create_node."""
        create_node_req_proto = CreateNodeRequest()
        create_node_req_bytes: bytes = create_node_req_proto.SerializeToString()

        res = requests.post(
            url=f"{base_url}/{PATH_CREATE_NODE}",
            headers={
                "Accept": "application/protobuf",
                "Content-Type": "application/protobuf",
            },
            data=create_node_req_bytes,
            verify=verify,
        )

        # Check status code and headers
        if res.status_code != 200:
            return False
        if "content-type" not in res.headers:
            log(
                WARN,
                "[Node] POST /%s: missing header `Content-Type`",
                PATH_PULL_TASK_INS,
            )
            return
        if res.headers["content-type"] != "application/protobuf":
            log(
                WARN,
                "[Node] POST /%s: header `Content-Type` has wrong value",
                PATH_PULL_TASK_INS,
            )
<<<<<<< HEAD
            return False

=======
            return
        
>>>>>>> 3288a6a4
        # Deserialize ProtoBuf from bytes
        create_node_response_proto = CreateNodeResponse()
        create_node_response_proto.ParseFromString(res.content)

        node_store[KEY_NODE] = create_node_response_proto.node
<<<<<<< HEAD
        return True

    def delete_node() -> bool:
=======
    
    def delete_node() -> None:
>>>>>>> 3288a6a4
        """Set delete_node."""
        if node_store[KEY_NODE] is None:
            log(ERROR, "Node instance missing")
            return
        node: Node = cast(Node, node_store[KEY_NODE])
        delete_node_req_proto = DeleteNodeRequest(node=node)
        delete_node_req_req_bytes: bytes = delete_node_req_proto.SerializeToString()
        res = requests.post(
            url=f"{base_url}/{PATH_DELETE_NODE}",
            headers={
                "Accept": "application/protobuf",
                "Content-Type": "application/protobuf",
            },
            data=delete_node_req_req_bytes,
            verify=verify,
        )

        # Check status code and headers
        if res.status_code != 200:
            return
        if "content-type" not in res.headers:
            log(
                WARN,
                "[Node] POST /%s: missing header `Content-Type`",
                PATH_PULL_TASK_INS,
            )
            return
        if res.headers["content-type"] != "application/protobuf":
            log(
                WARN,
                "[Node] POST /%s: header `Content-Type` has wrong value",
                PATH_PULL_TASK_INS,
            )

    def receive() -> Optional[TaskIns]:
        """Receive next task from server."""
        # Serialize ProtoBuf to bytes
        # Get Node
        if node_store[KEY_NODE] is None:
            log(ERROR, "Node instance missing")
            return None
        node: Node = cast(Node, node_store[KEY_NODE])
<<<<<<< HEAD

=======
        
        # Request instructions (task) from server
>>>>>>> 3288a6a4
        pull_task_ins_req_proto = PullTaskInsRequest(node=node)
        pull_task_ins_req_bytes: bytes = pull_task_ins_req_proto.SerializeToString()

        # Request instructions (task) from server
        res = requests.post(
            url=f"{base_url}/{PATH_PULL_TASK_INS}",
            headers={
                "Accept": "application/protobuf",
                "Content-Type": "application/protobuf",
            },
            data=pull_task_ins_req_bytes,
            verify=verify,
        )

        # Check status code and headers
        if res.status_code != 200:
            return None
        if "content-type" not in res.headers:
            log(
                WARN,
                "[Node] POST /%s: missing header `Content-Type`",
                PATH_PULL_TASK_INS,
            )
            return None
        if res.headers["content-type"] != "application/protobuf":
            log(
                WARN,
                "[Node] POST /%s: header `Content-Type` has wrong value",
                PATH_PULL_TASK_INS,
            )
            return None

        # Deserialize ProtoBuf from bytes
        pull_task_ins_response_proto = PullTaskInsResponse()
        pull_task_ins_response_proto.ParseFromString(res.content)

        # Get the current TaskIns
        task_ins: Optional[TaskIns] = get_task_ins(pull_task_ins_response_proto)

        # Discard the current TaskIns if not valid
        if task_ins is not None and not validate_task_ins(
            task_ins, discard_reconnect_ins=True
        ):
            task_ins = None

        # Remember `task_ins` until `task_res` is available
        state[KEY_TASK_INS] = task_ins

        # Return the TaskIns if available
        if task_ins is not None:
            log(INFO, "[Node] POST /%s: success", PATH_PULL_TASK_INS)
        return task_ins

    def send(task_res: TaskRes) -> None:
        """Send task result back to server."""
        # Get Node
        if node_store[KEY_NODE] is None:
            log(ERROR, "Node instance missing")
            return None
        node: Node = cast(Node, node_store[KEY_NODE])

        if state[KEY_TASK_INS] is None:
            log(ERROR, "No current TaskIns")
            return

        task_ins: TaskIns = cast(TaskIns, state[KEY_TASK_INS])

        # Check if fields to be set are not initialized
        if not validate_task_res(task_res):
            state[KEY_TASK_INS] = None
            log(ERROR, "TaskRes has been initialized accidentally")

        # Fill `group_id` and `workload_id` in TaskRes
        # Note that protobuf API `protobuf.message.MergeFrom(other_msg)`
        # does NOT always overwrite fields that are set in `other_msg`.
        # Please refer to:
        # https://googleapis.dev/python/protobuf/latest/google/protobuf/message.html
        task_res.MergeFrom(
            TaskRes(
                task_id="",  # This will be generated by the server
                group_id=task_ins.group_id,
                workload_id=task_ins.workload_id,
            )
        )

        # Fill `producer`, `consumer`, and `ancestry` in Task
        task_res.task.MergeFrom(
            Task(
                producer=node,
                consumer=task_ins.task.producer,
                ancestry=[task_ins.task_id],
            )
        )

        # Serialize ProtoBuf to bytes
        push_task_res_request_proto = PushTaskResRequest(task_res_list=[task_res])
        push_task_res_request_bytes: bytes = (
            push_task_res_request_proto.SerializeToString()
        )

        # Send ClientMessage to server
        res = requests.post(
            url=f"{base_url}/{PATH_PUSH_TASK_RES}",
            headers={
                "Accept": "application/protobuf",
                "Content-Type": "application/protobuf",
            },
            data=push_task_res_request_bytes,
            verify=verify,
        )

        state[KEY_TASK_INS] = None

        # Check status code and headers
        if res.status_code != 200:
            return
        if "content-type" not in res.headers:
            log(
                WARN,
                "[Node] POST /%s: missing header `Content-Type`",
                PATH_PUSH_TASK_RES,
            )
            return
        if res.headers["content-type"] != "application/protobuf":
            log(
                WARN,
                "[Node] POST /%s: header `Content-Type` has wrong value",
                PATH_PUSH_TASK_RES,
            )
            return

        # Deserialize ProtoBuf from bytes
        push_task_res_response_proto = PushTaskResResponse()
        push_task_res_response_proto.ParseFromString(res.content)
        log(
            INFO,
            "[Node] POST /%s: success, created result %s",
            PATH_PUSH_TASK_RES,
            push_task_res_response_proto.results,  # pylint: disable=no-member
        )

    try:
        # Yield methods
        yield (receive, send, create_node, delete_node)
    except Exception as exc:  # pylint: disable=broad-except
        log(ERROR, exc)<|MERGE_RESOLUTION|>--- conflicted
+++ resolved
@@ -158,26 +158,15 @@
                 "[Node] POST /%s: header `Content-Type` has wrong value",
                 PATH_PULL_TASK_INS,
             )
-<<<<<<< HEAD
-            return False
-
-=======
-            return
-        
->>>>>>> 3288a6a4
+            return
+
         # Deserialize ProtoBuf from bytes
         create_node_response_proto = CreateNodeResponse()
         create_node_response_proto.ParseFromString(res.content)
 
         node_store[KEY_NODE] = create_node_response_proto.node
-<<<<<<< HEAD
-        return True
-
-    def delete_node() -> bool:
-=======
-    
+
     def delete_node() -> None:
->>>>>>> 3288a6a4
         """Set delete_node."""
         if node_store[KEY_NODE] is None:
             log(ERROR, "Node instance missing")
@@ -220,12 +209,8 @@
             log(ERROR, "Node instance missing")
             return None
         node: Node = cast(Node, node_store[KEY_NODE])
-<<<<<<< HEAD
-
-=======
-        
+
         # Request instructions (task) from server
->>>>>>> 3288a6a4
         pull_task_ins_req_proto = PullTaskInsRequest(node=node)
         pull_task_ins_req_bytes: bytes = pull_task_ins_req_proto.SerializeToString()
 
