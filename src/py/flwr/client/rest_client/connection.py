# Copyright 2023 Flower Labs GmbH. All Rights Reserved.
#
# Licensed under the Apache License, Version 2.0 (the "License");
# you may not use this file except in compliance with the License.
# You may obtain a copy of the License at
#
#     http://www.apache.org/licenses/LICENSE-2.0
#
# Unless required by applicable law or agreed to in writing, software
# distributed under the License is distributed on an "AS IS" BASIS,
# WITHOUT WARRANTIES OR CONDITIONS OF ANY KIND, either express or implied.
# See the License for the specific language governing permissions and
# limitations under the License.
# ==============================================================================
"""Contextmanager for a REST request-response channel to the Flower server."""


import random
import sys
import threading
from contextlib import contextmanager
from copy import copy
from logging import ERROR, INFO, WARN
from typing import Callable, Iterator, Optional, Tuple, Type, TypeVar, Union

from cryptography.hazmat.primitives.asymmetric import ec
from google.protobuf.message import Message as GrpcMessage

from flwr.client.heartbeat import start_ping_loop
from flwr.client.message_handler.message_handler import validate_out_message
from flwr.client.message_handler.task_handler import get_task_ins, validate_task_ins
from flwr.common import GRPC_MAX_MESSAGE_LENGTH
from flwr.common.constant import (
    MISSING_EXTRA_REST,
    PING_BASE_MULTIPLIER,
    PING_CALL_TIMEOUT,
    PING_DEFAULT_INTERVAL,
    PING_RANDOM_RANGE,
)
from flwr.common.logger import log
from flwr.common.message import Message, Metadata
from flwr.common.retry_invoker import RetryInvoker
from flwr.common.serde import (
    message_from_taskins,
    message_to_taskres,
    record_value_dict_from_proto,
)
from flwr.common.typing import Run
from flwr.proto.fleet_pb2 import (  # pylint: disable=E0611
    CreateNodeRequest,
    CreateNodeResponse,
    DeleteNodeRequest,
    DeleteNodeResponse,
    PingRequest,
    PingResponse,
    PullTaskInsRequest,
    PullTaskInsResponse,
    PushTaskResRequest,
    PushTaskResResponse,
)
from flwr.proto.node_pb2 import Node  # pylint: disable=E0611
from flwr.proto.run_pb2 import GetRunRequest, GetRunResponse  # pylint: disable=E0611
from flwr.proto.task_pb2 import TaskIns  # pylint: disable=E0611

try:
    import requests
except ModuleNotFoundError:
    sys.exit(MISSING_EXTRA_REST)


PATH_CREATE_NODE: str = "api/v0/fleet/create-node"
PATH_DELETE_NODE: str = "api/v0/fleet/delete-node"
PATH_PULL_TASK_INS: str = "api/v0/fleet/pull-task-ins"
PATH_PUSH_TASK_RES: str = "api/v0/fleet/push-task-res"
PATH_PING: str = "api/v0/fleet/ping"
PATH_GET_RUN: str = "/api/v0/fleet/get-run"

T = TypeVar("T", bound=GrpcMessage)


@contextmanager
def http_request_response(  # pylint: disable=,R0913, R0914, R0915
    server_address: str,
    insecure: bool,  # pylint: disable=unused-argument
    retry_invoker: RetryInvoker,
    max_message_length: int = GRPC_MAX_MESSAGE_LENGTH,  # pylint: disable=W0613
    root_certificates: Optional[
        Union[bytes, str]
    ] = None,  # pylint: disable=unused-argument
    authentication_keys: Optional[  # pylint: disable=unused-argument
        Tuple[ec.EllipticCurvePrivateKey, ec.EllipticCurvePublicKey]
    ] = None,
) -> Iterator[
    Tuple[
        Callable[[], Optional[Message]],
        Callable[[Message], None],
        Optional[Callable[[], None]],
        Optional[Callable[[], None]],
        Optional[Callable[[int], Run]],
    ]
]:
    """Primitives for request/response-based interaction with a server.

    One notable difference to the grpc_connection context manager is that
    `receive` can return `None`.

    Parameters
    ----------
    server_address : str
        The IPv6 address of the server with `http://` or `https://`.
        If the Flower server runs on the same machine
        on port 8080, then `server_address` would be `"http://[::]:8080"`.
    insecure : bool
        Unused argument present for compatibilty.
    retry_invoker: RetryInvoker
        `RetryInvoker` object that will try to reconnect the client to the server
        after REST connection errors. If None, the client will only try to
        reconnect once after a failure.
    max_message_length : int
        Ignored, only present to preserve API-compatibility.
    root_certificates : Optional[Union[bytes, str]] (default: None)
        Path of the root certificate. If provided, a secure
        connection using the certificates will be established to an SSL-enabled
        Flower server. Bytes won't work for the REST API.
    authentication_keys : Optional[Tuple[PrivateKey, PublicKey]] (default: None)
        Client authentication is not supported for this transport type.

    Returns
    -------
    receive : Callable
    send : Callable
    create_node : Optional[Callable]
    delete_node : Optional[Callable]
    get_run : Optional[Callable]
    """
    log(
        WARN,
        """
        EXPERIMENTAL: `rest` is an experimental feature, it might change
        considerably in future versions of Flower
        """,
    )

    base_url = server_address

    # NEVER SET VERIFY TO FALSE
    # Otherwise any server can fake its identity
    # Please refer to:
    # https://requests.readthedocs.io/en/latest/user/advanced/#ssl-cert-verification
    verify: Union[bool, str] = True
    if isinstance(root_certificates, str):
        verify = root_certificates
    elif isinstance(root_certificates, bytes):
        log(
            ERROR,
            "For the REST API, the root certificates "
            "must be provided as a string path to the client.",
        )
    if authentication_keys is not None:
        log(ERROR, "Client authentication is not supported for this transport type.")

    # Shared variables for inner functions
    metadata: Optional[Metadata] = None
    node: Optional[Node] = None
    ping_thread: Optional[threading.Thread] = None
    ping_stop_event = threading.Event()

    ###########################################################################
    # ping/create_node/delete_node/receive/send/get_run functions
    ###########################################################################

    def _request(
        req: GrpcMessage, res_type: Type[T], api_path: str, retry: bool = True
    ) -> Optional[T]:
        # Serialize the request
        req_bytes = req.SerializeToString()

        # Send the request
        def post() -> requests.Response:
            return requests.post(
                f"{base_url}/{api_path}",
                data=req_bytes,
                headers={
                    "Accept": "application/protobuf",
                    "Content-Type": "application/protobuf",
                },
                verify=verify,
                timeout=None,
            )

        if retry:
            res: requests.Response = retry_invoker.invoke(post)
        else:
            res = post()

        # Check status code and headers
        if res.status_code != 200:
            return None
        if "content-type" not in res.headers:
            log(
                WARN,
                "[Node] POST /%s: missing header `Content-Type`",
                api_path,
            )
            return None
        if res.headers["content-type"] != "application/protobuf":
            log(
                WARN,
                "[Node] POST /%s: header `Content-Type` has wrong value",
                api_path,
            )
            return None

        # Deserialize ProtoBuf from bytes
        grpc_res = res_type()
        grpc_res.ParseFromString(res.content)
        return grpc_res

    def ping() -> None:
        # Get Node
        if node is None:
            log(ERROR, "Node instance missing")
            return

        # Construct the ping request
        req = PingRequest(node=node, ping_interval=PING_DEFAULT_INTERVAL)

        # Send the request
        res = _request(req, PingResponse, PATH_PING, retry=False)
        if res is None:
            return

        # Check if success
        if not res.success:
            raise RuntimeError("Ping failed unexpectedly.")

        # Wait
        rd = random.uniform(*PING_RANDOM_RANGE)
        next_interval: float = PING_DEFAULT_INTERVAL - PING_CALL_TIMEOUT
        next_interval *= PING_BASE_MULTIPLIER + rd
        if not ping_stop_event.is_set():
            ping_stop_event.wait(next_interval)

    def create_node() -> None:
        """Set create_node."""
        req = CreateNodeRequest(ping_interval=PING_DEFAULT_INTERVAL)

        # Send the request
        res = _request(req, CreateNodeResponse, PATH_CREATE_NODE)
        if res is None:
            return

        # Remember the node and the ping-loop thread
        nonlocal node, ping_thread
        node = res.node
        ping_thread = start_ping_loop(ping, ping_stop_event)

    def delete_node() -> None:
        """Set delete_node."""
        nonlocal node
        if node is None:
            log(ERROR, "Node instance missing")
            return

        # Stop the ping-loop thread
        ping_stop_event.set()
        if ping_thread is not None:
            ping_thread.join()

        # Send DeleteNode request
        req = DeleteNodeRequest(node=node)

        # Send the request
        res = _request(req, DeleteNodeResponse, PATH_CREATE_NODE)
        if res is None:
            return

        # Cleanup
        node = None

    def receive() -> Optional[Message]:
        """Receive next task from server."""
        # Get Node
        if node is None:
            log(ERROR, "Node instance missing")
            return None

        # Request instructions (task) from server
        req = PullTaskInsRequest(node=node)

        # Send the request
        res = _request(req, PullTaskInsResponse, PATH_PULL_TASK_INS)
        if res is None:
            return None

        # Get the current TaskIns
        task_ins: Optional[TaskIns] = get_task_ins(res)

        # Discard the current TaskIns if not valid
        if task_ins is not None and not (
            task_ins.task.consumer.node_id == node.node_id
            and validate_task_ins(task_ins)
        ):
            task_ins = None

        # Return the Message if available
        nonlocal metadata
        message = None
        if task_ins is not None:
            message = message_from_taskins(task_ins)
            metadata = copy(message.metadata)
            log(INFO, "[Node] POST /%s: success", PATH_PULL_TASK_INS)
        return message

    def send(message: Message) -> None:
        """Send task result back to server."""
        # Get Node
        if node is None:
            log(ERROR, "Node instance missing")
            return

        # Get incoming message
        nonlocal metadata
        if metadata is None:
            log(ERROR, "No current message")
            return

        # Validate out message
        if not validate_out_message(message, metadata):
            log(ERROR, "Invalid out message")
            return
        metadata = None

        # Construct TaskRes
        task_res = message_to_taskres(message)

        # Serialize ProtoBuf to bytes
        req = PushTaskResRequest(task_res_list=[task_res])

        # Send the request
        res = _request(req, PushTaskResResponse, PATH_PUSH_TASK_RES)
        if res is None:
            return

        log(
            INFO,
            "[Node] POST /%s: success, created result %s",
            PATH_PUSH_TASK_RES,
            res.results,  # pylint: disable=no-member
        )

    def get_run(run_id: int) -> Run:
        # Construct the request
        req = GetRunRequest(run_id=run_id)

        # Send the request
        res = _request(req, GetRunResponse, PATH_GET_RUN)
        if res is None:
            return Run(run_id, "", "", {})

        return Run(
            run_id,
            res.run.fab_id,
            res.run.fab_version,
<<<<<<< HEAD
            dict(res.run.override_config.items()),
=======
            record_value_dict_from_proto(res.run.override_config),
>>>>>>> d933ba3c
        )

    try:
        # Yield methods
        yield (receive, send, create_node, delete_node, get_run)
    except Exception as exc:  # pylint: disable=broad-except
        log(ERROR, exc)<|MERGE_RESOLUTION|>--- conflicted
+++ resolved
@@ -362,11 +362,7 @@
             run_id,
             res.run.fab_id,
             res.run.fab_version,
-<<<<<<< HEAD
-            dict(res.run.override_config.items()),
-=======
             record_value_dict_from_proto(res.run.override_config),
->>>>>>> d933ba3c
         )
 
     try:
