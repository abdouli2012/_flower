# Copyright 2020 Flower Labs GmbH. All Rights Reserved.
#
# Licensed under the Apache License, Version 2.0 (the "License");
# you may not use this file except in compliance with the License.
# You may obtain a copy of the License at
#
#     http://www.apache.org/licenses/LICENSE-2.0
#
# Unless required by applicable law or agreed to in writing, software
# distributed under the License is distributed on an "AS IS" BASIS,
# WITHOUT WARRANTIES OR CONDITIONS OF ANY KIND, either express or implied.
# See the License for the specific language governing permissions and
# limitations under the License.
# ==============================================================================
"""Flower ClientProxy implementation for Driver API."""


import time
from typing import List, Optional

from flwr import common
from flwr.common import recordset_compat as compat
from flwr.common import serde
from flwr.common.constant import (
    TASK_TYPE_EVALUATE,
    TASK_TYPE_FIT,
    TASK_TYPE_GET_PARAMETERS,
    TASK_TYPE_GET_PROPERTIES,
)
from flwr.common.recordset import RecordSet
from flwr.proto import driver_pb2, node_pb2, task_pb2  # pylint: disable=E0611
from flwr.server.client_proxy import ClientProxy

from .grpc_driver import GrpcDriver

SLEEP_TIME = 1


class DriverClientProxy(ClientProxy):
    """Flower client proxy which delegates work using the Driver API."""

    def __init__(self, node_id: int, driver: GrpcDriver, anonymous: bool, run_id: int):
        super().__init__(str(node_id))
        self.node_id = node_id
        self.driver = driver
        self.run_id = run_id
        self.anonymous = anonymous

    def get_properties(
        self,
        ins: common.GetPropertiesIns,
        timeout: Optional[float],
        group_id: Optional[str],
    ) -> common.GetPropertiesRes:
        """Return client's properties."""
<<<<<<< HEAD
        server_message_proto: transport_pb2.ServerMessage = (
            serde.server_message_to_proto(
                server_message=common.ServerMessage(get_properties_ins=ins)
            )
        )
        return cast(
            common.GetPropertiesRes,
            self._send_receive_msg(
                server_message_proto, timeout, group_id
            ).get_properties_res,
=======
        # Ins to RecordSet
        out_recordset = compat.getpropertiesins_to_recordset(ins)
        # Fetch response
        in_recordset = self._send_receive_recordset(
            out_recordset, TASK_TYPE_GET_PROPERTIES, timeout
>>>>>>> a8eebdee
        )
        # RecordSet to Res
        return compat.recordset_to_getpropertiesres(in_recordset)

    def get_parameters(
        self,
        ins: common.GetParametersIns,
        timeout: Optional[float],
        group_id: Optional[str],
    ) -> common.GetParametersRes:
        """Return the current local model parameters."""
<<<<<<< HEAD
        server_message_proto: transport_pb2.ServerMessage = (
            serde.server_message_to_proto(
                server_message=common.ServerMessage(get_parameters_ins=ins)
            )
        )
        return cast(
            common.GetParametersRes,
            self._send_receive_msg(
                server_message_proto, timeout, group_id
            ).get_parameters_res,
=======
        # Ins to RecordSet
        out_recordset = compat.getparametersins_to_recordset(ins)
        # Fetch response
        in_recordset = self._send_receive_recordset(
            out_recordset, TASK_TYPE_GET_PARAMETERS, timeout
>>>>>>> a8eebdee
        )
        # RecordSet to Res
        return compat.recordset_to_getparametersres(in_recordset, False)

    def fit(
        self, ins: common.FitIns, timeout: Optional[float], group_id: Optional[str]
    ) -> common.FitRes:
        """Train model parameters on the locally held dataset."""
<<<<<<< HEAD
        server_message_proto: transport_pb2.ServerMessage = (
            serde.server_message_to_proto(
                server_message=common.ServerMessage(fit_ins=ins)
            )
        )
        return cast(
            common.FitRes,
            self._send_receive_msg(server_message_proto, timeout, group_id).fit_res,
=======
        # Ins to RecordSet
        out_recordset = compat.fitins_to_recordset(ins, keep_input=True)
        # Fetch response
        in_recordset = self._send_receive_recordset(
            out_recordset, TASK_TYPE_FIT, timeout
>>>>>>> a8eebdee
        )
        # RecordSet to Res
        return compat.recordset_to_fitres(in_recordset, keep_input=False)

    def evaluate(
        self, ins: common.EvaluateIns, timeout: Optional[float], group_id: Optional[str]
    ) -> common.EvaluateRes:
        """Evaluate model parameters on the locally held dataset."""
<<<<<<< HEAD
        server_message_proto: transport_pb2.ServerMessage = (
            serde.server_message_to_proto(
                server_message=common.ServerMessage(evaluate_ins=ins)
            )
        )
        return cast(
            common.EvaluateRes,
            self._send_receive_msg(
                server_message_proto, timeout, group_id
            ).evaluate_res,
=======
        # Ins to RecordSet
        out_recordset = compat.evaluateins_to_recordset(ins, keep_input=True)
        # Fetch response
        in_recordset = self._send_receive_recordset(
            out_recordset, TASK_TYPE_EVALUATE, timeout
>>>>>>> a8eebdee
        )
        # RecordSet to Res
        return compat.recordset_to_evaluateres(in_recordset)

    def reconnect(
        self,
        ins: common.ReconnectIns,
        timeout: Optional[float],
        group_id: Optional[str],
    ) -> common.DisconnectRes:
        """Disconnect and (optionally) reconnect later."""
        return common.DisconnectRes(reason="")  # Nothing to do here (yet)

<<<<<<< HEAD
    def _send_receive_msg(
        self,
        server_message: transport_pb2.ServerMessage,
        timeout: Optional[float],
        group_id: Optional[str],
    ) -> transport_pb2.ClientMessage:
        task_ins = task_pb2.TaskIns(
=======
    def _send_receive_recordset(
        self,
        recordset: RecordSet,
        task_type: str,
        timeout: Optional[float],
    ) -> RecordSet:
        task_ins = task_pb2.TaskIns(  # pylint: disable=E1101
>>>>>>> a8eebdee
            task_id="",
            group_id=group_id if group_id else "",
            run_id=self.run_id,
            task=task_pb2.Task(  # pylint: disable=E1101
                producer=node_pb2.Node(  # pylint: disable=E1101
                    node_id=0,
                    anonymous=True,
                ),
                consumer=node_pb2.Node(  # pylint: disable=E1101
                    node_id=self.node_id,
                    anonymous=self.anonymous,
                ),
                task_type=task_type,
                recordset=serde.recordset_to_proto(recordset),
            ),
        )
        push_task_ins_req = driver_pb2.PushTaskInsRequest(  # pylint: disable=E1101
            task_ins_list=[task_ins]
        )

        # Send TaskIns to Driver API
        push_task_ins_res = self.driver.push_task_ins(req=push_task_ins_req)

        if len(push_task_ins_res.task_ids) != 1:
            raise ValueError("Unexpected number of task_ids")

        task_id = push_task_ins_res.task_ids[0]
        if task_id == "":
            raise ValueError(f"Failed to schedule task for node {self.node_id}")

        if timeout:
            start_time = time.time()

        while True:
            pull_task_res_req = driver_pb2.PullTaskResRequest(  # pylint: disable=E1101
                node=node_pb2.Node(node_id=0, anonymous=True),  # pylint: disable=E1101
                task_ids=[task_id],
            )

            # Ask Driver API for TaskRes
            pull_task_res_res = self.driver.pull_task_res(req=pull_task_res_req)

            task_res_list: List[task_pb2.TaskRes] = list(  # pylint: disable=E1101
                pull_task_res_res.task_res_list
            )
            if len(task_res_list) == 1:
                task_res = task_res_list[0]
                return serde.recordset_from_proto(task_res.task.recordset)

            if timeout is not None and time.time() > start_time + timeout:
                raise RuntimeError("Timeout reached")
            time.sleep(SLEEP_TIME)<|MERGE_RESOLUTION|>--- conflicted
+++ resolved
@@ -53,24 +53,11 @@
         group_id: Optional[str],
     ) -> common.GetPropertiesRes:
         """Return client's properties."""
-<<<<<<< HEAD
-        server_message_proto: transport_pb2.ServerMessage = (
-            serde.server_message_to_proto(
-                server_message=common.ServerMessage(get_properties_ins=ins)
-            )
-        )
-        return cast(
-            common.GetPropertiesRes,
-            self._send_receive_msg(
-                server_message_proto, timeout, group_id
-            ).get_properties_res,
-=======
         # Ins to RecordSet
         out_recordset = compat.getpropertiesins_to_recordset(ins)
         # Fetch response
         in_recordset = self._send_receive_recordset(
-            out_recordset, TASK_TYPE_GET_PROPERTIES, timeout
->>>>>>> a8eebdee
+            out_recordset, TASK_TYPE_GET_PROPERTIES, timeout, group_id
         )
         # RecordSet to Res
         return compat.recordset_to_getpropertiesres(in_recordset)
@@ -82,24 +69,11 @@
         group_id: Optional[str],
     ) -> common.GetParametersRes:
         """Return the current local model parameters."""
-<<<<<<< HEAD
-        server_message_proto: transport_pb2.ServerMessage = (
-            serde.server_message_to_proto(
-                server_message=common.ServerMessage(get_parameters_ins=ins)
-            )
-        )
-        return cast(
-            common.GetParametersRes,
-            self._send_receive_msg(
-                server_message_proto, timeout, group_id
-            ).get_parameters_res,
-=======
         # Ins to RecordSet
         out_recordset = compat.getparametersins_to_recordset(ins)
         # Fetch response
         in_recordset = self._send_receive_recordset(
-            out_recordset, TASK_TYPE_GET_PARAMETERS, timeout
->>>>>>> a8eebdee
+            out_recordset, TASK_TYPE_GET_PARAMETERS, timeout, group_id
         )
         # RecordSet to Res
         return compat.recordset_to_getparametersres(in_recordset, False)
@@ -108,22 +82,11 @@
         self, ins: common.FitIns, timeout: Optional[float], group_id: Optional[str]
     ) -> common.FitRes:
         """Train model parameters on the locally held dataset."""
-<<<<<<< HEAD
-        server_message_proto: transport_pb2.ServerMessage = (
-            serde.server_message_to_proto(
-                server_message=common.ServerMessage(fit_ins=ins)
-            )
-        )
-        return cast(
-            common.FitRes,
-            self._send_receive_msg(server_message_proto, timeout, group_id).fit_res,
-=======
         # Ins to RecordSet
         out_recordset = compat.fitins_to_recordset(ins, keep_input=True)
         # Fetch response
         in_recordset = self._send_receive_recordset(
-            out_recordset, TASK_TYPE_FIT, timeout
->>>>>>> a8eebdee
+            out_recordset, TASK_TYPE_FIT, timeout, group_id
         )
         # RecordSet to Res
         return compat.recordset_to_fitres(in_recordset, keep_input=False)
@@ -132,24 +95,11 @@
         self, ins: common.EvaluateIns, timeout: Optional[float], group_id: Optional[str]
     ) -> common.EvaluateRes:
         """Evaluate model parameters on the locally held dataset."""
-<<<<<<< HEAD
-        server_message_proto: transport_pb2.ServerMessage = (
-            serde.server_message_to_proto(
-                server_message=common.ServerMessage(evaluate_ins=ins)
-            )
-        )
-        return cast(
-            common.EvaluateRes,
-            self._send_receive_msg(
-                server_message_proto, timeout, group_id
-            ).evaluate_res,
-=======
         # Ins to RecordSet
         out_recordset = compat.evaluateins_to_recordset(ins, keep_input=True)
         # Fetch response
         in_recordset = self._send_receive_recordset(
-            out_recordset, TASK_TYPE_EVALUATE, timeout
->>>>>>> a8eebdee
+            out_recordset, TASK_TYPE_EVALUATE, timeout, group_id
         )
         # RecordSet to Res
         return compat.recordset_to_evaluateres(in_recordset)
@@ -163,23 +113,14 @@
         """Disconnect and (optionally) reconnect later."""
         return common.DisconnectRes(reason="")  # Nothing to do here (yet)
 
-<<<<<<< HEAD
-    def _send_receive_msg(
-        self,
-        server_message: transport_pb2.ServerMessage,
-        timeout: Optional[float],
-        group_id: Optional[str],
-    ) -> transport_pb2.ClientMessage:
-        task_ins = task_pb2.TaskIns(
-=======
     def _send_receive_recordset(
         self,
         recordset: RecordSet,
         task_type: str,
         timeout: Optional[float],
+        group_id: Optional[str],
     ) -> RecordSet:
         task_ins = task_pb2.TaskIns(  # pylint: disable=E1101
->>>>>>> a8eebdee
             task_id="",
             group_id=group_id if group_id else "",
             run_id=self.run_id,
