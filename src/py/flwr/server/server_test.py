# Copyright 2020 Flower Labs GmbH. All Rights Reserved.
#
# Licensed under the Apache License, Version 2.0 (the "License");
# you may not use this file except in compliance with the License.
# You may obtain a copy of the License at
#
#     http://www.apache.org/licenses/LICENSE-2.0
#
# Unless required by applicable law or agreed to in writing, software
# distributed under the License is distributed on an "AS IS" BASIS,
# WITHOUT WARRANTIES OR CONDITIONS OF ANY KIND, either express or implied.
# See the License for the specific language governing permissions and
# limitations under the License.
# ==============================================================================
"""Flower server tests."""


from typing import List, Optional

import numpy as np

from flwr.common import (
    Code,
    DisconnectRes,
    EvaluateIns,
    EvaluateRes,
    FitIns,
    FitRes,
    GetParametersIns,
    GetParametersRes,
    GetPropertiesIns,
    GetPropertiesRes,
    Parameters,
    ReconnectIns,
    Status,
    ndarray_to_bytes,
)
from flwr.server.client_manager import SimpleClientManager

from .client_proxy import ClientProxy
from .server import Server, evaluate_clients, fit_clients


class SuccessClient(ClientProxy):
    """Test class."""

    def get_properties(
        self, ins: GetPropertiesIns, timeout: Optional[float], group_id: Optional[str]
    ) -> GetPropertiesRes:
        """Raise an error because this method is not expected to be called."""
        raise NotImplementedError()

    def get_parameters(
        self, ins: GetParametersIns, timeout: Optional[float], group_id: Optional[str]
    ) -> GetParametersRes:
        """Raise a error because this method is not expected to be called."""
        raise NotImplementedError()

    def fit(
        self, ins: FitIns, timeout: Optional[float], group_id: Optional[str]
    ) -> FitRes:
        """Simulate fit by returning a success FitRes with simple set of weights."""
        arr = np.array([[1, 2], [3, 4], [5, 6]])
        arr_serialized = ndarray_to_bytes(arr)
        return FitRes(
            status=Status(code=Code.OK, message="Success"),
            parameters=Parameters(tensors=[arr_serialized], tensor_type=""),
            num_examples=1,
            metrics={},
        )

    def evaluate(
        self, ins: EvaluateIns, timeout: Optional[float], group_id: Optional[str]
    ) -> EvaluateRes:
        """Simulate evaluate by returning a success EvaluateRes with loss 1.0."""
        return EvaluateRes(
            status=Status(code=Code.OK, message="Success"),
            loss=1.0,
            num_examples=1,
            metrics={},
        )

    def reconnect(
        self, ins: ReconnectIns, timeout: Optional[float], group_id: Optional[str]
    ) -> DisconnectRes:
        """Simulate reconnect by returning a DisconnectRes with UNKNOWN reason."""
        return DisconnectRes(reason="UNKNOWN")


class FailingClient(ClientProxy):
    """Test class."""

    def get_properties(
        self, ins: GetPropertiesIns, timeout: Optional[float], group_id: Optional[str]
    ) -> GetPropertiesRes:
        """Raise a NotImplementedError to simulate failure in the client."""
        raise NotImplementedError()

    def get_parameters(
        self, ins: GetParametersIns, timeout: Optional[float], group_id: Optional[str]
    ) -> GetParametersRes:
        """Raise a NotImplementedError to simulate failure in the client."""
        raise NotImplementedError()

<<<<<<< HEAD
    def fit(
        self, ins: FitIns, timeout: Optional[float], group_id: Optional[str]
    ) -> FitRes:
        """Raise an Exception to simulate failure in the client."""
        raise Exception()

    def evaluate(
        self, ins: EvaluateIns, timeout: Optional[float], group_id: Optional[str]
    ) -> EvaluateRes:
        """Raise an Exception to simulate failure in the client."""
        raise Exception()

    def reconnect(
        self, ins: ReconnectIns, timeout: Optional[float], group_id: Optional[str]
    ) -> DisconnectRes:
        """Raise an Exception to simulate failure in the client."""
        raise Exception()
=======
    def fit(self, ins: FitIns, timeout: Optional[float]) -> FitRes:
        """Raise a NotImplementedError to simulate failure in the client."""
        raise NotImplementedError()

    def evaluate(self, ins: EvaluateIns, timeout: Optional[float]) -> EvaluateRes:
        """Raise a NotImplementedError to simulate failure in the client."""
        raise NotImplementedError()

    def reconnect(self, ins: ReconnectIns, timeout: Optional[float]) -> DisconnectRes:
        """Raise a NotImplementedError to simulate failure in the client."""
        raise NotImplementedError()
>>>>>>> a8eebdee


def test_fit_clients() -> None:
    """Test fit_clients."""
    # Prepare
    clients: List[ClientProxy] = [
        FailingClient("0"),
        SuccessClient("1"),
    ]
    arr = np.array([[1, 2], [3, 4], [5, 6]])
    arr_serialized = ndarray_to_bytes(arr)
    ins: FitIns = FitIns(Parameters(tensors=[arr_serialized], tensor_type=""), {})
    client_instructions = [(c, ins) for c in clients]

    # Execute
    results, failures = fit_clients(client_instructions, None, None, None)

    # Assert
    assert len(results) == 1
    assert len(failures) == 1
    assert results[0][1].num_examples == 1


def test_eval_clients() -> None:
    """Test eval_clients."""
    # Prepare
    clients: List[ClientProxy] = [
        FailingClient("0"),
        SuccessClient("1"),
    ]
    arr = np.array([[1, 2], [3, 4], [5, 6]])
    arr_serialized = ndarray_to_bytes(arr)
    ins: EvaluateIns = EvaluateIns(
        Parameters(tensors=[arr_serialized], tensor_type=""),
        {},
    )
    client_instructions = [(c, ins) for c in clients]

    # Execute
    results, failures = evaluate_clients(
        client_instructions=client_instructions,
        max_workers=None,
        timeout=None,
        group_id=None,
    )

    # Assert
    assert len(results) == 1
    assert len(failures) == 1
    assert results[0][1].loss == 1.0
    assert results[0][1].num_examples == 1


def test_set_max_workers() -> None:
    """Test eval_clients."""
    # Prepare
    server = Server(client_manager=SimpleClientManager())

    # Execute
    server.set_max_workers(42)

    # Assert
    assert server.max_workers == 42<|MERGE_RESOLUTION|>--- conflicted
+++ resolved
@@ -102,37 +102,23 @@
         """Raise a NotImplementedError to simulate failure in the client."""
         raise NotImplementedError()
 
-<<<<<<< HEAD
     def fit(
         self, ins: FitIns, timeout: Optional[float], group_id: Optional[str]
     ) -> FitRes:
-        """Raise an Exception to simulate failure in the client."""
-        raise Exception()
+        """Raise a NotImplementedError to simulate failure in the client."""
+        raise NotImplementedError()
 
     def evaluate(
         self, ins: EvaluateIns, timeout: Optional[float], group_id: Optional[str]
     ) -> EvaluateRes:
-        """Raise an Exception to simulate failure in the client."""
-        raise Exception()
+        """Raise a NotImplementedError to simulate failure in the client."""
+        raise NotImplementedError()
 
     def reconnect(
         self, ins: ReconnectIns, timeout: Optional[float], group_id: Optional[str]
     ) -> DisconnectRes:
-        """Raise an Exception to simulate failure in the client."""
-        raise Exception()
-=======
-    def fit(self, ins: FitIns, timeout: Optional[float]) -> FitRes:
         """Raise a NotImplementedError to simulate failure in the client."""
         raise NotImplementedError()
-
-    def evaluate(self, ins: EvaluateIns, timeout: Optional[float]) -> EvaluateRes:
-        """Raise a NotImplementedError to simulate failure in the client."""
-        raise NotImplementedError()
-
-    def reconnect(self, ins: ReconnectIns, timeout: Optional[float]) -> DisconnectRes:
-        """Raise a NotImplementedError to simulate failure in the client."""
-        raise NotImplementedError()
->>>>>>> a8eebdee
 
 
 def test_fit_clients() -> None:
