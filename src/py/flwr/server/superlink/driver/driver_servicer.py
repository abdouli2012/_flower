# Copyright 2024 Flower Labs GmbH. All Rights Reserved.
#
# Licensed under the Apache License, Version 2.0 (the "License");
# you may not use this file except in compliance with the License.
# You may obtain a copy of the License at
#
#     http://www.apache.org/licenses/LICENSE-2.0
#
# Unless required by applicable law or agreed to in writing, software
# distributed under the License is distributed on an "AS IS" BASIS,
# WITHOUT WARRANTIES OR CONDITIONS OF ANY KIND, either express or implied.
# See the License for the specific language governing permissions and
# limitations under the License.
# ==============================================================================
"""Driver API servicer."""


import time
from logging import DEBUG
from typing import List, Optional, Set
from uuid import UUID

import grpc

from flwr.common.logger import log
<<<<<<< HEAD
from flwr.common.serde import fab_to_proto
from flwr.common.typing import Fab
=======
from flwr.common.serde import user_config_from_proto, user_config_to_proto
>>>>>>> d24ebe5c
from flwr.proto import driver_pb2_grpc  # pylint: disable=E0611
from flwr.proto.driver_pb2 import (  # pylint: disable=E0611
    CreateRunRequest,
    CreateRunResponse,
    GetNodesRequest,
    GetNodesResponse,
    PullTaskResRequest,
    PullTaskResResponse,
    PushTaskInsRequest,
    PushTaskInsResponse,
)
from flwr.proto.fab_pb2 import GetFabRequest, GetFabResponse  # pylint: disable=E0611
from flwr.proto.node_pb2 import Node  # pylint: disable=E0611
from flwr.proto.run_pb2 import (  # pylint: disable=E0611
    GetRunRequest,
    GetRunResponse,
    Run,
)
from flwr.proto.task_pb2 import TaskRes  # pylint: disable=E0611
from flwr.server.superlink.ffs.ffs import Ffs
from flwr.server.superlink.ffs.ffs_factory import FfsFactory
from flwr.server.superlink.state import State, StateFactory
from flwr.server.utils.validator import validate_task_ins_or_res


class DriverServicer(driver_pb2_grpc.DriverServicer):
    """Driver API servicer."""

    def __init__(self, state_factory: StateFactory, ffs_factory: FfsFactory) -> None:
        self.state_factory = state_factory
        self.ffs_factory = ffs_factory

    def GetNodes(
        self, request: GetNodesRequest, context: grpc.ServicerContext
    ) -> GetNodesResponse:
        """Get available nodes."""
        log(DEBUG, "DriverServicer.GetNodes")
        state: State = self.state_factory.state()
        all_ids: Set[int] = state.get_nodes(request.run_id)
        nodes: List[Node] = [
            Node(node_id=node_id, anonymous=False) for node_id in all_ids
        ]
        return GetNodesResponse(nodes=nodes)

    def CreateRun(
        self, request: CreateRunRequest, context: grpc.ServicerContext
    ) -> CreateRunResponse:
        """Create run ID."""
        log(DEBUG, "DriverServicer.CreateRun")
        state: State = self.state_factory.state()
        ffs: Ffs = self.ffs_factory.ffs()
        fab_hash = ffs.put(request.fab.content, {})
        _raise_if(
            fab_hash != request.fab.hash,
            "FAB hash from request doesn't match contents",
        )
        run_id = state.create_run(
<<<<<<< HEAD
            fab_hash,
            dict(request.override_config.items()),
=======
            request.fab_id,
            request.fab_version,
            user_config_from_proto(request.override_config),
>>>>>>> d24ebe5c
        )
        return CreateRunResponse(run_id=run_id)

    def PushTaskIns(
        self, request: PushTaskInsRequest, context: grpc.ServicerContext
    ) -> PushTaskInsResponse:
        """Push a set of TaskIns."""
        log(DEBUG, "DriverServicer.PushTaskIns")

        # Set pushed_at (timestamp in seconds)
        pushed_at = time.time()
        for task_ins in request.task_ins_list:
            task_ins.task.pushed_at = pushed_at

        # Validate request
        _raise_if(len(request.task_ins_list) == 0, "`task_ins_list` must not be empty")
        for task_ins in request.task_ins_list:
            validation_errors = validate_task_ins_or_res(task_ins)
            _raise_if(bool(validation_errors), ", ".join(validation_errors))

        # Init state
        state: State = self.state_factory.state()

        # Store each TaskIns
        task_ids: List[Optional[UUID]] = []
        for task_ins in request.task_ins_list:
            task_id: Optional[UUID] = state.store_task_ins(task_ins=task_ins)
            task_ids.append(task_id)

        return PushTaskInsResponse(
            task_ids=[str(task_id) if task_id else "" for task_id in task_ids]
        )

    def PullTaskRes(
        self, request: PullTaskResRequest, context: grpc.ServicerContext
    ) -> PullTaskResResponse:
        """Pull a set of TaskRes."""
        log(DEBUG, "DriverServicer.PullTaskRes")

        # Convert each task_id str to UUID
        task_ids: Set[UUID] = {UUID(task_id) for task_id in request.task_ids}

        # Init state
        state: State = self.state_factory.state()

        # Register callback
        def on_rpc_done() -> None:
            log(DEBUG, "DriverServicer.PullTaskRes callback: delete TaskIns/TaskRes")

            if context.is_active():
                return
            if context.code() != grpc.StatusCode.OK:
                return

            # Delete delivered TaskIns and TaskRes
            state.delete_tasks(task_ids=task_ids)

        context.add_callback(on_rpc_done)

        # Read from state
        task_res_list: List[TaskRes] = state.get_task_res(task_ids=task_ids, limit=None)

        context.set_code(grpc.StatusCode.OK)
        return PullTaskResResponse(task_res_list=task_res_list)

    def GetRun(
        self, request: GetRunRequest, context: grpc.ServicerContext
    ) -> GetRunResponse:
        """Get run information."""
        log(DEBUG, "DriverServicer.GetRun")

        # Init state
        state: State = self.state_factory.state()

        # Retrieve run information
        run = state.get_run(request.run_id)

        if run is None:
            return GetRunResponse()

        return GetRunResponse(
            run=Run(
                run_id=run.run_id,
                fab_id=run.fab_id,
                fab_version=run.fab_version,
                override_config=user_config_to_proto(run.override_config),
            )
        )

    def GetFab(
        self, request: GetFabRequest, context: grpc.ServicerContext
    ) -> GetFabResponse:
        """Get run information."""
        log(DEBUG, "DriverServicer.GetFab")

        ffs: Ffs = self.ffs_factory.ffs()
        fab = Fab(request.hash, ffs.get(request.hash)[0])

        # Retrieve run information
        return GetFabResponse(fab=fab_to_proto(fab))


def _raise_if(validation_error: bool, detail: str) -> None:
    if validation_error:
        raise ValueError(f"Malformed PushTaskInsRequest: {detail}")<|MERGE_RESOLUTION|>--- conflicted
+++ resolved
@@ -23,12 +23,9 @@
 import grpc
 
 from flwr.common.logger import log
-<<<<<<< HEAD
 from flwr.common.serde import fab_to_proto
 from flwr.common.typing import Fab
-=======
 from flwr.common.serde import user_config_from_proto, user_config_to_proto
->>>>>>> d24ebe5c
 from flwr.proto import driver_pb2_grpc  # pylint: disable=E0611
 from flwr.proto.driver_pb2 import (  # pylint: disable=E0611
     CreateRunRequest,
@@ -86,14 +83,8 @@
             "FAB hash from request doesn't match contents",
         )
         run_id = state.create_run(
-<<<<<<< HEAD
             fab_hash,
-            dict(request.override_config.items()),
-=======
-            request.fab_id,
-            request.fab_version,
             user_config_from_proto(request.override_config),
->>>>>>> d24ebe5c
         )
         return CreateRunResponse(run_id=run_id)
 
