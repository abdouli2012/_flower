--- conflicted
+++ resolved
@@ -177,9 +177,6 @@
 
     @abc.abstractmethod
     def get_client_public_keys(self) -> Set[bytes]:
-<<<<<<< HEAD
-        """Retrieve all currently stored `client_public_keys` as a set."""
-=======
         """Retrieve all currently stored `client_public_keys` as a set."""
 
     def acknowledge_ping(self, node_id: int, ping_interval: float) -> bool:
@@ -198,5 +195,4 @@
         -------
         is_acknowledged : bool
             True if the ping is successfully acknowledged; otherwise, False.
-        """
->>>>>>> 28afce57
+        """