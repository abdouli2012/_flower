--- conflicted
+++ resolved
@@ -23,11 +23,8 @@
 from uuid import UUID, uuid4
 
 from flwr.common import log, now
-<<<<<<< HEAD
 from flwr.common.constant import NODE_ID_NUM_BYTES, RUN_ID_NUM_BYTES
-=======
 from flwr.common.typing import Run
->>>>>>> 059c9eb2
 from flwr.proto.node_pb2 import Node  # pylint: disable=E0611
 from flwr.proto.recordset_pb2 import RecordSet  # pylint: disable=E0611
 from flwr.proto.task_pb2 import Task, TaskIns, TaskRes  # pylint: disable=E0611
