# Copyright 2023 Flower Labs GmbH. All Rights Reserved.
#
# Licensed under the Apache License, Version 2.0 (the "License");
# you may not use this file except in compliance with the License.
# You may obtain a copy of the License at
#
#     http://www.apache.org/licenses/LICENSE-2.0
#
# Unless required by applicable law or agreed to in writing, software
# distributed under the License is distributed on an "AS IS" BASIS,
# WITHOUT WARRANTIES OR CONDITIONS OF ANY KIND, either express or implied.
# See the License for the specific language governing permissions and
# limitations under the License.
# ==============================================================================
"""SQLite based implemenation of server state."""


import os
import re
import sqlite3
<<<<<<< HEAD
import time
from datetime import datetime, timedelta
=======
from datetime import datetime
>>>>>>> 3acdf472
from logging import DEBUG, ERROR
from typing import Any, Dict, List, Optional, Set, Tuple, Union, cast
from uuid import UUID, uuid4

from flwr.common import log, now
from flwr.proto.node_pb2 import Node  # pylint: disable=E0611
from flwr.proto.recordset_pb2 import RecordSet  # pylint: disable=E0611
from flwr.proto.task_pb2 import Task, TaskIns, TaskRes  # pylint: disable=E0611
from flwr.server.utils.validator import validate_task_ins_or_res

from .state import State

SQL_CREATE_TABLE_NODE = """
CREATE TABLE IF NOT EXISTS node(
    node_id         INTEGER UNIQUE,
    online_until    REAL
);
"""

SQL_CREATE_INDEX_ONLINE_UNTIL = """
CREATE INDEX IF NOT EXISTS idx_online_until ON node (online_until);
"""

SQL_CREATE_TABLE_RUN = """
CREATE TABLE IF NOT EXISTS run(
    run_id INTEGER UNIQUE
);
"""

SQL_CREATE_TABLE_TASK_INS = """
CREATE TABLE IF NOT EXISTS task_ins(
    task_id                 TEXT UNIQUE,
    group_id                TEXT,
    run_id                  INTEGER,
    producer_anonymous      BOOLEAN,
    producer_node_id        INTEGER,
    consumer_anonymous      BOOLEAN,
    consumer_node_id        INTEGER,
    created_at              TEXT,
    delivered_at            TEXT,
    ttl                     REAL,
    ancestry                TEXT,
    task_type               TEXT,
    recordset               BLOB,
    FOREIGN KEY(run_id) REFERENCES run(run_id)
);
"""


SQL_CREATE_TABLE_TASK_RES = """
CREATE TABLE IF NOT EXISTS task_res(
    task_id                 TEXT UNIQUE,
    group_id                TEXT,
    run_id                  INTEGER,
    producer_anonymous      BOOLEAN,
    producer_node_id        INTEGER,
    consumer_anonymous      BOOLEAN,
    consumer_node_id        INTEGER,
    created_at              TEXT,
    delivered_at            TEXT,
    ttl                     REAL,
    ancestry                TEXT,
    task_type               TEXT,
    recordset               BLOB,
    FOREIGN KEY(run_id) REFERENCES run(run_id)
);
"""

DictOrTuple = Union[Tuple[Any, ...], Dict[str, Any]]


class SqliteState(State):
    """SQLite-based state implementation."""

    def __init__(
        self,
        database_path: str,
    ) -> None:
        """Initialize an SqliteState.

        Parameters
        ----------
        database : (path-like object)
            The path to the database file to be opened. Pass ":memory:" to open
            a connection to a database that is in RAM, instead of on disk.
        """
        self.database_path = database_path
        self.conn: Optional[sqlite3.Connection] = None

    def initialize(self, log_queries: bool = False) -> List[Tuple[str]]:
        """Create tables if they don't exist yet.

        Parameters
        ----------
        log_queries : bool
            Log each query which is executed.
        """
        self.conn = sqlite3.connect(self.database_path)
        self.conn.execute("PRAGMA foreign_keys = ON;")
        self.conn.row_factory = dict_factory
        if log_queries:
            self.conn.set_trace_callback(lambda query: log(DEBUG, query))
        cur = self.conn.cursor()

        # Create each table if not exists queries
        cur.execute(SQL_CREATE_TABLE_RUN)
        cur.execute(SQL_CREATE_TABLE_TASK_INS)
        cur.execute(SQL_CREATE_TABLE_TASK_RES)
        cur.execute(SQL_CREATE_TABLE_NODE)
        cur.execute(SQL_CREATE_INDEX_ONLINE_UNTIL)
        res = cur.execute("SELECT name FROM sqlite_schema;")

        return res.fetchall()

    def query(
        self,
        query: str,
        data: Optional[Union[List[DictOrTuple], DictOrTuple]] = None,
    ) -> List[Dict[str, Any]]:
        """Execute a SQL query."""
        if self.conn is None:
            raise AttributeError("State is not initialized.")

        if data is None:
            data = []

        # Clean up whitespace to make the logs nicer
        query = re.sub(r"\s+", " ", query)

        try:
            with self.conn:
                if (
                    len(data) > 0
                    and isinstance(data, (tuple, list))
                    and isinstance(data[0], (tuple, dict))
                ):
                    rows = self.conn.executemany(query, data)
                else:
                    rows = self.conn.execute(query, data)

                # Extract results before committing to support
                #   INSERT/UPDATE ... RETURNING
                # style queries
                result = rows.fetchall()
        except KeyError as exc:
            log(ERROR, {"query": query, "data": data, "exception": exc})

        return result

    def store_task_ins(self, task_ins: TaskIns) -> Optional[UUID]:
        """Store one TaskIns.

        Usually, the Driver API calls this to schedule instructions.

        Stores the value of the task_ins in the state and, if successful, returns the
        task_id (UUID) of the task_ins. If, for any reason, storing the task_ins fails,
        `None` is returned.

        Constraints
        -----------
        If `task_ins.task.consumer.anonymous` is `True`, then
        `task_ins.task.consumer.node_id` MUST NOT be set (equal 0).

        If `task_ins.task.consumer.anonymous` is `False`, then
        `task_ins.task.consumer.node_id` MUST be set (not 0)
        """
        # Validate task
        errors = validate_task_ins_or_res(task_ins)
        if any(errors):
            log(ERROR, errors)
            return None

        # Create task_id and created_at
        task_id = uuid4()
        created_at: datetime = now()

        # Store TaskIns
        task_ins.task_id = str(task_id)
        task_ins.task.created_at = created_at.isoformat()
        data = (task_ins_to_dict(task_ins),)
        columns = ", ".join([f":{key}" for key in data[0]])
        query = f"INSERT INTO task_ins VALUES({columns});"

        # Only invalid run_id can trigger IntegrityError.
        # This may need to be changed in the future version with more integrity checks.
        try:
            self.query(query, data)
        except sqlite3.IntegrityError:
            log(ERROR, "`run` is invalid")
            return None

        return task_id

    def get_task_ins(
        self, node_id: Optional[int], limit: Optional[int]
    ) -> List[TaskIns]:
        """Get undelivered TaskIns for one node (either anonymous or with ID).

        Usually, the Fleet API calls this for Nodes planning to work on one or more
        TaskIns.

        Constraints
        -----------
        If `node_id` is not `None`, retrieve all TaskIns where

            1. the `task_ins.task.consumer.node_id` equals `node_id` AND
            2. the `task_ins.task.consumer.anonymous` equals `False` AND
            3. the `task_ins.task.delivered_at` equals `""`.

        If `node_id` is `None`, retrieve all TaskIns where the
        `task_ins.task.consumer.node_id` equals `0` and
        `task_ins.task.consumer.anonymous` is set to `True`.

        `delivered_at` MUST BE set (i.e., not `""`) otherwise the TaskIns MUST not be in
        the result.

        If `limit` is not `None`, return, at most, `limit` number of `task_ins`. If
        `limit` is set, it has to be greater than zero.
        """
        if limit is not None and limit < 1:
            raise AssertionError("`limit` must be >= 1")

        if node_id == 0:
            msg = (
                "`node_id` must be >= 1"
                "\n\n For requesting anonymous tasks use `node_id` equal `None`"
            )
            raise AssertionError(msg)

        data: Dict[str, Union[str, int]] = {}

        if node_id is None:
            # Retrieve all anonymous Tasks
            query = """
                SELECT task_id
                FROM task_ins
                WHERE consumer_anonymous == 1
                AND   consumer_node_id == 0
                AND   delivered_at = ""
            """
        else:
            # Retrieve all TaskIns for node_id
            query = """
                SELECT task_id
                FROM task_ins
                WHERE consumer_anonymous == 0
                AND   consumer_node_id == :node_id
                AND   delivered_at = ""
            """
            data["node_id"] = node_id

        if limit is not None:
            query += " LIMIT :limit"
            data["limit"] = limit

        query += ";"

        rows = self.query(query, data)

        if rows:
            # Prepare query
            task_ids = [row["task_id"] for row in rows]
            placeholders: str = ",".join([f":id_{i}" for i in range(len(task_ids))])
            query = f"""
                UPDATE task_ins
                SET delivered_at = :delivered_at
                WHERE task_id IN ({placeholders})
                RETURNING *;
            """

            # Prepare data for query
            delivered_at = now().isoformat()
            data = {"delivered_at": delivered_at}
            for index, task_id in enumerate(task_ids):
                data[f"id_{index}"] = str(task_id)

            # Run query
            rows = self.query(query, data)

        result = [dict_to_task_ins(row) for row in rows]

        return result

    def store_task_res(self, task_res: TaskRes) -> Optional[UUID]:
        """Store one TaskRes.

        Usually, the Fleet API calls this when Nodes return their results.

        Stores the TaskRes and, if successful, returns the `task_id` (UUID) of
        the `task_res`. If storing the `task_res` fails, `None` is returned.

        Constraints
        -----------
        If `task_res.task.consumer.anonymous` is `True`, then
        `task_res.task.consumer.node_id` MUST NOT be set (equal 0).

        If `task_res.task.consumer.anonymous` is `False`, then
        `task_res.task.consumer.node_id` MUST be set (not 0)
        """
        # Validate task
        errors = validate_task_ins_or_res(task_res)
        if any(errors):
            log(ERROR, errors)
            return None

        # Create task_id and created_at
        task_id = uuid4()
        created_at: datetime = now()

        # Store TaskIns
        task_res.task_id = str(task_id)
        task_res.task.created_at = created_at.isoformat()
        data = (task_res_to_dict(task_res),)
        columns = ", ".join([f":{key}" for key in data[0]])
        query = f"INSERT INTO task_res VALUES({columns});"

        # Only invalid run_id can trigger IntegrityError.
        # This may need to be changed in the future version with more integrity checks.
        try:
            self.query(query, data)
        except sqlite3.IntegrityError:
            log(ERROR, "`run` is invalid")
            return None

        return task_id

    def get_task_res(self, task_ids: Set[UUID], limit: Optional[int]) -> List[TaskRes]:
        """Get TaskRes for task_ids.

        Usually, the Driver API calls this method to get results for instructions it has
        previously scheduled.

        Retrieves all TaskRes for the given `task_ids` and returns and empty list if
        none could be found.

        Constraints
        -----------
        If `limit` is not `None`, return, at most, `limit` number of TaskRes. The limit
        will only take effect if enough task_ids are in the set AND are currently
        available. If `limit` is set, it has to be greater than zero.
        """
        if limit is not None and limit < 1:
            raise AssertionError("`limit` must be >= 1")

        # Retrieve all anonymous Tasks
        if len(task_ids) == 0:
            return []

        placeholders = ",".join([f":id_{i}" for i in range(len(task_ids))])
        query = f"""
            SELECT *
            FROM task_res
            WHERE ancestry IN ({placeholders})
            AND delivered_at = ""
        """

        data: Dict[str, Union[str, int]] = {}

        if limit is not None:
            query += " LIMIT :limit"
            data["limit"] = limit

        query += ";"

        for index, task_id in enumerate(task_ids):
            data[f"id_{index}"] = str(task_id)

        rows = self.query(query, data)

        if rows:
            # Prepare query
            found_task_ids = [row["task_id"] for row in rows]
            placeholders = ",".join([f":id_{i}" for i in range(len(found_task_ids))])
            query = f"""
                UPDATE task_res
                SET delivered_at = :delivered_at
                WHERE task_id IN ({placeholders})
                RETURNING *;
            """

            # Prepare data for query
            delivered_at = now().isoformat()
            data = {"delivered_at": delivered_at}
            for index, task_id in enumerate(found_task_ids):
                data[f"id_{index}"] = str(task_id)

            # Run query
            rows = self.query(query, data)

        result = [dict_to_task_res(row) for row in rows]
        return result

    def num_task_ins(self) -> int:
        """Calculate the number of task_ins in store.

        This includes delivered but not yet deleted task_ins.
        """
        query = "SELECT count(*) AS num FROM task_ins;"
        rows = self.query(query)
        result = rows[0]
        num = cast(int, result["num"])
        return num

    def num_task_res(self) -> int:
        """Calculate the number of task_res in store.

        This includes delivered but not yet deleted task_res.
        """
        query = "SELECT count(*) AS num FROM task_res;"
        rows = self.query(query)
        result: Dict[str, int] = rows[0]
        return result["num"]

    def delete_tasks(self, task_ids: Set[UUID]) -> None:
        """Delete all delivered TaskIns/TaskRes pairs."""
        ids = list(task_ids)
        if len(ids) == 0:
            return None

        placeholders = ",".join([f":id_{index}" for index in range(len(task_ids))])
        data = {f"id_{index}": str(task_id) for index, task_id in enumerate(task_ids)}

        # 1. Query: Delete task_ins which have a delivered task_res
        query_1 = f"""
            DELETE FROM task_ins
            WHERE delivered_at != ''
            AND task_id IN (
                SELECT ancestry
                FROM task_res
                WHERE ancestry IN ({placeholders})
                AND delivered_at != ''
            );
        """

        # 2. Query: Delete delivered task_res to be run after 1. Query
        query_2 = f"""
            DELETE FROM task_res
            WHERE ancestry IN ({placeholders})
            AND delivered_at != '';
        """

        if self.conn is None:
            raise AttributeError("State not intitialized")

        with self.conn:
            self.conn.execute(query_1, data)
            self.conn.execute(query_2, data)

        return None

    def create_node(self) -> int:
        """Create, store in state, and return `node_id`."""
        # Sample a random int64 as node_id
        node_id: int = int.from_bytes(os.urandom(8), "little", signed=True)

        query = "INSERT INTO node (node_id, online_until) VALUES (?, ?)"

        try:
            # Default ping interval is 30s
            self.query(query, (node_id, 30.0))
        except sqlite3.IntegrityError:
            log(ERROR, "Unexpected node registration failure.")
            return 0
        return node_id

    def delete_node(self, node_id: int) -> None:
        """Delete a client node."""
        query = "DELETE FROM node WHERE node_id = :node_id;"
        self.query(query, {"node_id": node_id})

    def get_nodes(self, run_id: int) -> Set[int]:
        """Retrieve all currently stored node IDs as a set.

        Constraints
        -----------
        If the provided `run_id` does not exist or has no matching nodes,
        an empty `Set` MUST be returned.
        """
        # Validate run ID
        query = "SELECT COUNT(*) FROM run WHERE run_id = ?;"
        if self.query(query, (run_id,))[0]["COUNT(*)"] == 0:
            return set()

        # Get nodes
        query = "SELECT node_id FROM node WHERE online_until > ?;"
        rows = self.query(query, (time.time(),))
        result: Set[int] = {row["node_id"] for row in rows}
        return result

    def create_run(self) -> int:
        """Create one run and store it in state."""
        # Sample a random int64 as run_id
        run_id: int = int.from_bytes(os.urandom(8), "little", signed=True)

        # Check conflicts
        query = "SELECT COUNT(*) FROM run WHERE run_id = ?;"
        # If run_id does not exist
        if self.query(query, (run_id,))[0]["COUNT(*)"] == 0:
            query = "INSERT INTO run VALUES(:run_id);"
            self.query(query, {"run_id": run_id})
            return run_id
        log(ERROR, "Unexpected run creation failure.")
        return 0

    def acknowledge_ping(self, node_id: int, ping_interval: float) -> bool:
        """Acknowledge a ping received from a node, serving as a heartbeat."""
        # Update the `online_until` field for the given `node_id`
        query = "UPDATE node SET online_until = ? WHERE node_id = ?;"
        try:
            self.query(query, (time.time() + ping_interval, node_id))
            return True
        except sqlite3.IntegrityError:
            log(ERROR, "`node_id` does not exist.")
            return False


def dict_factory(
    cursor: sqlite3.Cursor,
    row: sqlite3.Row,
) -> Dict[str, Any]:
    """Turn SQLite results into dicts.

    Less efficent for retrival of large amounts of data but easier to use.
    """
    fields = [column[0] for column in cursor.description]
    return dict(zip(fields, row))


def task_ins_to_dict(task_msg: TaskIns) -> Dict[str, Any]:
    """Transform TaskIns to dict."""
    result = {
        "task_id": task_msg.task_id,
        "group_id": task_msg.group_id,
        "run_id": task_msg.run_id,
        "producer_anonymous": task_msg.task.producer.anonymous,
        "producer_node_id": task_msg.task.producer.node_id,
        "consumer_anonymous": task_msg.task.consumer.anonymous,
        "consumer_node_id": task_msg.task.consumer.node_id,
        "created_at": task_msg.task.created_at,
        "delivered_at": task_msg.task.delivered_at,
        "ttl": task_msg.task.ttl,
        "ancestry": ",".join(task_msg.task.ancestry),
        "task_type": task_msg.task.task_type,
        "recordset": task_msg.task.recordset.SerializeToString(),
    }
    return result


def task_res_to_dict(task_msg: TaskRes) -> Dict[str, Any]:
    """Transform TaskRes to dict."""
    result = {
        "task_id": task_msg.task_id,
        "group_id": task_msg.group_id,
        "run_id": task_msg.run_id,
        "producer_anonymous": task_msg.task.producer.anonymous,
        "producer_node_id": task_msg.task.producer.node_id,
        "consumer_anonymous": task_msg.task.consumer.anonymous,
        "consumer_node_id": task_msg.task.consumer.node_id,
        "created_at": task_msg.task.created_at,
        "delivered_at": task_msg.task.delivered_at,
        "ttl": task_msg.task.ttl,
        "ancestry": ",".join(task_msg.task.ancestry),
        "task_type": task_msg.task.task_type,
        "recordset": task_msg.task.recordset.SerializeToString(),
    }
    return result


def dict_to_task_ins(task_dict: Dict[str, Any]) -> TaskIns:
    """Turn task_dict into protobuf message."""
    recordset = RecordSet()
    recordset.ParseFromString(task_dict["recordset"])

    result = TaskIns(
        task_id=task_dict["task_id"],
        group_id=task_dict["group_id"],
        run_id=task_dict["run_id"],
        task=Task(
            producer=Node(
                node_id=task_dict["producer_node_id"],
                anonymous=task_dict["producer_anonymous"],
            ),
            consumer=Node(
                node_id=task_dict["consumer_node_id"],
                anonymous=task_dict["consumer_anonymous"],
            ),
            created_at=task_dict["created_at"],
            delivered_at=task_dict["delivered_at"],
            ttl=task_dict["ttl"],
            ancestry=task_dict["ancestry"].split(","),
            task_type=task_dict["task_type"],
            recordset=recordset,
        ),
    )
    return result


def dict_to_task_res(task_dict: Dict[str, Any]) -> TaskRes:
    """Turn task_dict into protobuf message."""
    recordset = RecordSet()
    recordset.ParseFromString(task_dict["recordset"])

    result = TaskRes(
        task_id=task_dict["task_id"],
        group_id=task_dict["group_id"],
        run_id=task_dict["run_id"],
        task=Task(
            producer=Node(
                node_id=task_dict["producer_node_id"],
                anonymous=task_dict["producer_anonymous"],
            ),
            consumer=Node(
                node_id=task_dict["consumer_node_id"],
                anonymous=task_dict["consumer_anonymous"],
            ),
            created_at=task_dict["created_at"],
            delivered_at=task_dict["delivered_at"],
            ttl=task_dict["ttl"],
            ancestry=task_dict["ancestry"].split(","),
            task_type=task_dict["task_type"],
            recordset=recordset,
        ),
    )
    return result<|MERGE_RESOLUTION|>--- conflicted
+++ resolved
@@ -18,12 +18,8 @@
 import os
 import re
 import sqlite3
-<<<<<<< HEAD
 import time
 from datetime import datetime, timedelta
-=======
-from datetime import datetime
->>>>>>> 3acdf472
 from logging import DEBUG, ERROR
 from typing import Any, Dict, List, Optional, Set, Tuple, Union, cast
 from uuid import UUID, uuid4
