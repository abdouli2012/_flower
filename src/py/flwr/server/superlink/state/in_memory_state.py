--- conflicted
+++ resolved
@@ -253,7 +253,6 @@
         log(ERROR, "Unexpected run creation failure.")
         return 0
 
-<<<<<<< HEAD
     def store_server_public_private_key(
         self, public_key: bytes, private_key: bytes
     ) -> None:
@@ -280,12 +279,11 @@
     def get_client_public_keys(self) -> Set[bytes]:
         """Retrieve all currently stored `client_public_keys` as a set."""
         return self.client_public_keys
-=======
+    
     def acknowledge_ping(self, node_id: int, ping_interval: float) -> bool:
         """Acknowledge a ping received from a node, serving as a heartbeat."""
         with self.lock:
             if node_id in self.node_ids:
                 self.node_ids[node_id] = (time.time() + ping_interval, ping_interval)
                 return True
-        return False
->>>>>>> f78ef0a5
+        return False