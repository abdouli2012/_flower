# Copyright 2023 Flower Labs GmbH. All Rights Reserved.
#
# Licensed under the Apache License, Version 2.0 (the "License");
# you may not use this file except in compliance with the License.
# You may obtain a copy of the License at
#
#     http://www.apache.org/licenses/LICENSE-2.0
#
# Unless required by applicable law or agreed to in writing, software
# distributed under the License is distributed on an "AS IS" BASIS,
# WITHOUT WARRANTIES OR CONDITIONS OF ANY KIND, either express or implied.
# See the License for the specific language governing permissions and
# limitations under the License.
# ==============================================================================
"""In-memory State implementation."""


import os
import threading
<<<<<<< HEAD
=======
import time
from datetime import datetime
>>>>>>> 83266176
from logging import ERROR
from typing import Dict, List, Optional, Set, Tuple
from uuid import UUID, uuid4

from flwr.common import log, now
from flwr.proto.task_pb2 import TaskIns, TaskRes  # pylint: disable=E0611
from flwr.server.superlink.state.state import State
from flwr.server.utils import validate_task_ins_or_res


class InMemoryState(State):
    """In-memory State implementation."""

    def __init__(self) -> None:
        # Map node_id to (online_until, ping_interval)
        self.node_ids: Dict[int, Tuple[float, float]] = {}
        self.run_ids: Set[int] = set()
        self.task_ins_store: Dict[UUID, TaskIns] = {}
        self.task_res_store: Dict[UUID, TaskRes] = {}
        self.lock = threading.Lock()

    def store_task_ins(self, task_ins: TaskIns) -> Optional[UUID]:
        """Store one TaskIns."""
        # Validate task
        errors = validate_task_ins_or_res(task_ins)
        if any(errors):
            log(ERROR, errors)
            return None
        # Validate run_id
        if task_ins.run_id not in self.run_ids:
            log(ERROR, "`run_id` is invalid")
            return None

        # Create task_id
        task_id = uuid4()

        # Store TaskIns
        task_ins.task_id = str(task_id)
        with self.lock:
            self.task_ins_store[task_id] = task_ins

        # Return the new task_id
        return task_id

    def get_task_ins(
        self, node_id: Optional[int], limit: Optional[int]
    ) -> List[TaskIns]:
        """Get all TaskIns that have not been delivered yet."""
        if limit is not None and limit < 1:
            raise AssertionError("`limit` must be >= 1")

        # Find TaskIns for node_id that were not delivered yet
        task_ins_list: List[TaskIns] = []
        with self.lock:
            for _, task_ins in self.task_ins_store.items():
                # pylint: disable=too-many-boolean-expressions
                if (
                    node_id is not None  # Not anonymous
                    and task_ins.task.consumer.anonymous is False
                    and task_ins.task.consumer.node_id == node_id
                    and task_ins.task.delivered_at == ""
                ) or (
                    node_id is None  # Anonymous
                    and task_ins.task.consumer.anonymous is True
                    and task_ins.task.consumer.node_id == 0
                    and task_ins.task.delivered_at == ""
                ):
                    task_ins_list.append(task_ins)
                if limit and len(task_ins_list) == limit:
                    break

        # Mark all of them as delivered
        delivered_at = now().isoformat()
        for task_ins in task_ins_list:
            task_ins.task.delivered_at = delivered_at

        # Return TaskIns
        return task_ins_list

    def store_task_res(self, task_res: TaskRes) -> Optional[UUID]:
        """Store one TaskRes."""
        # Validate task
        errors = validate_task_ins_or_res(task_res)
        if any(errors):
            log(ERROR, errors)
            return None

        # Validate run_id
        if task_res.run_id not in self.run_ids:
            log(ERROR, "`run_id` is invalid")
            return None

        # Create task_id
        task_id = uuid4()

        # Store TaskRes
        task_res.task_id = str(task_id)
        with self.lock:
            self.task_res_store[task_id] = task_res

        # Return the new task_id
        return task_id

    def get_task_res(self, task_ids: Set[UUID], limit: Optional[int]) -> List[TaskRes]:
        """Get all TaskRes that have not been delivered yet."""
        if limit is not None and limit < 1:
            raise AssertionError("`limit` must be >= 1")

        with self.lock:
            # Find TaskRes that were not delivered yet
            task_res_list: List[TaskRes] = []
            for _, task_res in self.task_res_store.items():
                if (
                    UUID(task_res.task.ancestry[0]) in task_ids
                    and task_res.task.delivered_at == ""
                ):
                    task_res_list.append(task_res)
                if limit and len(task_res_list) == limit:
                    break

            # Mark all of them as delivered
            delivered_at = now().isoformat()
            for task_res in task_res_list:
                task_res.task.delivered_at = delivered_at

            # Return TaskRes
            return task_res_list

    def delete_tasks(self, task_ids: Set[UUID]) -> None:
        """Delete all delivered TaskIns/TaskRes pairs."""
        task_ins_to_be_deleted: Set[UUID] = set()
        task_res_to_be_deleted: Set[UUID] = set()

        with self.lock:
            for task_ins_id in task_ids:
                # Find the task_id of the matching task_res
                for task_res_id, task_res in self.task_res_store.items():
                    if UUID(task_res.task.ancestry[0]) != task_ins_id:
                        continue
                    if task_res.task.delivered_at == "":
                        continue

                    task_ins_to_be_deleted.add(task_ins_id)
                    task_res_to_be_deleted.add(task_res_id)

            for task_id in task_ins_to_be_deleted:
                del self.task_ins_store[task_id]
            for task_id in task_res_to_be_deleted:
                del self.task_res_store[task_id]

    def num_task_ins(self) -> int:
        """Calculate the number of task_ins in store.

        This includes delivered but not yet deleted task_ins.
        """
        return len(self.task_ins_store)

    def num_task_res(self) -> int:
        """Calculate the number of task_res in store.

        This includes delivered but not yet deleted task_res.
        """
        return len(self.task_res_store)

    def create_node(self) -> int:
        """Create, store in state, and return `node_id`."""
        # Sample a random int64 as node_id
        node_id: int = int.from_bytes(os.urandom(8), "little", signed=True)

        with self.lock:
            if node_id not in self.node_ids:
                # Default ping interval is 30s
                # TODO: change 1e9 to 30s  # pylint: disable=W0511
                self.node_ids[node_id] = (time.time() + 1e9, 1e9)
                return node_id
        log(ERROR, "Unexpected node registration failure.")
        return 0

    def delete_node(self, node_id: int) -> None:
        """Delete a client node."""
        with self.lock:
            if node_id not in self.node_ids:
                raise ValueError(f"Node {node_id} not found")
            del self.node_ids[node_id]

    def get_nodes(self, run_id: int) -> Set[int]:
        """Return all available client nodes.

        Constraints
        -----------
        If the provided `run_id` does not exist or has no matching nodes,
        an empty `Set` MUST be returned.
        """
        with self.lock:
            if run_id not in self.run_ids:
                return set()
            current_time = time.time()
            return {
                node_id
                for node_id, (online_until, _) in self.node_ids.items()
                if online_until > current_time
            }

    def create_run(self) -> int:
        """Create one run."""
        # Sample a random int64 as run_id
        with self.lock:
            run_id: int = int.from_bytes(os.urandom(8), "little", signed=True)

            if run_id not in self.run_ids:
                self.run_ids.add(run_id)
                return run_id
        log(ERROR, "Unexpected run creation failure.")
        return 0

    def acknowledge_ping(self, node_id: int, ping_interval: float) -> bool:
        """Acknowledge a ping received from a node, serving as a heartbeat."""
        with self.lock:
            if node_id in self.node_ids:
                self.node_ids[node_id] = (time.time() + ping_interval, ping_interval)
                return True
        return False<|MERGE_RESOLUTION|>--- conflicted
+++ resolved
@@ -17,11 +17,7 @@
 
 import os
 import threading
-<<<<<<< HEAD
-=======
 import time
-from datetime import datetime
->>>>>>> 83266176
 from logging import ERROR
 from typing import Dict, List, Optional, Set, Tuple
 from uuid import UUID, uuid4
