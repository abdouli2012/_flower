# Copyright 2023 Flower Labs GmbH. All Rights Reserved.
#
# Licensed under the Apache License, Version 2.0 (the "License");
# you may not use this file except in compliance with the License.
# You may obtain a copy of the License at
#
#     http://www.apache.org/licenses/LICENSE-2.0
#
# Unless required by applicable law or agreed to in writing, software
# distributed under the License is distributed on an "AS IS" BASIS,
# WITHOUT WARRANTIES OR CONDITIONS OF ANY KIND, either express or implied.
# See the License for the specific language governing permissions and
# limitations under the License.
# ==============================================================================
"""In-memory State implementation."""


import os
import threading
<<<<<<< HEAD
import time
from datetime import datetime, timedelta
=======
from datetime import datetime
>>>>>>> 3acdf472
from logging import ERROR
from typing import Dict, List, Optional, Set
from uuid import UUID, uuid4

from flwr.common import log, now
from flwr.proto.task_pb2 import TaskIns, TaskRes  # pylint: disable=E0611
from flwr.server.superlink.state.state import State
from flwr.server.utils import validate_task_ins_or_res


class InMemoryState(State):
    """In-memory State implementation."""

    def __init__(self) -> None:
        self.node_ids: Dict[int, float] = {}
        self.run_ids: Set[int] = set()
        self.task_ins_store: Dict[UUID, TaskIns] = {}
        self.task_res_store: Dict[UUID, TaskRes] = {}
        self.lock = threading.Lock()

    def store_task_ins(self, task_ins: TaskIns) -> Optional[UUID]:
        """Store one TaskIns."""
        # Validate task
        errors = validate_task_ins_or_res(task_ins)
        if any(errors):
            log(ERROR, errors)
            return None
        # Validate run_id
        if task_ins.run_id not in self.run_ids:
            log(ERROR, "`run_id` is invalid")
            return None

        # Create task_id and created_at
        task_id = uuid4()
        created_at: datetime = now()

        # Store TaskIns
        task_ins.task_id = str(task_id)
        task_ins.task.created_at = created_at.isoformat()
        with self.lock:
            self.task_ins_store[task_id] = task_ins

        # Return the new task_id
        return task_id

    def get_task_ins(
        self, node_id: Optional[int], limit: Optional[int]
    ) -> List[TaskIns]:
        """Get all TaskIns that have not been delivered yet."""
        if limit is not None and limit < 1:
            raise AssertionError("`limit` must be >= 1")

        # Find TaskIns for node_id that were not delivered yet
        task_ins_list: List[TaskIns] = []
        with self.lock:
            for _, task_ins in self.task_ins_store.items():
                # pylint: disable=too-many-boolean-expressions
                if (
                    node_id is not None  # Not anonymous
                    and task_ins.task.consumer.anonymous is False
                    and task_ins.task.consumer.node_id == node_id
                    and task_ins.task.delivered_at == ""
                ) or (
                    node_id is None  # Anonymous
                    and task_ins.task.consumer.anonymous is True
                    and task_ins.task.consumer.node_id == 0
                    and task_ins.task.delivered_at == ""
                ):
                    task_ins_list.append(task_ins)
                if limit and len(task_ins_list) == limit:
                    break

        # Mark all of them as delivered
        delivered_at = now().isoformat()
        for task_ins in task_ins_list:
            task_ins.task.delivered_at = delivered_at

        # Return TaskIns
        return task_ins_list

    def store_task_res(self, task_res: TaskRes) -> Optional[UUID]:
        """Store one TaskRes."""
        # Validate task
        errors = validate_task_ins_or_res(task_res)
        if any(errors):
            log(ERROR, errors)
            return None

        # Validate run_id
        if task_res.run_id not in self.run_ids:
            log(ERROR, "`run_id` is invalid")
            return None

        # Create task_id and created_at
        task_id = uuid4()
        created_at: datetime = now()

        # Store TaskRes
        task_res.task_id = str(task_id)
        task_res.task.created_at = created_at.isoformat()
        with self.lock:
            self.task_res_store[task_id] = task_res

        # Return the new task_id
        return task_id

    def get_task_res(self, task_ids: Set[UUID], limit: Optional[int]) -> List[TaskRes]:
        """Get all TaskRes that have not been delivered yet."""
        if limit is not None and limit < 1:
            raise AssertionError("`limit` must be >= 1")

        with self.lock:
            # Find TaskRes that were not delivered yet
            task_res_list: List[TaskRes] = []
            for _, task_res in self.task_res_store.items():
                if (
                    UUID(task_res.task.ancestry[0]) in task_ids
                    and task_res.task.delivered_at == ""
                ):
                    task_res_list.append(task_res)
                if limit and len(task_res_list) == limit:
                    break

            # Mark all of them as delivered
            delivered_at = now().isoformat()
            for task_res in task_res_list:
                task_res.task.delivered_at = delivered_at

            # Return TaskRes
            return task_res_list

    def delete_tasks(self, task_ids: Set[UUID]) -> None:
        """Delete all delivered TaskIns/TaskRes pairs."""
        task_ins_to_be_deleted: Set[UUID] = set()
        task_res_to_be_deleted: Set[UUID] = set()

        with self.lock:
            for task_ins_id in task_ids:
                # Find the task_id of the matching task_res
                for task_res_id, task_res in self.task_res_store.items():
                    if UUID(task_res.task.ancestry[0]) != task_ins_id:
                        continue
                    if task_res.task.delivered_at == "":
                        continue

                    task_ins_to_be_deleted.add(task_ins_id)
                    task_res_to_be_deleted.add(task_res_id)

            for task_id in task_ins_to_be_deleted:
                del self.task_ins_store[task_id]
            for task_id in task_res_to_be_deleted:
                del self.task_res_store[task_id]

    def num_task_ins(self) -> int:
        """Calculate the number of task_ins in store.

        This includes delivered but not yet deleted task_ins.
        """
        return len(self.task_ins_store)

    def num_task_res(self) -> int:
        """Calculate the number of task_res in store.

        This includes delivered but not yet deleted task_res.
        """
        return len(self.task_res_store)

    def create_node(self) -> int:
        """Create, store in state, and return `node_id`."""
        # Sample a random int64 as node_id
        node_id: int = int.from_bytes(os.urandom(8), "little", signed=True)

        with self.lock:
            if node_id not in self.node_ids:
                # Default ping interval is 30s
                self.node_ids[node_id] = time.time() + 30
                return node_id
        log(ERROR, "Unexpected node registration failure.")
        return 0

    def delete_node(self, node_id: int) -> None:
        """Delete a client node."""
        with self.lock:
            if node_id not in self.node_ids:
                raise ValueError(f"Node {node_id} not found")
            del self.node_ids[node_id]

    def get_nodes(self, run_id: int) -> Set[int]:
        """Return all available client nodes.

        Constraints
        -----------
        If the provided `run_id` does not exist or has no matching nodes,
        an empty `Set` MUST be returned.
        """
        with self.lock:
            if run_id not in self.run_ids:
                return set()
            current_time = time.time()
            return {
                node_id
                for node_id, online_until in self.node_ids.items()
                if online_until > current_time
            }

    def create_run(self) -> int:
        """Create one run."""
        # Sample a random int64 as run_id
        with self.lock:
            run_id: int = int.from_bytes(os.urandom(8), "little", signed=True)

            if run_id not in self.run_ids:
                self.run_ids.add(run_id)
                return run_id
        log(ERROR, "Unexpected run creation failure.")
        return 0

    def acknowledge_ping(self, node_id: int, ping_interval: float) -> bool:
        """Acknowledge a ping received from a node, serving as a heartbeat."""
        with self.lock:
            if node_id in self.node_ids:
                self.node_ids[node_id] = time.time() + ping_interval
                return True
        return False<|MERGE_RESOLUTION|>--- conflicted
+++ resolved
@@ -17,12 +17,8 @@
 
 import os
 import threading
-<<<<<<< HEAD
 import time
 from datetime import datetime, timedelta
-=======
-from datetime import datetime
->>>>>>> 3acdf472
 from logging import ERROR
 from typing import Dict, List, Optional, Set
 from uuid import UUID, uuid4
