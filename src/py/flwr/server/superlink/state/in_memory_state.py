# Copyright 2023 Flower Labs GmbH. All Rights Reserved.
#
# Licensed under the Apache License, Version 2.0 (the "License");
# you may not use this file except in compliance with the License.
# You may obtain a copy of the License at
#
#     http://www.apache.org/licenses/LICENSE-2.0
#
# Unless required by applicable law or agreed to in writing, software
# distributed under the License is distributed on an "AS IS" BASIS,
# WITHOUT WARRANTIES OR CONDITIONS OF ANY KIND, either express or implied.
# See the License for the specific language governing permissions and
# limitations under the License.
# ==============================================================================
"""In-memory State implementation."""


import os
import threading
import time
<<<<<<< HEAD
from datetime import datetime
=======
>>>>>>> c8da9f34
from logging import ERROR
from typing import Dict, List, Optional, Set, Tuple
from uuid import UUID, uuid4

from flwr.common import log, now
from flwr.proto.task_pb2 import TaskIns, TaskRes  # pylint: disable=E0611
from flwr.server.superlink.state.state import State
from flwr.server.utils import validate_task_ins_or_res


class InMemoryState(State):
    """In-memory State implementation."""

    def __init__(self) -> None:
<<<<<<< HEAD
        self.node_ids: Dict[int, float] = {}
=======
        # Map node_id to (online_until, ping_interval)
        self.node_ids: Dict[int, Tuple[float, float]] = {}
>>>>>>> c8da9f34
        self.run_ids: Set[int] = set()
        self.task_ins_store: Dict[UUID, TaskIns] = {}
        self.task_res_store: Dict[UUID, TaskRes] = {}
        self.lock = threading.Lock()

    def store_task_ins(self, task_ins: TaskIns) -> Optional[UUID]:
        """Store one TaskIns."""
        # Validate task
        errors = validate_task_ins_or_res(task_ins)
        if any(errors):
            log(ERROR, errors)
            return None
        # Validate run_id
        if task_ins.run_id not in self.run_ids:
            log(ERROR, "`run_id` is invalid")
            return None

        # Create task_id
        task_id = uuid4()

        # Store TaskIns
        task_ins.task_id = str(task_id)
        with self.lock:
            self.task_ins_store[task_id] = task_ins

        # Return the new task_id
        return task_id

    def get_task_ins(
        self, node_id: Optional[int], limit: Optional[int]
    ) -> List[TaskIns]:
        """Get all TaskIns that have not been delivered yet."""
        if limit is not None and limit < 1:
            raise AssertionError("`limit` must be >= 1")

        # Find TaskIns for node_id that were not delivered yet
        task_ins_list: List[TaskIns] = []
        with self.lock:
            for _, task_ins in self.task_ins_store.items():
                # pylint: disable=too-many-boolean-expressions
                if (
                    node_id is not None  # Not anonymous
                    and task_ins.task.consumer.anonymous is False
                    and task_ins.task.consumer.node_id == node_id
                    and task_ins.task.delivered_at == ""
                ) or (
                    node_id is None  # Anonymous
                    and task_ins.task.consumer.anonymous is True
                    and task_ins.task.consumer.node_id == 0
                    and task_ins.task.delivered_at == ""
                ):
                    task_ins_list.append(task_ins)
                if limit and len(task_ins_list) == limit:
                    break

        # Mark all of them as delivered
        delivered_at = now().isoformat()
        for task_ins in task_ins_list:
            task_ins.task.delivered_at = delivered_at

        # Return TaskIns
        return task_ins_list

    def store_task_res(self, task_res: TaskRes) -> Optional[UUID]:
        """Store one TaskRes."""
        # Validate task
        errors = validate_task_ins_or_res(task_res)
        if any(errors):
            log(ERROR, errors)
            return None

        # Validate run_id
        if task_res.run_id not in self.run_ids:
            log(ERROR, "`run_id` is invalid")
            return None

        # Create task_id
        task_id = uuid4()

        # Store TaskRes
        task_res.task_id = str(task_id)
        with self.lock:
            self.task_res_store[task_id] = task_res

        # Return the new task_id
        return task_id

    def get_task_res(self, task_ids: Set[UUID], limit: Optional[int]) -> List[TaskRes]:
        """Get all TaskRes that have not been delivered yet."""
        if limit is not None and limit < 1:
            raise AssertionError("`limit` must be >= 1")

        with self.lock:
            # Find TaskRes that were not delivered yet
            task_res_list: List[TaskRes] = []
            for _, task_res in self.task_res_store.items():
                if (
                    UUID(task_res.task.ancestry[0]) in task_ids
                    and task_res.task.delivered_at == ""
                ):
                    task_res_list.append(task_res)
                if limit and len(task_res_list) == limit:
                    break

            # Mark all of them as delivered
            delivered_at = now().isoformat()
            for task_res in task_res_list:
                task_res.task.delivered_at = delivered_at

            # Return TaskRes
            return task_res_list

    def delete_tasks(self, task_ids: Set[UUID]) -> None:
        """Delete all delivered TaskIns/TaskRes pairs."""
        task_ins_to_be_deleted: Set[UUID] = set()
        task_res_to_be_deleted: Set[UUID] = set()

        with self.lock:
            for task_ins_id in task_ids:
                # Find the task_id of the matching task_res
                for task_res_id, task_res in self.task_res_store.items():
                    if UUID(task_res.task.ancestry[0]) != task_ins_id:
                        continue
                    if task_res.task.delivered_at == "":
                        continue

                    task_ins_to_be_deleted.add(task_ins_id)
                    task_res_to_be_deleted.add(task_res_id)

            for task_id in task_ins_to_be_deleted:
                del self.task_ins_store[task_id]
            for task_id in task_res_to_be_deleted:
                del self.task_res_store[task_id]

    def num_task_ins(self) -> int:
        """Calculate the number of task_ins in store.

        This includes delivered but not yet deleted task_ins.
        """
        return len(self.task_ins_store)

    def num_task_res(self) -> int:
        """Calculate the number of task_res in store.

        This includes delivered but not yet deleted task_res.
        """
        return len(self.task_res_store)

    def create_node(self) -> int:
        """Create, store in state, and return `node_id`."""
        # Sample a random int64 as node_id
        node_id: int = int.from_bytes(os.urandom(8), "little", signed=True)

        with self.lock:
            if node_id not in self.node_ids:
                # Default ping interval is 30s
                # TODO: change 1e9 to 30s  # pylint: disable=W0511
<<<<<<< HEAD
                self.node_ids[node_id] = time.time() + 1e9
=======
                self.node_ids[node_id] = (time.time() + 1e9, 1e9)
>>>>>>> c8da9f34
                return node_id
        log(ERROR, "Unexpected node registration failure.")
        return 0

    def delete_node(self, node_id: int) -> None:
        """Delete a client node."""
        with self.lock:
            if node_id not in self.node_ids:
                raise ValueError(f"Node {node_id} not found")
            del self.node_ids[node_id]

    def get_nodes(self, run_id: int) -> Set[int]:
        """Return all available client nodes.

        Constraints
        -----------
        If the provided `run_id` does not exist or has no matching nodes,
        an empty `Set` MUST be returned.
        """
        with self.lock:
            if run_id not in self.run_ids:
                return set()
            current_time = time.time()
            return {
                node_id
<<<<<<< HEAD
                for node_id, online_until in self.node_ids.items()
=======
                for node_id, (online_until, _) in self.node_ids.items()
>>>>>>> c8da9f34
                if online_until > current_time
            }

    def create_run(self) -> int:
        """Create one run."""
        # Sample a random int64 as run_id
        with self.lock:
            run_id: int = int.from_bytes(os.urandom(8), "little", signed=True)

            if run_id not in self.run_ids:
                self.run_ids.add(run_id)
                return run_id
        log(ERROR, "Unexpected run creation failure.")
        return 0

    def acknowledge_ping(self, node_id: int, ping_interval: float) -> bool:
        """Acknowledge a ping received from a node, serving as a heartbeat."""
        with self.lock:
            if node_id in self.node_ids:
<<<<<<< HEAD
                self.node_ids[node_id] = time.time() + ping_interval
=======
                self.node_ids[node_id] = (time.time() + ping_interval, ping_interval)
>>>>>>> c8da9f34
                return True
        return False<|MERGE_RESOLUTION|>--- conflicted
+++ resolved
@@ -18,10 +18,6 @@
 import os
 import threading
 import time
-<<<<<<< HEAD
-from datetime import datetime
-=======
->>>>>>> c8da9f34
 from logging import ERROR
 from typing import Dict, List, Optional, Set, Tuple
 from uuid import UUID, uuid4
@@ -36,12 +32,8 @@
     """In-memory State implementation."""
 
     def __init__(self) -> None:
-<<<<<<< HEAD
-        self.node_ids: Dict[int, float] = {}
-=======
         # Map node_id to (online_until, ping_interval)
         self.node_ids: Dict[int, Tuple[float, float]] = {}
->>>>>>> c8da9f34
         self.run_ids: Set[int] = set()
         self.task_ins_store: Dict[UUID, TaskIns] = {}
         self.task_res_store: Dict[UUID, TaskRes] = {}
@@ -199,11 +191,7 @@
             if node_id not in self.node_ids:
                 # Default ping interval is 30s
                 # TODO: change 1e9 to 30s  # pylint: disable=W0511
-<<<<<<< HEAD
-                self.node_ids[node_id] = time.time() + 1e9
-=======
                 self.node_ids[node_id] = (time.time() + 1e9, 1e9)
->>>>>>> c8da9f34
                 return node_id
         log(ERROR, "Unexpected node registration failure.")
         return 0
@@ -229,11 +217,7 @@
             current_time = time.time()
             return {
                 node_id
-<<<<<<< HEAD
-                for node_id, online_until in self.node_ids.items()
-=======
                 for node_id, (online_until, _) in self.node_ids.items()
->>>>>>> c8da9f34
                 if online_until > current_time
             }
 
@@ -253,10 +237,6 @@
         """Acknowledge a ping received from a node, serving as a heartbeat."""
         with self.lock:
             if node_id in self.node_ids:
-<<<<<<< HEAD
-                self.node_ids[node_id] = time.time() + ping_interval
-=======
                 self.node_ids[node_id] = (time.time() + ping_interval, ping_interval)
->>>>>>> c8da9f34
                 return True
         return False