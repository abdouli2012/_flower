--- conflicted
+++ resolved
@@ -22,11 +22,8 @@
 from uuid import UUID, uuid4
 
 from flwr.common import log, now
-<<<<<<< HEAD
 from flwr.common.constant import NODE_ID_NUM_BYTES, RUN_ID_NUM_BYTES
-=======
 from flwr.common.typing import Run
->>>>>>> 059c9eb2
 from flwr.proto.task_pb2 import TaskIns, TaskRes  # pylint: disable=E0611
 from flwr.server.superlink.state.state import State
 from flwr.server.utils import validate_task_ins_or_res
