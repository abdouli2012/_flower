--- conflicted
+++ resolved
@@ -210,9 +210,6 @@
             self.test_backend_creation_submit_and_termination(
                 client_app_loader=_load_from_module("raybackend_test:client_app"),
                 workdir="/?&%$^#%@$!",
-<<<<<<< HEAD
-            )
-=======
             )
         self.addAsyncCleanup(self.on_cleanup)
 
@@ -246,5 +243,4 @@
 
         assert nodes[0]["Resources"]["CPU"] == backend_config_2["init_args"]["num_cpus"]
 
-        self.addAsyncCleanup(self.on_cleanup)
->>>>>>> aafb61b8
+        self.addAsyncCleanup(self.on_cleanup)