# Copyright 2024 Flower Labs GmbH. All Rights Reserved.
#
# Licensed under the Apache License, Version 2.0 (the "License");
# you may not use this file except in compliance with the License.
# You may obtain a copy of the License at
#
#     http://www.apache.org/licenses/LICENSE-2.0
#
# Unless required by applicable law or agreed to in writing, software
# distributed under the License is distributed on an "AS IS" BASIS,
# WITHOUT WARRANTIES OR CONDITIONS OF ANY KIND, either express or implied.
# See the License for the specific language governing permissions and
# limitations under the License.
# ==============================================================================
"""Fleet Simulation Engine API."""


import asyncio
import json
import sys
import threading
import time
import traceback
from concurrent.futures import ThreadPoolExecutor
from logging import DEBUG, ERROR, INFO, WARN
<<<<<<< HEAD
from queue import Empty, Queue
from time import sleep
from typing import Callable, Dict, Optional
=======
from pathlib import Path
from typing import Callable, Dict, List, Optional
>>>>>>> cb6c6472

from flwr.client.client_app import ClientApp, ClientAppException, LoadClientAppError
from flwr.client.node_state import NodeState
from flwr.common.constant import PING_MAX_INTERVAL, ErrorCode
from flwr.common.logger import log
from flwr.common.message import Error
from flwr.common.object_ref import load_app
from flwr.common.serde import message_from_taskins, message_to_taskres
from flwr.proto.task_pb2 import TaskIns, TaskRes  # pylint: disable=E0611
from flwr.server.superlink.state import State, StateFactory

from .backend import Backend, error_messages_backends, supported_backends

NodeToPartitionMapping = Dict[int, int]


def _register_nodes(
    num_nodes: int, state_factory: StateFactory
) -> NodeToPartitionMapping:
    """Register nodes with the StateFactory and create node-id:partition-id mapping."""
    nodes_mapping: NodeToPartitionMapping = {}
    state = state_factory.state()
    for i in range(num_nodes):
        node_id = state.create_node(ping_interval=PING_MAX_INTERVAL)
        nodes_mapping[node_id] = i
    log(DEBUG, "Registered %i nodes", len(nodes_mapping))
    return nodes_mapping


# pylint: disable=too-many-arguments,too-many-locals
def worker(
    app_fn: Callable[[], ClientApp],
    taskins_queue: Queue[TaskIns],
    taskres_queue: Queue[TaskRes],
    node_states: Dict[int, NodeState],
    backend: Backend,
    f_stop: asyncio.Event,
) -> None:
    """Get TaskIns from queue and pass it to an actor in the pool to execute it."""
    while not f_stop.is_set():
        out_mssg = None
        try:
            # Fetch from queue with timeout. We use a timeout so
            # the stopping event can be evaluated even when the queue is empty.
            task_ins: TaskIns = taskins_queue.get(timeout=1.0)
            node_id = task_ins.task.consumer.node_id

            # Register and retrieve runstate
            node_states[node_id].register_context(run_id=task_ins.run_id)
            context = node_states[node_id].retrieve_context(run_id=task_ins.run_id)

            # Convert TaskIns to Message
            message = message_from_taskins(task_ins)

            # Let backend process message
            out_mssg, updated_context = backend.process_message(
                app_fn, message, context
            )

            # Update Context
            node_states[node_id].update_context(
                task_ins.run_id, context=updated_context
            )
        except Empty:
            # An exception raised if queue.get times out
            pass
        # Exceptions aren't raised but reported as an error message
        except Exception as ex:  # pylint: disable=broad-exception-caught
            log(ERROR, ex)
            log(ERROR, traceback.format_exc())

            if isinstance(ex, ClientAppException):
                e_code = ErrorCode.CLIENT_APP_RAISED_EXCEPTION
            elif isinstance(ex, LoadClientAppError):
                e_code = ErrorCode.LOAD_CLIENT_APP_EXCEPTION
            else:
                e_code = ErrorCode.UNKNOWN

            reason = str(type(ex)) + ":<'" + str(ex) + "'>"
            out_mssg = message.create_error_reply(
                error=Error(code=e_code, reason=reason)
            )

        finally:
            if out_mssg:
                # Convert to TaskRes
                task_res = message_to_taskres(out_mssg)
                # Store TaskRes in state
                task_res.task.pushed_at = time.time()
                taskres_queue.put(task_res)


def add_taskins_to_queue(
    state: State,
    queue: Queue[TaskIns],
    nodes_mapping: NodeToPartitionMapping,
    f_stop: asyncio.Event,
) -> None:
    """Put TaskIns in a queue from State."""
    while not f_stop.is_set():
        for node_id in nodes_mapping.keys():
            task_ins_list = state.get_task_ins(node_id=node_id, limit=1)
            for task_ins in task_ins_list:
                queue.put(task_ins)
        sleep(0.1)


def put_taskres_into_state(
    state: State, queue: Queue[TaskRes], f_stop: threading.Event
) -> None:
    """Put TaskRes into State from a queue."""
    while not f_stop.is_set():
        try:
            taskres = queue.get(timeout=1.0)
            state.store_task_res(taskres)
        except Empty:
            # queue is empty when timeout was triggered
            pass


def run(
    app_fn: Callable[[], ClientApp],
    backend_fn: Callable[[], Backend],
    nodes_mapping: NodeToPartitionMapping,
    state_factory: StateFactory,
    node_states: Dict[int, NodeState],
    f_stop: asyncio.Event,
) -> None:
    """Run the VCE."""
    taskins_queue: "Queue[TaskIns]" = Queue()
    taskres_queue: "Queue[TaskRes]" = Queue()

    try:

        # Instantiate backend
        backend = backend_fn()

        # Build backend
        backend.build()

        # Add workers (they submit Messages to Backend)
        state = state_factory.state()

        extractor_th = threading.Thread(
            target=add_taskins_to_queue,
            args=(
                state,
                taskins_queue,
                nodes_mapping,
                f_stop,
            ),
        )
        extractor_th.start()

        injector_th = threading.Thread(
            target=put_taskres_into_state,
            args=(
                state,
                taskres_queue,
                f_stop,
            ),
        )
        injector_th.start()

        with ThreadPoolExecutor() as executor:
            _ = [
                executor.submit(
                    worker,
                    app_fn,
                    taskins_queue,
                    taskres_queue,
                    node_states,
                    backend,
                    f_stop,
                )
                for _ in range(backend.num_workers)
            ]

        extractor_th.join()
        injector_th.join()

    except Exception as ex:

        log(ERROR, "An exception occured!! %s", ex)
        log(ERROR, traceback.format_exc())
        log(WARN, "Stopping Simulation Engine.")

        # Manually trigger stopping event
        f_stop.set()

        # Raise exception
        raise RuntimeError("Simulation Engine crashed.") from ex

    finally:

        # Terminate backend
        backend.terminate()


# pylint: disable=too-many-arguments,unused-argument,too-many-locals,too-many-branches
# pylint: disable=too-many-statements
def start_vce(
    backend_name: str,
    backend_config_json_stream: str,
    app_dir: str,
    f_stop: asyncio.Event,
    client_app: Optional[ClientApp] = None,
    client_app_attr: Optional[str] = None,
    num_supernodes: Optional[int] = None,
    state_factory: Optional[StateFactory] = None,
    existing_nodes_mapping: Optional[NodeToPartitionMapping] = None,
) -> None:
    """Start Fleet API with the Simulation Engine."""
    if client_app_attr is not None and client_app is not None:
        raise ValueError(
            "Both `client_app_attr` and `client_app` are provided, "
            "but only one is allowed."
        )

    if num_supernodes is not None and existing_nodes_mapping is not None:
        raise ValueError(
            "Both `num_supernodes` and `existing_nodes_mapping` are provided, "
            "but only one is allowed."
        )
    if num_supernodes is None:
        if state_factory is None or existing_nodes_mapping is None:
            raise ValueError(
                "If not passing an existing `state_factory` and associated "
                "`existing_nodes_mapping` you must supply `num_supernodes` to indicate "
                "how many nodes to insert into a new StateFactory that will be created."
            )
    if existing_nodes_mapping:
        if state_factory is None:
            raise ValueError(
                "`existing_nodes_mapping` was passed, but no `state_factory` was "
                "passed."
            )
        log(INFO, "Using exiting NodeToPartitionMapping and StateFactory.")
        # Use mapping constructed externally. This also means nodes
        # have previously being registered.
        nodes_mapping = existing_nodes_mapping
    app_dir = str(Path(app_dir).absolute())

    if not state_factory:
        log(INFO, "A StateFactory was not supplied to the SimulationEngine.")
        # Create an empty in-memory state factory
        state_factory = StateFactory(":flwr-in-memory-state:")
        log(INFO, "Created new %s.", state_factory.__class__.__name__)

    if num_supernodes:
        # Register SuperNodes
        nodes_mapping = _register_nodes(
            num_nodes=num_supernodes, state_factory=state_factory
        )

    # Construct mapping of NodeStates
    node_states: Dict[int, NodeState] = {}
    for node_id, partition_id in nodes_mapping.items():
        node_states[node_id] = NodeState(partition_id=partition_id)

    # Load backend config
    log(DEBUG, "Supported backends: %s", list(supported_backends.keys()))
    backend_config = json.loads(backend_config_json_stream)

    try:
        backend_type = supported_backends[backend_name]
    except KeyError as ex:
        log(
            ERROR,
            "Backend `%s`, is not supported. Use any of %s or add support "
            "for a new backend.",
            backend_name,
            list(supported_backends.keys()),
        )
        if backend_name in error_messages_backends:
            log(ERROR, error_messages_backends[backend_name])

        raise ex

    def backend_fn() -> Backend:
        """Instantiate a Backend."""
        return backend_type(backend_config, work_dir=app_dir)

    # Load ClientApp if needed
    def _load() -> ClientApp:

        if client_app_attr:

            if app_dir is not None:
                sys.path.insert(0, app_dir)

            app: ClientApp = load_app(client_app_attr, LoadClientAppError, app_dir)

            if not isinstance(app, ClientApp):
                raise LoadClientAppError(
                    f"Attribute {client_app_attr} is not of type {ClientApp}",
                ) from None

        if client_app:
            app = client_app
        return app

    app_fn = _load

    try:
        # Test if ClientApp can be loaded
        _ = app_fn()

        # Run main simulation loop
        run(
            app_fn,
            backend_fn,
            nodes_mapping,
            state_factory,
            node_states,
            f_stop,
        )
    except LoadClientAppError as loadapp_ex:
        f_stop_delay = 10
        log(
            ERROR,
            "LoadClientAppError exception encountered. Terminating simulation in %is",
            f_stop_delay,
        )
        time.sleep(f_stop_delay)
        f_stop.set()  # set termination event
        raise loadapp_ex
    except Exception as ex:
        raise ex<|MERGE_RESOLUTION|>--- conflicted
+++ resolved
@@ -23,14 +23,11 @@
 import traceback
 from concurrent.futures import ThreadPoolExecutor
 from logging import DEBUG, ERROR, INFO, WARN
-<<<<<<< HEAD
 from queue import Empty, Queue
 from time import sleep
 from typing import Callable, Dict, Optional
-=======
 from pathlib import Path
 from typing import Callable, Dict, List, Optional
->>>>>>> cb6c6472
 
 from flwr.client.client_app import ClientApp, ClientAppException, LoadClientAppError
 from flwr.client.node_state import NodeState
