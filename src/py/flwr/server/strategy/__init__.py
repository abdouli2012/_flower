# Copyright 2020 Flower Labs GmbH. All Rights Reserved.
#
# Licensed under the Apache License, Version 2.0 (the "License");
# you may not use this file except in compliance with the License.
# You may obtain a copy of the License at
#
#     http://www.apache.org/licenses/LICENSE-2.0
#
# Unless required by applicable law or agreed to in writing, software
# distributed under the License is distributed on an "AS IS" BASIS,
# WITHOUT WARRANTIES OR CONDITIONS OF ANY KIND, either express or implied.
# See the License for the specific language governing permissions and
# limitations under the License.
# ==============================================================================
"""Contains the strategy abstraction and different implementations."""


from .bulyan import Bulyan as Bulyan
<<<<<<< HEAD
from .dp_strategy_wrapper_fixed_clipping import (
    DPStrategyWrapperClientSideFixedClipping,
    DPStrategyWrapperServerSideFixedClipping,
)
=======
from .dp_fixed_clipping import DifferentialPrivacyServerSideFixedClipping
>>>>>>> 1d430bd3
from .dpfedavg_adaptive import DPFedAvgAdaptive as DPFedAvgAdaptive
from .dpfedavg_fixed import DPFedAvgFixed as DPFedAvgFixed
from .fault_tolerant_fedavg import FaultTolerantFedAvg as FaultTolerantFedAvg
from .fedadagrad import FedAdagrad as FedAdagrad
from .fedadam import FedAdam as FedAdam
from .fedavg import FedAvg as FedAvg
from .fedavg_android import FedAvgAndroid as FedAvgAndroid
from .fedavgm import FedAvgM as FedAvgM
from .fedmedian import FedMedian as FedMedian
from .fedopt import FedOpt as FedOpt
from .fedprox import FedProx as FedProx
from .fedtrimmedavg import FedTrimmedAvg as FedTrimmedAvg
from .fedxgb_bagging import FedXgbBagging as FedXgbBagging
from .fedxgb_cyclic import FedXgbCyclic as FedXgbCyclic
from .fedxgb_nn_avg import FedXgbNnAvg as FedXgbNnAvg
from .fedyogi import FedYogi as FedYogi
from .krum import Krum as Krum
from .qfedavg import QFedAvg as QFedAvg
from .strategy import Strategy as Strategy

__all__ = [
    "FaultTolerantFedAvg",
    "FedAdagrad",
    "FedAdam",
    "FedAvg",
    "FedXgbNnAvg",
    "FedXgbBagging",
    "FedXgbCyclic",
    "FedAvgAndroid",
    "FedAvgM",
    "FedOpt",
    "FedProx",
    "FedYogi",
    "QFedAvg",
    "FedMedian",
    "FedTrimmedAvg",
    "Krum",
    "Bulyan",
    "DPFedAvgAdaptive",
    "DPFedAvgFixed",
    "Strategy",
<<<<<<< HEAD
    "DPStrategyWrapperServerSideFixedClipping",
    "DPStrategyWrapperClientSideFixedClipping",
=======
    "DifferentialPrivacyServerSideFixedClipping",
>>>>>>> 1d430bd3
]<|MERGE_RESOLUTION|>--- conflicted
+++ resolved
@@ -16,14 +16,10 @@
 
 
 from .bulyan import Bulyan as Bulyan
-<<<<<<< HEAD
-from .dp_strategy_wrapper_fixed_clipping import (
-    DPStrategyWrapperClientSideFixedClipping,
-    DPStrategyWrapperServerSideFixedClipping,
+from .dp_fixed_clipping import (
+    DifferentialPrivacyClientSideFixedClipping,
+    DifferentialPrivacyServerSideFixedClipping,
 )
-=======
-from .dp_fixed_clipping import DifferentialPrivacyServerSideFixedClipping
->>>>>>> 1d430bd3
 from .dpfedavg_adaptive import DPFedAvgAdaptive as DPFedAvgAdaptive
 from .dpfedavg_fixed import DPFedAvgFixed as DPFedAvgFixed
 from .fault_tolerant_fedavg import FaultTolerantFedAvg as FaultTolerantFedAvg
@@ -65,10 +61,6 @@
     "DPFedAvgAdaptive",
     "DPFedAvgFixed",
     "Strategy",
-<<<<<<< HEAD
-    "DPStrategyWrapperServerSideFixedClipping",
-    "DPStrategyWrapperClientSideFixedClipping",
-=======
     "DifferentialPrivacyServerSideFixedClipping",
->>>>>>> 1d430bd3
+    "DifferentialPrivacyClientSideFixedClipping",
 ]