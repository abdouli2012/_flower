# Copyright 2020 Flower Labs GmbH. All Rights Reserved.
#
# Licensed under the Apache License, Version 2.0 (the "License");
# you may not use this file except in compliance with the License.
# You may obtain a copy of the License at
#
#     http://www.apache.org/licenses/LICENSE-2.0
#
# Unless required by applicable law or agreed to in writing, software
# distributed under the License is distributed on an "AS IS" BASIS,
# WITHOUT WARRANTIES OR CONDITIONS OF ANY KIND, either express or implied.
# See the License for the specific language governing permissions and
# limitations under the License.
# ==============================================================================
"""Contains the strategy abstraction and different implementations."""


from .bulyan import Bulyan as Bulyan
<<<<<<< HEAD
from .dp_adaptive_clipping import (
    DifferentialPrivacyClientSideAdaptiveClipping,
    DifferentialPrivacyServerSideAdaptiveClipping,
)
=======
from .dp_adaptive_clipping import DifferentialPrivacyClientSideAdaptiveClipping
>>>>>>> bf35ca1c
from .dp_fixed_clipping import (
    DifferentialPrivacyClientSideFixedClipping,
    DifferentialPrivacyServerSideFixedClipping,
)
from .dpfedavg_adaptive import DPFedAvgAdaptive as DPFedAvgAdaptive
from .dpfedavg_fixed import DPFedAvgFixed as DPFedAvgFixed
from .fault_tolerant_fedavg import FaultTolerantFedAvg as FaultTolerantFedAvg
from .fedadagrad import FedAdagrad as FedAdagrad
from .fedadam import FedAdam as FedAdam
from .fedavg import FedAvg as FedAvg
from .fedavg_android import FedAvgAndroid as FedAvgAndroid
from .fedavgm import FedAvgM as FedAvgM
from .fedmedian import FedMedian as FedMedian
from .fedopt import FedOpt as FedOpt
from .fedprox import FedProx as FedProx
from .fedtrimmedavg import FedTrimmedAvg as FedTrimmedAvg
from .fedxgb_bagging import FedXgbBagging as FedXgbBagging
from .fedxgb_cyclic import FedXgbCyclic as FedXgbCyclic
from .fedxgb_nn_avg import FedXgbNnAvg as FedXgbNnAvg
from .fedyogi import FedYogi as FedYogi
from .krum import Krum as Krum
from .qfedavg import QFedAvg as QFedAvg
from .strategy import Strategy as Strategy

__all__ = [
    "Bulyan",
    "DPFedAvgAdaptive",
    "DPFedAvgFixed",
    "DifferentialPrivacyClientSideAdaptiveClipping",
    "DifferentialPrivacyClientSideFixedClipping",
    "DifferentialPrivacyServerSideFixedClipping",
    "FedAdagrad",
    "FedAdam",
    "FedAvg",
    "FedAvgAndroid",
    "FedAvgM",
    "FedMedian",
    "FedOpt",
    "FedProx",
    "FedTrimmedAvg",
    "FedXgbBagging",
    "FedXgbCyclic",
    "FedXgbNnAvg",
    "FedYogi",
    "FaultTolerantFedAvg",
    "Krum",
    "QFedAvg",
    "Strategy",
<<<<<<< HEAD
    "DifferentialPrivacyServerSideFixedClipping",
    "DifferentialPrivacyClientSideFixedClipping",
    "DifferentialPrivacyServerSideAdaptiveClipping",
    "DifferentialPrivacyClientSideAdaptiveClipping",
=======
>>>>>>> bf35ca1c
]<|MERGE_RESOLUTION|>--- conflicted
+++ resolved
@@ -16,14 +16,10 @@
 
 
 from .bulyan import Bulyan as Bulyan
-<<<<<<< HEAD
 from .dp_adaptive_clipping import (
     DifferentialPrivacyClientSideAdaptiveClipping,
     DifferentialPrivacyServerSideAdaptiveClipping,
 )
-=======
-from .dp_adaptive_clipping import DifferentialPrivacyClientSideAdaptiveClipping
->>>>>>> bf35ca1c
 from .dp_fixed_clipping import (
     DifferentialPrivacyClientSideFixedClipping,
     DifferentialPrivacyServerSideFixedClipping,
@@ -53,6 +49,7 @@
     "DPFedAvgAdaptive",
     "DPFedAvgFixed",
     "DifferentialPrivacyClientSideAdaptiveClipping",
+    "DifferentialPrivacyServerSideAdaptiveClipping",
     "DifferentialPrivacyClientSideFixedClipping",
     "DifferentialPrivacyServerSideFixedClipping",
     "FedAdagrad",
@@ -72,11 +69,4 @@
     "Krum",
     "QFedAvg",
     "Strategy",
-<<<<<<< HEAD
-    "DifferentialPrivacyServerSideFixedClipping",
-    "DifferentialPrivacyClientSideFixedClipping",
-    "DifferentialPrivacyServerSideAdaptiveClipping",
-    "DifferentialPrivacyClientSideAdaptiveClipping",
-=======
->>>>>>> bf35ca1c
 ]