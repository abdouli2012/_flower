# Copyright 2020 Adap GmbH. All Rights Reserved.
#
# Licensed under the Apache License, Version 2.0 (the "License");
# you may not use this file except in compliance with the License.
# You may obtain a copy of the License at
#
#     http://www.apache.org/licenses/LICENSE-2.0
#
# Unless required by applicable law or agreed to in writing, software
# distributed under the License is distributed on an "AS IS" BASIS,
# WITHOUT WARRANTIES OR CONDITIONS OF ANY KIND, either express or implied.
# See the License for the specific language governing permissions and
# limitations under the License.
# ==============================================================================
"""Fault-tolerant variant of FedAvg strategy."""


from typing import Callable, Dict, List, Optional, Tuple

from flwr.common import (
    EvaluateRes,
    FitRes,
    Parameters,
    Scalar,
    Weights,
    parameters_to_weights,
    weights_to_parameters,
)
from flwr.server.client_proxy import ClientProxy

from .aggregate import aggregate, weighted_loss_avg
from .fedavg import FedAvg


class FaultTolerantFedAvg(FedAvg):
    """Configurable fault-tolerant FedAvg strategy implementation."""

    # pylint: disable=too-many-arguments,too-many-instance-attributes
    def __init__(
        self,
        fraction_fit: float = 0.1,
        fraction_eval: float = 0.1,
        min_fit_clients: int = 1,
        min_eval_clients: int = 1,
        min_available_clients: int = 1,
        eval_fn: Optional[
            Callable[[Weights], Optional[Tuple[float, Dict[str, Scalar]]]]
        ] = None,
        on_fit_config_fn: Optional[Callable[[int], Dict[str, Scalar]]] = None,
        on_evaluate_config_fn: Optional[Callable[[int], Dict[str, Scalar]]] = None,
        min_completion_rate_fit: float = 0.5,
        min_completion_rate_evaluate: float = 0.5,
        initial_parameters: Optional[Parameters] = None,
    ) -> None:
        super().__init__(
            fraction_fit=fraction_fit,
            fraction_eval=fraction_eval,
            min_fit_clients=min_fit_clients,
            min_eval_clients=min_eval_clients,
            min_available_clients=min_available_clients,
            eval_fn=eval_fn,
            on_fit_config_fn=on_fit_config_fn,
            on_evaluate_config_fn=on_evaluate_config_fn,
            accept_failures=True,
            initial_parameters=initial_parameters,
        )
        self.completion_rate_fit = min_completion_rate_fit
        self.completion_rate_evaluate = min_completion_rate_evaluate

    def __repr__(self) -> str:
        return "FaultTolerantFedAvg()"

    def aggregate_fit(
        self,
        rnd: int,
        results: List[Tuple[ClientProxy, FitRes]],
        failures: List[BaseException],
    ) -> Tuple[Optional[Parameters], Dict[str, Scalar]]:
        """Aggregate fit results using weighted average."""
        if not results:
            return None, {}
        # Check if enough results are available
        completion_rate = len(results) / (len(results) + len(failures))
        if completion_rate < self.completion_rate_fit:
            # Not enough results for aggregation
            return None, {}
        # Convert results
        weights_results = [
            (parameters_to_weights(fit_res.parameters), fit_res.num_examples)
            for client, fit_res in results
        ]
        return weights_to_parameters(aggregate(weights_results)), {}

    def aggregate_evaluate(
        self,
        rnd: int,
        results: List[Tuple[ClientProxy, EvaluateRes]],
        failures: List[BaseException],
    ) -> Tuple[Optional[float], Dict[str, Scalar]]:
        """Aggregate evaluation losses using weighted average."""
        if not results:
            return None, {}
        # Check if enough results are available
        completion_rate = len(results) / (len(results) + len(failures))
        if completion_rate < self.completion_rate_evaluate:
            # Not enough results for aggregation
            return None, {}
        return (
            weighted_loss_avg(
                [
                    (evaluate_res.num_examples, evaluate_res.loss)
<<<<<<< HEAD
                    for client, evaluate_res in results
=======
                    for _, evaluate_res in results
>>>>>>> b829ef52
                ]
            ),
            {},
        )<|MERGE_RESOLUTION|>--- conflicted
+++ resolved
@@ -109,11 +109,7 @@
             weighted_loss_avg(
                 [
                     (evaluate_res.num_examples, evaluate_res.loss)
-<<<<<<< HEAD
-                    for client, evaluate_res in results
-=======
                     for _, evaluate_res in results
->>>>>>> b829ef52
                 ]
             ),
             {},
