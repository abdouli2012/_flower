--- conflicted
+++ resolved
@@ -63,16 +63,11 @@
     def fit(self, ins: common.FitIns, timeout: Optional[float]) -> common.FitRes:
         """Refine the provided weights using the locally held dataset."""
         fit_ins_msg = serde.fit_ins_to_proto(ins)
-<<<<<<< HEAD
-        client_msg: ClientMessage = self.bridge.request(
-            ServerMessage(
-                fit_ins=fit_ins_msg, timeout=timeout if timeout is not None else 0.0
-=======
+
         res_wrapper: ResWrapper = self.bridge.request(
             ins_wrapper=InsWrapper(
                 server_message=ServerMessage(fit_ins=fit_ins_msg),
                 timeout=None,
->>>>>>> 9cbf7670
             )
         )
         client_msg: ClientMessage = res_wrapper.client_message
