--- conflicted
+++ resolved
@@ -53,14 +53,8 @@
     state: State = app.state.STATE_FACTORY.state()
 
     # Handle message
-<<<<<<< HEAD
-    new_node_data = message_handler.create_node(
+    create_node_response_proto = message_handler.create_node(
         request=create_node_request_proto, state=state
-=======
-    create_node_response_proto = message_handler.create_node(
-        request=create_node_request_proto,
-        state=state
->>>>>>> 3288a6a4
     )
 
     # Return serialized ProtoBuf
@@ -87,14 +81,8 @@
     state: State = app.state.STATE_FACTORY.state()
 
     # Handle message
-<<<<<<< HEAD
-    delete_node_response = message_handler.delete_node(
+    delete_node_response_proto = message_handler.delete_node(
         request=delete_node_request_proto, state=state
-=======
-    delete_node_response_proto = message_handler.delete_node(
-        request=delete_node_request_proto,
-        state=state
->>>>>>> 3288a6a4
     )
 
     # Return serialized ProtoBuf
