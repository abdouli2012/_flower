# Copyright 2024 Flower Labs GmbH. All Rights Reserved.
#
# Licensed under the Apache License, Version 2.0 (the "License");
# you may not use this file except in compliance with the License.
# You may obtain a copy of the License at
#
#     http://www.apache.org/licenses/LICENSE-2.0
#
# Unless required by applicable law or agreed to in writing, software
# distributed under the License is distributed on an "AS IS" BASIS,
# WITHOUT WARRANTIES OR CONDITIONS OF ANY KIND, either express or implied.
# See the License for the specific language governing permissions and
# limitations under the License.
# ==============================================================================
"""Run ServerApp."""


import argparse
import sys
from logging import DEBUG, WARN
from pathlib import Path

<<<<<<< HEAD
from flwr.common import EventType, RecordSet, event
from flwr.common.context import Context
=======
from flwr.common import Context, EventType, RecordSet, event
>>>>>>> 1884222d
from flwr.common.logger import log

from .driver.driver import Driver
from .server_app import ServerApp, load_server_app


def run(server_app_attr: str, driver: Driver, server_app_dir: str) -> None:
    """Run ServerApp with a given Driver."""
    if server_app_dir is not None:
        sys.path.insert(0, server_app_dir)

    def _load() -> ServerApp:
        server_app: ServerApp = load_server_app(server_app_attr)
        return server_app

    server_app = _load()

    # Initialize Context
    context = Context(state=RecordSet())

    # Call ServerApp
    server_app(driver=driver, context=context)


def run_server_app() -> None:
    """Run Flower server app."""
    event(EventType.RUN_SERVER_APP_ENTER)

    args = _parse_args_run_server_app().parse_args()

    # Obtain certificates
    if args.insecure:
        if args.root_certificates is not None:
            sys.exit(
                "Conflicting options: The '--insecure' flag disables HTTPS, "
                "but '--root-certificates' was also specified. Please remove "
                "the '--root-certificates' option when running in insecure mode, "
                "or omit '--insecure' to use HTTPS."
            )
        log(
            WARN,
            "Option `--insecure` was set. "
            "Starting insecure HTTP client connected to %s.",
            args.server,
        )
        root_certificates = None
    else:
        # Load the certificates if provided, or load the system certificates
        cert_path = args.root_certificates
        if cert_path is None:
            root_certificates = None
        else:
            root_certificates = Path(cert_path).read_bytes()
        log(
            DEBUG,
            "Starting secure HTTPS client connected to %s "
            "with the following certificates: %s.",
            args.server,
            cert_path,
        )

    log(
        DEBUG,
        "Flower will load ServerApp `%s`",
        getattr(args, "server-app"),
    )

    log(
        DEBUG,
        "root_certificates: `%s`",
        root_certificates,
    )

    server_app_dir = args.dir
    server_app_attr = getattr(args, "server-app")

    # Initialize Driver
    driver = Driver(
        driver_service_address=args.server,
        root_certificates=root_certificates,
    )

    # Run the Server App with the Driver
    run(server_app_attr, driver, server_app_dir)

    # Clean up
    del driver

    event(EventType.RUN_SERVER_APP_LEAVE)


def _parse_args_run_server_app() -> argparse.ArgumentParser:
    """Parse flower-server-app command line arguments."""
    parser = argparse.ArgumentParser(
        description="Start a Flower server app",
    )

    parser.add_argument(
        "server-app",
        help="For example: `server:app` or `project.package.module:wrapper.app`",
    )
    parser.add_argument(
        "--insecure",
        action="store_true",
        help="Run the server app without HTTPS. By default, the app runs with "
        "HTTPS enabled. Use this flag only if you understand the risks.",
    )
    parser.add_argument(
        "--root-certificates",
        metavar="ROOT_CERT",
        type=str,
        help="Specifies the path to the PEM-encoded root certificate file for "
        "establishing secure HTTPS connections.",
    )
    parser.add_argument(
        "--server",
        default="0.0.0.0:9091",
        help="Server address",
    )
    parser.add_argument(
        "--dir",
        default="",
        help="Add specified directory to the PYTHONPATH and load Flower "
        "app from there."
        " Default: current working directory.",
    )

    return parser<|MERGE_RESOLUTION|>--- conflicted
+++ resolved
@@ -20,12 +20,7 @@
 from logging import DEBUG, WARN
 from pathlib import Path
 
-<<<<<<< HEAD
-from flwr.common import EventType, RecordSet, event
-from flwr.common.context import Context
-=======
 from flwr.common import Context, EventType, RecordSet, event
->>>>>>> 1884222d
 from flwr.common.logger import log
 
 from .driver.driver import Driver
