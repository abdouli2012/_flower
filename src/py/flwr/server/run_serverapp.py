--- conflicted
+++ resolved
@@ -45,11 +45,7 @@
 def run(
     driver: Driver,
     server_app_dir: str,
-<<<<<<< HEAD
-    server_config: Dict[str, str],
-=======
     server_app_run_config: Dict[str, str],
->>>>>>> 11a8f86e
     server_app_attr: Optional[str] = None,
     loaded_server_app: Optional[ServerApp] = None,
 ) -> None:
@@ -179,11 +175,7 @@
         # Overwrite driver._run_id
         driver._run_id = res.run_id  # pylint: disable=W0212
 
-<<<<<<< HEAD
-    server_config = {}
-=======
     server_app_run_config = {}
->>>>>>> 11a8f86e
 
     # Dynamically obtain ServerApp path based on run_id
     if args.run_id is not None:
@@ -193,11 +185,7 @@
         server_app_dir = str(get_project_dir(run_.fab_id, run_.fab_version, flwr_dir))
         config = get_project_config(server_app_dir)
         server_app_attr = config["flower"]["components"]["serverapp"]
-<<<<<<< HEAD
-        server_config = get_fused_config(run_, flwr_dir)
-=======
         server_app_run_config = get_fused_config(run_, flwr_dir)
->>>>>>> 11a8f86e
     else:
         # User provided `server-app`, but not `--run-id`
         server_app_dir = str(Path(args.dir).absolute())
@@ -214,11 +202,7 @@
     run(
         driver=driver,
         server_app_dir=server_app_dir,
-<<<<<<< HEAD
-        server_config=server_config,
-=======
         server_app_run_config=server_app_run_config,
->>>>>>> 11a8f86e
         server_app_attr=server_app_attr,
     )
 
