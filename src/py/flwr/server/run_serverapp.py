# Copyright 2024 Flower Labs GmbH. All Rights Reserved.
#
# Licensed under the Apache License, Version 2.0 (the "License");
# you may not use this file except in compliance with the License.
# You may obtain a copy of the License at
#
#     http://www.apache.org/licenses/LICENSE-2.0
#
# Unless required by applicable law or agreed to in writing, software
# distributed under the License is distributed on an "AS IS" BASIS,
# WITHOUT WARRANTIES OR CONDITIONS OF ANY KIND, either express or implied.
# See the License for the specific language governing permissions and
# limitations under the License.
# ==============================================================================
"""Run ServerApp."""


import argparse
import sys
from logging import DEBUG, WARN
from pathlib import Path

from flwr.common import EventType, event
from flwr.common.context import Context
from flwr.common.logger import log
from flwr.common.recordset import RecordSet

from .driver.driver import Driver
from .server_app import ServerApp, load_server_app


def run(server_app_attr: str, driver: Driver, server_app_dir: str) -> None:
    """Run ServerApp with a given Driver."""
    if server_app_dir is not None:
        sys.path.insert(0, server_app_dir)

    def _load() -> ServerApp:
        server_app: ServerApp = load_server_app(server_app_attr)
        return server_app

    server_app = _load()

    log(DEBUG, "server_app: `%s`", server_app)

    # Initialize Context
    context = Context(state=RecordSet())

    # Call ServerApp
    server_app(driver=driver, context=context)


def run_server_app() -> None:
    """Run Flower server app."""
    event(EventType.RUN_SERVER_APP_ENTER)

    args = _parse_args_run_server_app().parse_args()

    # Obtain certificates
    if args.insecure:
        if args.root_certificates is not None:
            sys.exit(
                "Conflicting options: The '--insecure' flag disables HTTPS, "
                "but '--root-certificates' was also specified. Please remove "
                "the '--root-certificates' option when running in insecure mode, "
                "or omit '--insecure' to use HTTPS."
            )
        log(
            WARN,
            "Option `--insecure` was set. "
            "Starting insecure HTTP client connected to %s.",
            args.server,
        )
        root_certificates = None
    else:
        # Load the certificates if provided, or load the system certificates
        cert_path = args.root_certificates
        if cert_path is None:
            root_certificates = None
        else:
            root_certificates = Path(cert_path).read_bytes()
        log(
            DEBUG,
            "Starting secure HTTPS client connected to %s "
            "with the following certificates: %s.",
            args.server,
            cert_path,
        )

    log(
        DEBUG,
        "Flower will load ServerApp `%s`",
        getattr(args, "server-app"),
    )

    log(
        DEBUG,
        "root_certificates: `%s`",
        root_certificates,
    )

    server_app_dir = args.dir
<<<<<<< HEAD
    server_app_attr = getattr(args, "server-app")
=======
    if server_app_dir is not None:
        sys.path.insert(0, server_app_dir)

    def _load() -> ServerApp:
        server_app: ServerApp = load_server_app(getattr(args, "server-app"))
        return server_app

    server_app = _load()

    # Initialize Context
    context = Context(state=RecordSet())
>>>>>>> e6fe6f48

    # Initialize Driver
    driver = Driver(
        driver_service_address=args.server,
        root_certificates=root_certificates,
    )

    # Run the Server App with the Driver
    run(server_app_attr, driver, server_app_dir)

    # Clean up
    del driver

    event(EventType.RUN_SERVER_APP_LEAVE)


def _parse_args_run_server_app() -> argparse.ArgumentParser:
    """Parse flower-server-app command line arguments."""
    parser = argparse.ArgumentParser(
        description="Start a Flower server app",
    )

    parser.add_argument(
        "server-app",
        help="For example: `server:app` or `project.package.module:wrapper.app`",
    )
    parser.add_argument(
        "--insecure",
        action="store_true",
        help="Run the server app without HTTPS. By default, the app runs with "
        "HTTPS enabled. Use this flag only if you understand the risks.",
    )
    parser.add_argument(
        "--root-certificates",
        metavar="ROOT_CERT",
        type=str,
        help="Specifies the path to the PEM-encoded root certificate file for "
        "establishing secure HTTPS connections.",
    )
    parser.add_argument(
        "--server",
        default="0.0.0.0:9091",
        help="Server address",
    )
    parser.add_argument(
        "--dir",
        default="",
        help="Add specified directory to the PYTHONPATH and load Flower "
        "app from there."
        " Default: current working directory.",
    )

    return parser<|MERGE_RESOLUTION|>--- conflicted
+++ resolved
@@ -39,8 +39,6 @@
         return server_app
 
     server_app = _load()
-
-    log(DEBUG, "server_app: `%s`", server_app)
 
     # Initialize Context
     context = Context(state=RecordSet())
@@ -99,21 +97,7 @@
     )
 
     server_app_dir = args.dir
-<<<<<<< HEAD
     server_app_attr = getattr(args, "server-app")
-=======
-    if server_app_dir is not None:
-        sys.path.insert(0, server_app_dir)
-
-    def _load() -> ServerApp:
-        server_app: ServerApp = load_server_app(getattr(args, "server-app"))
-        return server_app
-
-    server_app = _load()
-
-    # Initialize Context
-    context = Context(state=RecordSet())
->>>>>>> e6fe6f48
 
     # Initialize Driver
     driver = Driver(
