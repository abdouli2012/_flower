--- conflicted
+++ resolved
@@ -37,9 +37,6 @@
 state: State = SqliteState(database_path="flwr.db")
 state.initialize()
 
-# Get State
-state = cast(State, Singleton.instance().get_state())
-
 app = FastAPI()
 
 
@@ -55,12 +52,6 @@
     pull_task_ins_request_proto = PullTaskInsRequest()
     pull_task_ins_request_proto.ParseFromString(pull_task_ins_request_bytes)
 
-<<<<<<< HEAD
-    # Print received message
-    log(INFO, "POST - Receiving GetTaskRequest")
-
-=======
->>>>>>> e27493d8
     # Retrieve TaskIns from State
     node = pull_task_ins_request_proto.node
     node_id: Optional[int] = None if node.anonymous else node.node_id
@@ -88,12 +79,6 @@
     push_task_res_request_proto = PushTaskResRequest()
     push_task_res_request_proto.ParseFromString(push_task_res_request_bytes)
 
-<<<<<<< HEAD
-    # Print received message
-    log(INFO, "POST - Receiving PushTaskResRequest")
-
-=======
->>>>>>> e27493d8
     # Store TaskRes in State
     task_res: TaskRes = push_task_res_request_proto.task_res_list[0]
     task_id: Optional[UUID] = state.store_task_res(task_res=task_res)
