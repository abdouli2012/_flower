# Copyright 2020 Flower Labs GmbH. All Rights Reserved.
#
# Licensed under the Apache License, Version 2.0 (the "License");
# you may not use this file except in compliance with the License.
# You may obtain a copy of the License at
#
#     http://www.apache.org/licenses/LICENSE-2.0
#
# Unless required by applicable law or agreed to in writing, software
# distributed under the License is distributed on an "AS IS" BASIS,
# WITHOUT WARRANTIES OR CONDITIONS OF ANY KIND, either express or implied.
# See the License for the specific language governing permissions and
# limitations under the License.
# ==============================================================================
"""Flower server app."""


import argparse
import importlib.util
import sys
import threading
from dataclasses import dataclass
from logging import ERROR, INFO, WARN
from os.path import isfile
from pathlib import Path
from signal import SIGINT, SIGTERM, signal
from types import FrameType
from typing import List, Optional, Tuple

import grpc

from flwr.common import GRPC_MAX_MESSAGE_LENGTH, EventType, event
from flwr.common.address import parse_address
from flwr.common.constant import (
    MISSING_EXTRA_REST,
    TRANSPORT_TYPE_GRPC_RERE,
    TRANSPORT_TYPE_REST,
    TRANSPORT_TYPE_VCE,
)
from flwr.common.logger import log
from flwr.proto.driver_pb2_grpc import (  # pylint: disable=E0611
    add_DriverServicer_to_server,
)
from flwr.proto.fleet_pb2_grpc import (  # pylint: disable=E0611
    add_FleetServicer_to_server,
)
from flwr.server.client_manager import ClientManager, SimpleClientManager
from flwr.server.driver.driver_servicer import DriverServicer
from flwr.server.fleet.grpc_bidi.grpc_server import (
    generic_create_grpc_server,
    start_grpc_server,
)
from flwr.server.fleet.grpc_rere.fleet_servicer import FleetServicer
from flwr.server.fleet.vce.vce_api import run_vce
from flwr.server.history import History
from flwr.server.server import Server
from flwr.server.state import StateFactory
from flwr.server.strategy import FedAvg, Strategy

ADDRESS_DRIVER_API = "0.0.0.0:9091"
ADDRESS_FLEET_API_GRPC_RERE = "0.0.0.0:9092"
ADDRESS_FLEET_API_GRPC_BIDI = "[::]:8080"  # IPv6 to keep start_server compatible
ADDRESS_FLEET_API_REST = "0.0.0.0:9093"

DATABASE = ":flwr-in-memory-state:"


@dataclass
class ServerConfig:
    """Flower server config.

    All attributes have default values which allows users to configure just the ones
    they care about.
    """

    num_rounds: int = 1
    round_timeout: Optional[float] = None


def start_server(  # pylint: disable=too-many-arguments,too-many-locals
    *,
    server_address: str = ADDRESS_FLEET_API_GRPC_BIDI,
    server: Optional[Server] = None,
    config: Optional[ServerConfig] = None,
    strategy: Optional[Strategy] = None,
    client_manager: Optional[ClientManager] = None,
    grpc_max_message_length: int = GRPC_MAX_MESSAGE_LENGTH,
    certificates: Optional[Tuple[bytes, bytes, bytes]] = None,
) -> History:
    """Start a Flower server using the gRPC transport layer.

    Parameters
    ----------
    server_address : Optional[str]
        The IPv4 or IPv6 address of the server. Defaults to `"[::]:8080"`.
    server : Optional[flwr.server.Server] (default: None)
        A server implementation, either `flwr.server.Server` or a subclass
        thereof. If no instance is provided, then `start_server` will create
        one.
    config : Optional[ServerConfig] (default: None)
        Currently supported values are `num_rounds` (int, default: 1) and
        `round_timeout` in seconds (float, default: None).
    strategy : Optional[flwr.server.Strategy] (default: None).
        An implementation of the abstract base class
        `flwr.server.strategy.Strategy`. If no strategy is provided, then
        `start_server` will use `flwr.server.strategy.FedAvg`.
    client_manager : Optional[flwr.server.ClientManager] (default: None)
        An implementation of the abstract base class
        `flwr.server.ClientManager`. If no implementation is provided, then
        `start_server` will use
        `flwr.server.client_manager.SimpleClientManager`.
    grpc_max_message_length : int (default: 536_870_912, this equals 512MB)
        The maximum length of gRPC messages that can be exchanged with the
        Flower clients. The default should be sufficient for most models.
        Users who train very large models might need to increase this
        value. Note that the Flower clients need to be started with the
        same value (see `flwr.client.start_client`), otherwise clients will
        not know about the increased limit and block larger messages.
    certificates : Tuple[bytes, bytes, bytes] (default: None)
        Tuple containing root certificate, server certificate, and private key
        to start a secure SSL-enabled server. The tuple is expected to have
        three bytes elements in the following order:

            * CA certificate.
            * server certificate.
            * server private key.

    Returns
    -------
    hist : flwr.server.history.History
        Object containing training and evaluation metrics.

    Examples
    --------
    Starting an insecure server:

    >>> start_server()

    Starting an SSL-enabled server:

    >>> start_server(
    >>>     certificates=(
    >>>         Path("/crts/root.pem").read_bytes(),
    >>>         Path("/crts/localhost.crt").read_bytes(),
    >>>         Path("/crts/localhost.key").read_bytes()
    >>>     )
    >>> )
    """
    event(EventType.START_SERVER_ENTER)

    # Parse IP address
    parsed_address = parse_address(server_address)
    if not parsed_address:
        sys.exit(f"Server IP address ({server_address}) cannot be parsed.")
    host, port, is_v6 = parsed_address
    address = f"[{host}]:{port}" if is_v6 else f"{host}:{port}"

    # Initialize server and server config
    initialized_server, initialized_config = init_defaults(
        server=server,
        config=config,
        strategy=strategy,
        client_manager=client_manager,
    )
    log(
        INFO,
        "Starting Flower server, config: %s",
        initialized_config,
    )

    # Start gRPC server
    grpc_server = start_grpc_server(
        client_manager=initialized_server.client_manager(),
        server_address=address,
        max_message_length=grpc_max_message_length,
        certificates=certificates,
    )
    log(
        INFO,
        "Flower ECE: gRPC server running (%s rounds), SSL is %s",
        initialized_config.num_rounds,
        "enabled" if certificates is not None else "disabled",
    )

    # Start training
    hist = run_fl(
        server=initialized_server,
        config=initialized_config,
    )

    # Stop the gRPC server
    grpc_server.stop(grace=1)

    event(EventType.START_SERVER_LEAVE)

    return hist


def init_defaults(
    server: Optional[Server],
    config: Optional[ServerConfig],
    strategy: Optional[Strategy],
    client_manager: Optional[ClientManager],
) -> Tuple[Server, ServerConfig]:
    """Create server instance if none was given."""
    if server is None:
        if client_manager is None:
            client_manager = SimpleClientManager()
        if strategy is None:
            strategy = FedAvg()
        server = Server(client_manager=client_manager, strategy=strategy)
    elif strategy is not None:
        log(WARN, "Both server and strategy were provided, ignoring strategy")

    # Set default config values
    if config is None:
        config = ServerConfig()

    return server, config


def run_fl(
    server: Server,
    config: ServerConfig,
) -> History:
    """Train a model on the given server and return the History object."""
    hist = server.fit(num_rounds=config.num_rounds, timeout=config.round_timeout)
    log(INFO, "app_fit: losses_distributed %s", str(hist.losses_distributed))
    log(INFO, "app_fit: metrics_distributed_fit %s", str(hist.metrics_distributed_fit))
    log(INFO, "app_fit: metrics_distributed %s", str(hist.metrics_distributed))
    log(INFO, "app_fit: losses_centralized %s", str(hist.losses_centralized))
    log(INFO, "app_fit: metrics_centralized %s", str(hist.metrics_centralized))

    # Graceful shutdown
    server.disconnect_all_clients(timeout=config.round_timeout)

    return hist


def run_driver_api() -> None:
    """Run Flower server (Driver API)."""
    log(INFO, "Starting Flower server (Driver API)")
    event(EventType.RUN_DRIVER_API_ENTER)
    args = _parse_args_driver().parse_args()

    # Parse IP address
    parsed_address = parse_address(args.driver_api_address)
    if not parsed_address:
        sys.exit(f"Driver IP address ({args.driver_api_address}) cannot be parsed.")
    host, port, is_v6 = parsed_address
    address = f"[{host}]:{port}" if is_v6 else f"{host}:{port}"

    # Obtain certificates
    certificates = _try_obtain_certificates(args)

    # Initialize StateFactory
    state_factory = StateFactory(args.database)

    # Start server
    grpc_server: grpc.Server = _run_driver_api_grpc(
        address=address,
        state_factory=state_factory,
        certificates=certificates,
    )

    # Graceful shutdown
    _register_exit_handlers(
        grpc_servers=[grpc_server],
        bckg_threads=[],
        event_type=EventType.RUN_DRIVER_API_LEAVE,
    )

    # Block
    grpc_server.wait_for_termination()


def run_fleet_api() -> None:
    """Run Flower server (Fleet API)."""
    log(INFO, "Starting Flower server (Fleet API)")
    event(EventType.RUN_FLEET_API_ENTER)
    args = _parse_args_fleet().parse_args()

    # Obtain certificates
    certificates = _try_obtain_certificates(args)

    # Initialize StateFactory
    state_factory = StateFactory(args.database)

    grpc_servers = []
    bckg_threads = []

    # Start Fleet API
    if args.fleet_api_type == TRANSPORT_TYPE_REST:
        if (
            importlib.util.find_spec("requests")
            and importlib.util.find_spec("starlette")
            and importlib.util.find_spec("uvicorn")
        ) is None:
            sys.exit(MISSING_EXTRA_REST)
        address_arg = args.rest_fleet_api_address
        parsed_address = parse_address(address_arg)
        if not parsed_address:
            sys.exit(f"Fleet IP address ({address_arg}) cannot be parsed.")
        host, port, _ = parsed_address
        fleet_thread = threading.Thread(
            target=_run_fleet_api_rest,
            args=(
                host,
                port,
                args.ssl_keyfile,
                args.ssl_certfile,
                state_factory,
                args.rest_fleet_api_workers,
            ),
        )
        fleet_thread.start()
        bckg_threads.append(fleet_thread)
    elif args.fleet_api_type == TRANSPORT_TYPE_GRPC_RERE:
        address_arg = args.grpc_rere_fleet_api_address
        parsed_address = parse_address(address_arg)
        if not parsed_address:
            sys.exit(f"Fleet IP address ({address_arg}) cannot be parsed.")
        host, port, is_v6 = parsed_address
        address = f"[{host}]:{port}" if is_v6 else f"{host}:{port}"
        fleet_server = _run_fleet_api_grpc_rere(
            address=address,
            state_factory=state_factory,
            certificates=certificates,
        )
        grpc_servers.append(fleet_server)
    else:
        raise ValueError(f"Unknown fleet_api_type: {args.fleet_api_type}")

    # Graceful shutdown
    _register_exit_handlers(
        grpc_servers=grpc_servers,
        bckg_threads=bckg_threads,
        event_type=EventType.RUN_FLEET_API_LEAVE,
    )

    # Block
    if len(grpc_servers) > 0:
        grpc_servers[0].wait_for_termination()
    elif len(bckg_threads) > 0:
        bckg_threads[0].join()


# pylint: disable=too-many-branches, too-many-locals, too-many-statements
def run_server() -> None:
    """Run Flower server (Driver API and Fleet API)."""
    log(INFO, "Starting Flower server")
    event(EventType.RUN_SERVER_ENTER)
    args = _parse_args_server().parse_args()

    # Parse IP address
    parsed_address = parse_address(args.driver_api_address)
    if not parsed_address:
        sys.exit(f"Driver IP address ({args.driver_api_address}) cannot be parsed.")
    host, port, is_v6 = parsed_address
    address = f"[{host}]:{port}" if is_v6 else f"{host}:{port}"

    # Obtain certificates
    certificates = _try_obtain_certificates(args)

    # Initialize StateFactory
    state_factory = StateFactory(args.database)

    # Start Driver API
    driver_server: grpc.Server = _run_driver_api_grpc(
        address=address,
        state_factory=state_factory,
        certificates=certificates,
    )

    grpc_servers = [driver_server]
    bckg_threads = []

    # Start Fleet API
    if args.fleet_api_type == TRANSPORT_TYPE_REST:
        if (
            importlib.util.find_spec("requests")
            and importlib.util.find_spec("starlette")
            and importlib.util.find_spec("uvicorn")
        ) is None:
            sys.exit(MISSING_EXTRA_REST)
        address_arg = args.rest_fleet_api_address
        parsed_address = parse_address(address_arg)
        if not parsed_address:
            sys.exit(f"Fleet IP address ({address_arg}) cannot be parsed.")
        host, port, _ = parsed_address
        fleet_thread = threading.Thread(
            target=_run_fleet_api_rest,
            args=(
                host,
                port,
                args.ssl_keyfile,
                args.ssl_certfile,
                state_factory,
                args.rest_fleet_api_workers,
            ),
        )
        fleet_thread.start()
        bckg_threads.append(fleet_thread)
    elif args.fleet_api_type == TRANSPORT_TYPE_GRPC_RERE:
        address_arg = args.grpc_rere_fleet_api_address
        parsed_address = parse_address(address_arg)
        if not parsed_address:
            sys.exit(f"Fleet IP address ({address_arg}) cannot be parsed.")
        host, port, is_v6 = parsed_address
        address = f"[{host}]:{port}" if is_v6 else f"{host}:{port}"
        fleet_server = _run_fleet_api_grpc_rere(
            address=address,
            state_factory=state_factory,
            certificates=certificates,
        )
        grpc_servers.append(fleet_server)
    elif args.fleet_api_type == TRANSPORT_TYPE_VCE:
        num_clients = 3  # TODO: take arg from CLI
        _run_fleet_api_vce(num_clients=num_clients, state_factory=state_factory)
    else:
        raise ValueError(f"Unknown fleet_api_type: {args.fleet_api_type}")

    # Graceful shutdown
    _register_exit_handlers(
        grpc_servers=grpc_servers,
        bckg_threads=bckg_threads,
        event_type=EventType.RUN_SERVER_LEAVE,
    )

    # Block
    while True:
        if bckg_threads:
            for thread in bckg_threads:
                if not thread.is_alive():
                    sys.exit(1)
        driver_server.wait_for_termination(timeout=1)


def _try_obtain_certificates(
    args: argparse.Namespace,
) -> Optional[Tuple[bytes, bytes, bytes]]:
    # Obtain certificates
    if args.insecure:
        log(WARN, "Option `--insecure` was set. Starting insecure HTTP server.")
        certificates = None
    # Check if certificates are provided
    elif args.certificates:
        certificates = (
            Path(args.certificates[0]).read_bytes(),  # CA certificate
            Path(args.certificates[1]).read_bytes(),  # server certificate
            Path(args.certificates[2]).read_bytes(),  # server private key
        )
    else:
        sys.exit(
            "Certificates are required unless running in insecure mode. "
            "Please provide certificate paths with '--certificates' or run the server "
            "in insecure mode using '--insecure' if you understand the risks."
        )
    return certificates


def _register_exit_handlers(
    grpc_servers: List[grpc.Server],
    bckg_threads: List[threading.Thread],
    event_type: EventType,
) -> None:
    default_handlers = {
        SIGINT: None,
        SIGTERM: None,
    }

    def graceful_exit_handler(  # type: ignore
        signalnum,
        frame: FrameType,  # pylint: disable=unused-argument
    ) -> None:
        """Exit handler to be registered with signal.signal.

        When called will reset signal handler to original signal handler from
        default_handlers.
        """
        # Reset to default handler
        signal(signalnum, default_handlers[signalnum])

        event_res = event(event_type=event_type)

        for grpc_server in grpc_servers:
            grpc_server.stop(grace=1)

        for bckg_thread in bckg_threads:
            bckg_thread.join()

        # Ensure event has happend
        event_res.result()

        # Setup things for graceful exit
        sys.exit(0)

    default_handlers[SIGINT] = signal(  # type: ignore
        SIGINT,
        graceful_exit_handler,  # type: ignore
    )
    default_handlers[SIGTERM] = signal(  # type: ignore
        SIGTERM,
        graceful_exit_handler,  # type: ignore
    )


def _run_driver_api_grpc(
    address: str,
    state_factory: StateFactory,
    certificates: Optional[Tuple[bytes, bytes, bytes]],
) -> grpc.Server:
    """Run Driver API (gRPC, request-response)."""
    # Create Driver API gRPC server
    driver_servicer: grpc.Server = DriverServicer(
        state_factory=state_factory,
    )
    driver_add_servicer_to_server_fn = add_DriverServicer_to_server
    driver_grpc_server = generic_create_grpc_server(
        servicer_and_add_fn=(driver_servicer, driver_add_servicer_to_server_fn),
        server_address=address,
        max_message_length=GRPC_MAX_MESSAGE_LENGTH,
        certificates=certificates,
    )

    log(INFO, "Flower ECE: Starting Driver API (gRPC-rere) on %s", address)
    driver_grpc_server.start()

    return driver_grpc_server


def _run_fleet_api_grpc_rere(
    address: str,
    state_factory: StateFactory,
    certificates: Optional[Tuple[bytes, bytes, bytes]],
) -> grpc.Server:
    """Run Fleet API (gRPC, request-response)."""
    # Create Fleet API gRPC server
    fleet_servicer = FleetServicer(
        state=state_factory.state(),
    )
    fleet_add_servicer_to_server_fn = add_FleetServicer_to_server
    fleet_grpc_server = generic_create_grpc_server(
        servicer_and_add_fn=(fleet_servicer, fleet_add_servicer_to_server_fn),
        server_address=address,
        max_message_length=GRPC_MAX_MESSAGE_LENGTH,
        certificates=certificates,
    )

    log(INFO, "Flower ECE: Starting Fleet API (gRPC-rere) on %s", address)
    fleet_grpc_server.start()

    return fleet_grpc_server


def _run_fleet_api_vce(num_clients: int, state_factory: StateFactory):
    log(INFO, "Flower VCE: Starting Fleet API (VirtualClientEngine)")

    run_vce(num_clients, state_factory)


# pylint: disable=import-outside-toplevel,too-many-arguments
def _run_fleet_api_rest(
    host: str,
    port: int,
    ssl_keyfile: Optional[str],
    ssl_certfile: Optional[str],
    state_factory: StateFactory,
    workers: int,
) -> None:
    """Run Driver API (REST-based)."""
    try:
        import uvicorn

        from flwr.server.fleet.rest_rere.rest_api import app as fast_api_app
    except ModuleNotFoundError:
        sys.exit(MISSING_EXTRA_REST)
    if workers != 1:
        raise ValueError(
            f"The supported number of workers for the Fleet API (REST server) is "
            f"1. Instead given {workers}. The functionality of >1 workers will be "
            f"added in the future releases."
        )
    log(INFO, "Starting Flower REST server")

    # See: https://www.starlette.io/applications/#accessing-the-app-instance
    fast_api_app.state.STATE_FACTORY = state_factory

    validation_exceptions = _validate_ssl_files(
        ssl_certfile=ssl_certfile, ssl_keyfile=ssl_keyfile
    )
    if any(validation_exceptions):
        # Starting with 3.11 we can use ExceptionGroup but for now
        # this seems to be the reasonable approach.
        raise ValueError(validation_exceptions)

    uvicorn.run(
        app="flwr.server.fleet.rest_rere.rest_api:app",
        port=port,
        host=host,
        reload=False,
        access_log=True,
        ssl_keyfile=ssl_keyfile,
        ssl_certfile=ssl_certfile,
        workers=workers,
    )


def _validate_ssl_files(
    ssl_keyfile: Optional[str], ssl_certfile: Optional[str]
) -> List[ValueError]:
    validation_exceptions = []

    if ssl_keyfile is not None and not isfile(ssl_keyfile):
        msg = "Path argument `--ssl-keyfile` does not point to a file."
        log(ERROR, msg)
        validation_exceptions.append(ValueError(msg))

    if ssl_certfile is not None and not isfile(ssl_certfile):
        msg = "Path argument `--ssl-certfile` does not point to a file."
        log(ERROR, msg)
        validation_exceptions.append(ValueError(msg))

    if not bool(ssl_keyfile) == bool(ssl_certfile):
        msg = (
            "When setting one of `--ssl-keyfile` and "
            "`--ssl-certfile`, both have to be used."
        )
        log(ERROR, msg)
        validation_exceptions.append(ValueError(msg))

    return validation_exceptions


def _parse_args_driver() -> argparse.ArgumentParser:
    """Parse command line arguments for Driver API."""
    parser = argparse.ArgumentParser(
        description="Start a Flower Driver API server. "
        "This server will be responsible for "
        "receiving TaskIns from the Driver script and "
        "sending them to the Fleet API. Once the client nodes "
        "are done, they will send the TaskRes back to this Driver API server (through"
        " the Fleet API) which will then send them back to the Driver script.",
    )

    _add_args_common(parser=parser)
    _add_args_driver_api(parser=parser)

    return parser


def _parse_args_fleet() -> argparse.ArgumentParser:
    """Parse command line arguments for Fleet API."""
    parser = argparse.ArgumentParser(
        description="Start a Flower Fleet API server."
        "This server will be responsible for "
        "sending TaskIns (received from the Driver API) to the client nodes "
        "and of receiving TaskRes sent back from those same client nodes once "
        "they are done. Then, this Fleet API server can send those "
        "TaskRes back to the Driver API.",
    )

    _add_args_common(parser=parser)
    _add_args_fleet_api(parser=parser)

    return parser


def _parse_args_server() -> argparse.ArgumentParser:
    """Parse command line arguments for both Driver API and Fleet API."""
    parser = argparse.ArgumentParser(
        description="This will start a Flower server "
        "(meaning, a Driver API and a Fleet API), "
        "that clients will be able to connect to.",
    )

    _add_args_common(parser=parser)
    _add_args_driver_api(parser=parser)
    _add_args_fleet_api(parser=parser)

    return parser


def _add_args_common(parser: argparse.ArgumentParser) -> None:
    parser.add_argument(
        "--insecure",
        action="store_true",
        help="Run the server without HTTPS, regardless of whether certificate "
        "paths are provided. By default, the server runs with HTTPS enabled. "
        "Use this flag only if you understand the risks.",
    )
    parser.add_argument(
        "--certificates",
        nargs=3,
        metavar=("CA_CERT", "SERVER_CERT", "PRIVATE_KEY"),
        type=str,
        help="Paths to the CA certificate, server certificate, and server private "
        "key, in that order. Note: The server can only be started without "
        "certificates by enabling the `--insecure` flag.",
    )
    parser.add_argument(
        "--database",
        help="A string representing the path to the database "
        "file that will be opened. Note that passing ':memory:' "
        "will open a connection to a database that is in RAM, "
        "instead of on disk. If nothing is provided, "
        "Flower will just create a state in memory.",
        default=DATABASE,
    )


def _add_args_driver_api(parser: argparse.ArgumentParser) -> None:
    parser.add_argument(
        "--driver-api-address",
        help="Driver API (gRPC) server address (IPv4, IPv6, or a domain name)",
        default=ADDRESS_DRIVER_API,
    )


def _add_args_fleet_api(parser: argparse.ArgumentParser) -> None:
    # Fleet API transport layer type
    ex_group = parser.add_mutually_exclusive_group()
    ex_group.add_argument(
        "--grpc-rere",
        action="store_const",
        dest="fleet_api_type",
        const=TRANSPORT_TYPE_GRPC_RERE,
        default=TRANSPORT_TYPE_GRPC_RERE,
        help="Start a Fleet API server (gRPC-rere)",
    )
    ex_group.add_argument(
        "--rest",
        action="store_const",
        dest="fleet_api_type",
        const=TRANSPORT_TYPE_REST,
        help="Start a Fleet API server (REST, experimental)",
    )
<<<<<<< HEAD
    ex_group.add_argument(
        "--grpc-bidi",
        action="store_const",
        dest="fleet_api_type",
        const=TRANSPORT_TYPE_GRPC_BIDI,
        help="Start a Fleet API server (gRPC-bidi)",
    )
    ex_group.add_argument(
        "--vce",
        action="store_const",
        dest="fleet_api_type",
        const=TRANSPORT_TYPE_VCE,
        help="Start a Fleet API server (VirtualClientEngine)",
    )
=======
>>>>>>> 9a3c23c4

    # Fleet API gRPC-rere options
    grpc_rere_group = parser.add_argument_group(
        "Fleet API (gRPC-rere) server options", ""
    )
    grpc_rere_group.add_argument(
        "--grpc-rere-fleet-api-address",
        help="Fleet API (gRPC-rere) server address (IPv4, IPv6, or a domain name)",
        default=ADDRESS_FLEET_API_GRPC_RERE,
    )

    # Fleet API REST options
    rest_group = parser.add_argument_group("Fleet API (REST) server options", "")
    rest_group.add_argument(
        "--rest-fleet-api-address",
        help="Fleet API (REST) server address (IPv4, IPv6, or a domain name)",
        default=ADDRESS_FLEET_API_REST,
    )
    rest_group.add_argument(
        "--ssl-certfile",
        help="Fleet API (REST) server SSL certificate file (as a path str), "
        "needed for using 'https'.",
        default=None,
    )
    rest_group.add_argument(
        "--ssl-keyfile",
        help="Fleet API (REST) server SSL private key file (as a path str), "
        "needed for using 'https'.",
        default=None,
    )
    rest_group.add_argument(
        "--rest-fleet-api-workers",
        help="Set the number of concurrent workers for the Fleet API REST server.",
        type=int,
        default=1,
    )<|MERGE_RESOLUTION|>--- conflicted
+++ resolved
@@ -735,14 +735,6 @@
         const=TRANSPORT_TYPE_REST,
         help="Start a Fleet API server (REST, experimental)",
     )
-<<<<<<< HEAD
-    ex_group.add_argument(
-        "--grpc-bidi",
-        action="store_const",
-        dest="fleet_api_type",
-        const=TRANSPORT_TYPE_GRPC_BIDI,
-        help="Start a Fleet API server (gRPC-bidi)",
-    )
     ex_group.add_argument(
         "--vce",
         action="store_const",
@@ -750,8 +742,6 @@
         const=TRANSPORT_TYPE_VCE,
         help="Start a Fleet API server (VirtualClientEngine)",
     )
-=======
->>>>>>> 9a3c23c4
 
     # Fleet API gRPC-rere options
     grpc_rere_group = parser.add_argument_group(
