--- conflicted
+++ resolved
@@ -222,15 +222,10 @@
     log(INFO, "Starting Flower server")
     event(EventType.RUN_SERVER_ENTER)
 
-<<<<<<< HEAD
-    # Shared DriverState
-    driver_state = DriverState()
-    instance = Singleton.instance()
-    instance.set_driver_state(driver_state=driver_state)
-=======
     # Shared State
     state = InMemoryState()
->>>>>>> 06a35098
+    instance = Singleton.instance()
+    instance.set_state(state=state)
 
     # Shared DriverClientManager
     driver_client_manager = DriverClientManager(
