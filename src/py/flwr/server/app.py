--- conflicted
+++ resolved
@@ -172,9 +172,4 @@
     # Graceful shutdown
     server.disconnect_all_clients()
 
-<<<<<<< HEAD
-if __name__ == "__main__":
-    start_server("[::]:8080", config={"num_rounds": 3})
-=======
-    return hist
->>>>>>> cb66854d
+    return hist