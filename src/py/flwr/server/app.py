--- conflicted
+++ resolved
@@ -33,6 +33,7 @@
 from flwr.common.constant import (
     MISSING_EXTRA_REST,
     TRANSPORT_TYPE_GRPC_BIDI,
+    TRANSPORT_TYPE_GRPC_RERE,
     TRANSPORT_TYPE_REST,
 )
 from flwr.common.logger import log
@@ -307,11 +308,7 @@
         )
         fleet_thread.start()
         bckg_threads.append(fleet_thread)
-<<<<<<< HEAD
-    elif args.fleet_api_type == "grpc-bidi":
-=======
     elif args.fleet_api_type == TRANSPORT_TYPE_GRPC_BIDI:
->>>>>>> 56b26e60
         address_arg = args.grpc_fleet_api_address
         parsed_address = parse_address(address_arg)
         if not parsed_address:
@@ -323,7 +320,7 @@
             state_factory=state_factory,
         )
         grpc_servers.append(fleet_server)
-    elif args.fleet_api_type == "grpc-rere":
+    elif args.fleet_api_type == TRANSPORT_TYPE_GRPC_RERE:
         address_arg = args.grpc_rere_fleet_api_address
         parsed_address = parse_address(address_arg)
         if not parsed_address:
@@ -406,13 +403,8 @@
         )
         fleet_thread.start()
         bckg_threads.append(fleet_thread)
-<<<<<<< HEAD
-    elif args.fleet_api_type == "grpc-bidi":
+    elif args.fleet_api_type == TRANSPORT_TYPE_GRPC_BIDI:
         address_arg = args.grpc_bidi_fleet_api_address
-=======
-    elif args.fleet_api_type == TRANSPORT_TYPE_GRPC_BIDI:
-        address_arg = args.grpc_fleet_api_address
->>>>>>> 56b26e60
         parsed_address = parse_address(address_arg)
         if not parsed_address:
             sys.exit(f"Fleet IP address ({address_arg}) cannot be parsed.")
@@ -423,7 +415,7 @@
             state_factory=state_factory,
         )
         grpc_servers.append(fleet_server)
-    elif args.fleet_api_type == "grpc-rere":
+    elif args.fleet_api_type == TRANSPORT_TYPE_GRPC_RERE:
         address_arg = args.grpc_rere_fleet_api_address
         parsed_address = parse_address(address_arg)
         if not parsed_address:
@@ -727,32 +719,22 @@
         "--grpc-bidi",
         action="store_const",
         dest="fleet_api_type",
-<<<<<<< HEAD
-        const="grpc-bidi",
-        default="grpc-bidi",
+        const=TRANSPORT_TYPE_GRPC_BIDI,
+        default=TRANSPORT_TYPE_GRPC_BIDI,
         help="Start a Fleet API server (gRPC-bidi)",
     )
     ex_group.add_argument(
         "--grpc-rere",
         action="store_const",
         dest="fleet_api_type",
-        const="grpc-rere",
+        const=TRANSPORT_TYPE_GRPC_RERE,
         help="Start a Fleet API server (gRPC-rere)",
-=======
-        const=TRANSPORT_TYPE_GRPC_BIDI,
-        default=TRANSPORT_TYPE_GRPC_BIDI,
-        help="Start a Fleet API server (gRPC-bidi)",
->>>>>>> 56b26e60
     )
     ex_group.add_argument(
         "--rest",
         action="store_const",
         dest="fleet_api_type",
-<<<<<<< HEAD
-        const="rest",
-=======
         const=TRANSPORT_TYPE_REST,
->>>>>>> 56b26e60
         help="Start a Fleet API server (REST, experimental)",
     )
 
