--- conflicted
+++ resolved
@@ -221,22 +221,6 @@
     grpc_servers = [driver_server]
     bckg_threads = []
     if not args.fleet_api_address:
-<<<<<<< HEAD
-        if args.fleet_api_type in [
-            TRANSPORT_TYPE_GRPC_RERE,
-            TRANSPORT_TYPE_GRPC_ADAPTER,
-        ]:
-            args.fleet_api_address = ADDRESS_FLEET_API_GRPC_RERE
-        elif args.fleet_api_type == TRANSPORT_TYPE_REST:
-            args.fleet_api_address = ADDRESS_FLEET_API_REST
-    parsed_fleet_address = parse_address(args.fleet_api_address)
-    if not parsed_fleet_address:
-        sys.exit(f"Fleet IP address ({args.fleet_api_address}) cannot be parsed.")
-    fleet_host, fleet_port, fleet_is_v6 = parsed_fleet_address
-    fleet_address = (
-        f"[{fleet_host}]:{fleet_port}" if fleet_is_v6 else f"{fleet_host}:{fleet_port}"
-    )
-=======
         args.fleet_api_address = (
             ADDRESS_FLEET_API_GRPC_RERE
             if args.fleet_api_type == TRANSPORT_TYPE_GRPC_RERE
@@ -244,7 +228,6 @@
         )
 
     fleet_address, host, port = _format_address(args.fleet_api_address)
->>>>>>> 64682df4
 
     num_workers = args.fleet_api_num_workers
     if num_workers != 1:
