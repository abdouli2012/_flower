--- conflicted
+++ resolved
@@ -45,16 +45,9 @@
 from flwr.server.state.state import DriverState
 from flwr.server.strategy import FedAvg, Strategy
 
-<<<<<<< HEAD
-DEFAULT_GRPC_SERVER_ADDRESS = "[::]:8080"
-DEFAULT_REST_SERVER_HOST = "0.0.0.0"
-DEFAULT_REST_SERVER_PORT = 8000
-DEFAULT_SERVER_ADDRESS_DRIVER = "0.0.0.0:9091"
-DEFAULT_SERVER_ADDRESS_FLEET = "[::]:9092"
-=======
 DEFAULT_ADDRESS_DRIVER_API = "[::]:9091"
-DEFAULT_ADDRESS_FLEET_API = "[::]:9092"
->>>>>>> bc1185b7
+DEFAULT_ADDRESS_FLEET_API_GRPC = "[::]:9092"
+DEFAULT_ADDRESS_FLEET_API_REST = "0.0.0.0:8000"
 
 
 @dataclass
@@ -71,11 +64,7 @@
 
 def start_server(  # pylint: disable=too-many-arguments
     *,
-<<<<<<< HEAD
-    server_address: str = DEFAULT_GRPC_SERVER_ADDRESS,
-=======
-    server_address: str = DEFAULT_ADDRESS_FLEET_API,
->>>>>>> bc1185b7
+    server_address: str = DEFAULT_ADDRESS_FLEET_API_GRPC,
     server: Optional[Server] = None,
     config: Optional[ServerConfig] = None,
     strategy: Optional[Strategy] = None,
@@ -227,10 +216,7 @@
 
 def run_server() -> None:
     """Run Flower server."""
-<<<<<<< HEAD
-=======
-
->>>>>>> bc1185b7
+
     args = _parse_args()
 
     log(INFO, "Starting Flower server")
@@ -247,24 +233,14 @@
     )
 
     # Start Driver API
-<<<<<<< HEAD
-    driver_server: grpc.Server = _run_driver_api_grpc(driver_state)
+    driver_server: grpc.Server = _run_driver_api_grpc(
+        address=args.driver_api_address,
+        driver_state=driver_state,
+    )
 
     # Fleet API
     fleet_server: Optional[grpc.Server] = None
     fleet_thread: Optional[threading.Thread] = None
-=======
-    driver_server = _run_driver_api_grpc(
-        address=args.driver_api_address,
-        driver_state=driver_state,
-    )
-
-    # Start Fleet API
-    fleet_server = _run_fleet_api_grpc_bidi(
-        address=args.fleet_api_address,
-        driver_client_manager=driver_client_manager,
-    )
->>>>>>> bc1185b7
 
     # Graceful shutdown
     default_handlers = {
@@ -303,18 +279,23 @@
     default_handlers[SIGTERM] = signal(SIGTERM, graceful_exit_handler)  # type: ignore
 
     # Start Fleet API
-    if args.server_type == "rest":
+    if args.fleet_api_type == "rest":
         # Start Fleet API HTTP server
+        rest_bind_host, rest_bind_port_str = args.rest_fleet_api_address.split(":")
+        rest_bind_port = int(rest_bind_port_str)
         fleet_thread = threading.Thread(
             target=_run_fleet_api_rest,
-            args=(args.rest_bind_host, args.rest_bind_port),
+            args=(rest_bind_host, rest_bind_port),
         ).start()
 
-    elif args.server_type == "grpc":
-        fleet_server = _run_fleet_api_grpc_legacy(driver_client_manager)
+    elif args.fleet_api_type == "grpc":
+        fleet_server = _run_fleet_api_grpc_bidi(
+            address=args.grpc_fleet_api_address,
+            driver_client_manager=driver_client_manager,
+        )
         fleet_server.wait_for_termination()
     else:
-        raise ValueError(f"Unknown server_type: {args.server_type}")
+        raise ValueError(f"Unknown fleet_api_type: {args.fleet_api_type}")
 
     # Not really necessary
     driver_server.wait_for_termination()
@@ -368,7 +349,6 @@
     return fleet_grpc_server
 
 
-<<<<<<< HEAD
 def _run_fleet_api_rest(host: str, port: int) -> None:
     """Run Driver API (REST-based)."""
     log(INFO, "Starting Flower REST server")
@@ -383,56 +363,26 @@
 
 
 def _parse_args() -> argparse.Namespace:
-    parser = argparse.ArgumentParser(description="Start a long-running Flower Server.")
-    # Possible Server types
-    ex_g = parser.add_mutually_exclusive_group()
-    ex_g.add_argument(
+    """Parse command line arguments."""
+    parser = argparse.ArgumentParser(description="Start a long-running Flower server")
+
+    # Fleet API transport layer
+    ex_group = parser.add_mutually_exclusive_group()
+    ex_group.add_argument(
         "--grpc",
         action="store_const",
-        dest="server_type",
+        dest="fleet_api_type",
         const="grpc",
         default="grpc",
-        help="Starts a gRPC Flower server",
-    )
-    ex_g.add_argument(
+        help="Start a gRPC-based Fleet API server",
+    )
+    ex_group.add_argument(
         "--rest",
         action="store_const",
-        dest="server_type",
+        dest="fleet_api_type",
         const="rest",
-        help="Starts a REST Flower server",
-    )
-    # Possible options
-    grpc_group = parser.add_argument_group("gRPC Server options", "")
-    grpc_group.add_argument(
-        "--grpc_driver_address",
-        help=f"Driver server address. Default:'{DEFAULT_SERVER_ADDRESS_DRIVER}'",
-        default=DEFAULT_SERVER_ADDRESS_DRIVER,
-    )
-    grpc_group.add_argument(
-        "--grpc_fleet_address",
-        help=f"Fleet server address. Default:'{DEFAULT_SERVER_ADDRESS_FLEET}'",
-        default=DEFAULT_SERVER_ADDRESS_FLEET,
-    )
-    grpc_group.add_argument(
-        "--grpc_server_address",
-        help=f"gRPC server address [DEPRECATED]. Default:'{DEFAULT_GRPC_SERVER_ADDRESS}'",
-        default=DEFAULT_GRPC_SERVER_ADDRESS,
-    )
-    rest_group = parser.add_argument_group("REST Server options", "")
-    rest_group.add_argument(
-        "--rest_bind_host",
-        help=f"REST bind socket to this host. Default:'{DEFAULT_REST_SERVER_HOST}'",
-        default=DEFAULT_REST_SERVER_HOST,
-    )
-    rest_group.add_argument(
-        "--rest_bind_port",
-        help=f"REST bind to a socket with this port. Default:'{DEFAULT_REST_SERVER_PORT}'",
-        default=DEFAULT_REST_SERVER_PORT,
-    )
-=======
-def _parse_args() -> argparse.Namespace:
-    """Parse command line arguments."""
-    parser = argparse.ArgumentParser(description="Start a long-running Flower server")
+        help="Start a REST-based Fleet API server",
+    )
 
     # Driver API
     parser.add_argument(
@@ -441,12 +391,20 @@
         default=DEFAULT_ADDRESS_DRIVER_API,
     )
 
-    # Fleet API
-    parser.add_argument(
-        "--fleet-api-address",
-        help=f"Fleet API gRPC server address. Default:'{DEFAULT_ADDRESS_FLEET_API}'",
-        default=DEFAULT_ADDRESS_FLEET_API,
-    )
-
->>>>>>> bc1185b7
+    # Fleet API gRPC options
+    grpc_group = parser.add_argument_group("Fleet API gRPC server options", "")
+    grpc_group.add_argument(
+        "--grpc-fleet-api-address",
+        help=f"Fleet API gRPC server address. Default:'{DEFAULT_ADDRESS_FLEET_API_GRPC}'",
+        default=DEFAULT_ADDRESS_FLEET_API_GRPC,
+    )
+
+    # Fleet API REST options
+    rest_group = parser.add_argument_group("Fleet API REST server options", "")
+    rest_group.add_argument(
+        "--rest-fleet-api-address",
+        help=f"Fleet API REST server address. Default:'{DEFAULT_ADDRESS_FLEET_API_REST}'",
+        default=DEFAULT_ADDRESS_FLEET_API_REST,
+    )
+
     return parser.parse_args()