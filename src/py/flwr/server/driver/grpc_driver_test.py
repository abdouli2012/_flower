# Copyright 2022 Flower Labs GmbH. All Rights Reserved.
#
# Licensed under the Apache License, Version 2.0 (the "License");
# you may not use this file except in compliance with the License.
# You may obtain a copy of the License at
#
#     http://www.apache.org/licenses/LICENSE-2.0
#
# Unless required by applicable law or agreed to in writing, software
# distributed under the License is distributed on an "AS IS" BASIS,
# WITHOUT WARRANTIES OR CONDITIONS OF ANY KIND, either express or implied.
# See the License for the specific language governing permissions and
# limitations under the License.
# ==============================================================================
"""Tests for driver SDK."""


import time
import unittest
from unittest.mock import Mock, patch

from flwr.common import DEFAULT_TTL, RecordSet
from flwr.common.message import Error
from flwr.common.serde import error_to_proto, recordset_to_proto
from flwr.proto.driver_pb2 import (  # pylint: disable=E0611
    GetNodesRequest,
    PullTaskResRequest,
    PushTaskInsRequest,
)
from flwr.proto.run_pb2 import Run  # pylint: disable=E0611
from flwr.proto.task_pb2 import Task, TaskRes  # pylint: disable=E0611

from .grpc_driver import GrpcDriver


class TestGrpcDriver(unittest.TestCase):
    """Tests for `GrpcDriver` class."""

    def setUp(self) -> None:
        """Initialize mock GrpcDriverStub and Driver instance before each test."""
        mock_response = Mock(
<<<<<<< HEAD
            run=Mock(run_id=61016, fab_id="mock/mock", fab_version="v1.0.0")
=======
            run=Run(run_id=61016, fab_id="mock/mock", fab_version="v1.0.0")
>>>>>>> 2f888007
        )
        self.mock_grpc_driver_stub = Mock()
        self.mock_grpc_driver_stub.get_run.return_value = mock_response
        self.mock_grpc_driver_stub.HasField.return_value = True
        self.driver = GrpcDriver(run_id=61016, stub=self.mock_grpc_driver_stub)

    def test_init_grpc_driver(self) -> None:
        """Test GrpcDriverStub initialization."""
        # Assert
        self.assertEqual(self.driver.run.run_id, 61016)
        self.assertEqual(self.driver.run.fab_id, "mock/mock")
        self.assertEqual(self.driver.run.fab_version, "v1.0.0")
        self.mock_grpc_driver_stub.get_run.assert_called_once()

    def test_get_nodes(self) -> None:
        """Test retrieval of nodes."""
        # Prepare
        mock_response = Mock()
        mock_response.nodes = [Mock(node_id=404), Mock(node_id=200)]
        self.mock_grpc_driver_stub.get_nodes.return_value = mock_response

        # Execute
        node_ids = self.driver.get_node_ids()
        args, kwargs = self.mock_grpc_driver_stub.get_nodes.call_args

        # Assert
        self.mock_grpc_driver_stub.get_run.assert_called_once()
        self.assertEqual(len(args), 1)
        self.assertEqual(len(kwargs), 0)
        self.assertIsInstance(args[0], GetNodesRequest)
        self.assertEqual(args[0].run_id, 61016)
        self.assertEqual(node_ids, [404, 200])

    def test_push_messages_valid(self) -> None:
        """Test pushing valid messages."""
        # Prepare
        mock_response = Mock(task_ids=["id1", "id2"])
        self.mock_grpc_driver_stub.push_task_ins.return_value = mock_response
        msgs = [
            self.driver.create_message(RecordSet(), "", 0, "", DEFAULT_TTL)
            for _ in range(2)
        ]

        # Execute
        msg_ids = self.driver.push_messages(msgs)
        args, kwargs = self.mock_grpc_driver_stub.push_task_ins.call_args

        # Assert
        self.mock_grpc_driver_stub.get_run.assert_called_once()
        self.assertEqual(len(args), 1)
        self.assertEqual(len(kwargs), 0)
        self.assertIsInstance(args[0], PushTaskInsRequest)
        self.assertEqual(msg_ids, mock_response.task_ids)
        for task_ins in args[0].task_ins_list:
            self.assertEqual(task_ins.run_id, 61016)

    def test_push_messages_invalid(self) -> None:
        """Test pushing invalid messages."""
        # Prepare
        mock_response = Mock(task_ids=["id1", "id2"])
        self.mock_grpc_driver_stub.push_task_ins.return_value = mock_response
        msgs = [
            self.driver.create_message(RecordSet(), "", 0, "", DEFAULT_TTL)
            for _ in range(2)
        ]
        # Use invalid run_id
        msgs[1].metadata.__dict__["_run_id"] += 1  # pylint: disable=protected-access

        # Execute and assert
        with self.assertRaises(ValueError):
            self.driver.push_messages(msgs)

    def test_pull_messages_with_given_message_ids(self) -> None:
        """Test pulling messages with specific message IDs."""
        # Prepare
        mock_response = Mock()
        # A Message must have either content or error set so we prepare
        # two tasks that contain these.
        mock_response.task_res_list = [
            TaskRes(
                task=Task(ancestry=["id2"], recordset=recordset_to_proto(RecordSet()))
            ),
            TaskRes(task=Task(ancestry=["id3"], error=error_to_proto(Error(code=0)))),
        ]
        self.mock_grpc_driver_stub.pull_task_res.return_value = mock_response
        msg_ids = ["id1", "id2", "id3"]

        # Execute
        msgs = self.driver.pull_messages(msg_ids)
        reply_tos = {msg.metadata.reply_to_message for msg in msgs}
        args, kwargs = self.mock_grpc_driver_stub.pull_task_res.call_args

        # Assert
        self.mock_grpc_driver_stub.get_run.assert_called_once()
        self.assertEqual(len(args), 1)
        self.assertEqual(len(kwargs), 0)
        self.assertIsInstance(args[0], PullTaskResRequest)
        self.assertEqual(args[0].task_ids, msg_ids)
        self.assertEqual(reply_tos, {"id2", "id3"})

    def test_send_and_receive_messages_complete(self) -> None:
        """Test send and receive all messages successfully."""
        # Prepare
        mock_response = Mock(task_ids=["id1"])
        self.mock_grpc_driver_stub.push_task_ins.return_value = mock_response
        # The response message must include either `content` (i.e. a recordset) or
        # an `Error`. We choose the latter in this case
        error_proto = error_to_proto(Error(code=0))
        mock_response = Mock(
            task_res_list=[TaskRes(task=Task(ancestry=["id1"], error=error_proto))]
        )
        self.mock_grpc_driver_stub.pull_task_res.return_value = mock_response
        msgs = [self.driver.create_message(RecordSet(), "", 0, "", DEFAULT_TTL)]

        # Execute
        ret_msgs = list(self.driver.send_and_receive(msgs))

        # Assert
        self.assertEqual(len(ret_msgs), 1)
        self.assertEqual(ret_msgs[0].metadata.reply_to_message, "id1")

    def test_send_and_receive_messages_timeout(self) -> None:
        """Test send and receive messages but time out."""
        # Prepare
        sleep_fn = time.sleep
        mock_response = Mock(task_ids=["id1"])
        self.mock_grpc_driver_stub.push_task_ins.return_value = mock_response
        mock_response = Mock(task_res_list=[])
        self.mock_grpc_driver_stub.pull_task_res.return_value = mock_response
        msgs = [self.driver.create_message(RecordSet(), "", 0, "", DEFAULT_TTL)]

        # Execute
        with patch("time.sleep", side_effect=lambda t: sleep_fn(t * 0.01)):
            start_time = time.time()
            ret_msgs = list(self.driver.send_and_receive(msgs, timeout=0.15))

        # Assert
        self.assertLess(time.time() - start_time, 0.2)
        self.assertEqual(len(ret_msgs), 0)

    def test_del_with_initialized_driver(self) -> None:
        """Test cleanup behavior when Driver is initialized."""
        # Prepare
        self.mock_grpc_driver_stub.is_connected.return_value = True

        # Execute
        self.driver.close()

        # Assert
        self.mock_grpc_driver_stub.disconnect.assert_called_once()

    def test_del_with_uninitialized_driver(self) -> None:
        """Test cleanup behavior when Driver is not initialized."""
        # Prepare
<<<<<<< HEAD
        self.driver.stub = None
=======
        self.mock_grpc_driver_stub.is_connected.return_value = False
>>>>>>> 2f888007

        # Execute
        self.driver.close()

        # Assert
        self.mock_grpc_driver_stub.disconnect.assert_not_called()<|MERGE_RESOLUTION|>--- conflicted
+++ resolved
@@ -39,11 +39,7 @@
     def setUp(self) -> None:
         """Initialize mock GrpcDriverStub and Driver instance before each test."""
         mock_response = Mock(
-<<<<<<< HEAD
-            run=Mock(run_id=61016, fab_id="mock/mock", fab_version="v1.0.0")
-=======
             run=Run(run_id=61016, fab_id="mock/mock", fab_version="v1.0.0")
->>>>>>> 2f888007
         )
         self.mock_grpc_driver_stub = Mock()
         self.mock_grpc_driver_stub.get_run.return_value = mock_response
@@ -198,11 +194,7 @@
     def test_del_with_uninitialized_driver(self) -> None:
         """Test cleanup behavior when Driver is not initialized."""
         # Prepare
-<<<<<<< HEAD
-        self.driver.stub = None
-=======
         self.mock_grpc_driver_stub.is_connected.return_value = False
->>>>>>> 2f888007
 
         # Execute
         self.driver.close()
