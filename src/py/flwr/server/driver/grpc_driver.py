# Copyright 2022 Flower Labs GmbH. All Rights Reserved.
#
# Licensed under the Apache License, Version 2.0 (the "License");
# you may not use this file except in compliance with the License.
# You may obtain a copy of the License at
#
#     http://www.apache.org/licenses/LICENSE-2.0
#
# Unless required by applicable law or agreed to in writing, software
# distributed under the License is distributed on an "AS IS" BASIS,
# WITHOUT WARRANTIES OR CONDITIONS OF ANY KIND, either express or implied.
# See the License for the specific language governing permissions and
# limitations under the License.
# ==============================================================================
"""Flower gRPC Driver."""

import time
import warnings
<<<<<<< HEAD
from logging import DEBUG, ERROR
from typing import Iterable, List, Optional, Tuple
=======
from logging import DEBUG, ERROR, WARNING
from typing import Iterable, List, Optional, Tuple, cast
>>>>>>> 2f888007

from flwr.common import DEFAULT_TTL, EventType, Message, Metadata, RecordSet, event
from flwr.common.grpc import create_channel
from flwr.common.logger import log
from flwr.common.serde import message_from_taskres, message_to_taskins
from flwr.common.typing import Run
from flwr.proto.driver_pb2 import (  # pylint: disable=E0611
    CreateRunRequest,
    CreateRunResponse,
    GetNodesRequest,
    GetNodesResponse,
    PullTaskResRequest,
    PullTaskResResponse,
    PushTaskInsRequest,
    PushTaskInsResponse,
)
from flwr.proto.driver_pb2_grpc import DriverStub  # pylint: disable=E0611
from flwr.proto.node_pb2 import Node  # pylint: disable=E0611
from flwr.proto.run_pb2 import GetRunRequest, GetRunResponse  # pylint: disable=E0611
from flwr.proto.task_pb2 import TaskIns  # pylint: disable=E0611

from .driver import Driver

DEFAULT_SERVER_ADDRESS_DRIVER = "[::]:9091"

ERROR_MESSAGE_DRIVER_NOT_CONNECTED = """
[Driver] Error: Not connected.

Call `connect()` on the `GrpcDriverStub` instance before calling any of the other
`GrpcDriverStub` methods.
"""


<<<<<<< HEAD
class GrpcDriverStub(DriverStub):
    """`GrpcDriverStub` provides access to the gRPC Driver API/service."""
=======
class GrpcDriverStub:
    """`GrpcDriverStub` provides access to the gRPC Driver API/service.

    Parameters
    ----------
    driver_service_address : Optional[str]
        The IPv4 or IPv6 address of the Driver API server.
        Defaults to `"[::]:9091"`.
    root_certificates : Optional[bytes] (default: None)
        The PEM-encoded root certificates as a byte string.
        If provided, a secure connection using the certificates will be
        established to an SSL-enabled Flower server.
    """
>>>>>>> 2f888007

    def __init__(
        self,
        driver_service_address: str = DEFAULT_SERVER_ADDRESS_DRIVER,
        root_certificates: Optional[bytes] = None,
    ) -> None:
        event(EventType.DRIVER_CONNECT)
        self.driver_service_address = driver_service_address
        self.root_certificates = root_certificates
<<<<<<< HEAD
=======
        self.channel: Optional[grpc.Channel] = None
        self.stub: Optional[DriverStub] = None

    def is_connected(self) -> bool:
        """Return True if connected to the Driver API server, otherwise False."""
        return self.channel is not None

    def connect(self) -> None:
        """Connect to the Driver API."""
        event(EventType.DRIVER_CONNECT)
        if self.channel is not None or self.stub is not None:
            log(WARNING, "Already connected")
            return
>>>>>>> 2f888007
        self.channel = create_channel(
            server_address=self.driver_service_address,
            insecure=(self.root_certificates is None),
            root_certificates=self.root_certificates,
        )
        super().__init__(self.channel)
        log(DEBUG, "[Driver] Connected to %s", self.driver_service_address)

    def disconnect(self) -> None:
        """Disconnect from the Driver API."""
        event(EventType.DRIVER_DISCONNECT)
        if self.channel is None:
            log(DEBUG, "Already disconnected")
            return
        channel = self.channel
        self.channel = None
        channel.close()
        log(DEBUG, "[Driver] Disconnected")

    def create_run(self, req: CreateRunRequest) -> CreateRunResponse:
        """Request for run ID."""
        # Check if channel is open
        if self.channel is None:
            log(ERROR, ERROR_MESSAGE_DRIVER_NOT_CONNECTED)
            raise ConnectionError("`GrpcDriverStub` instance not connected")

        # Call Driver API
        res: CreateRunResponse = self.CreateRun(request=req)
        return res

    def get_run(self, req: GetRunRequest) -> GetRunResponse:
        """Get run information."""
        # Check if channel is open
        if self.channel is None:
            log(ERROR, ERROR_MESSAGE_DRIVER_NOT_CONNECTED)
            raise ConnectionError("`GrpcDriverStub` instance not connected")

        # Call gRPC Driver API
        res: GetRunResponse = self.GetRun(request=req)
        return res

    def get_run(self, req: GetRunRequest) -> GetRunResponse:
        """Get run information."""
        # Check if channel is open
        if self.stub is None:
            log(ERROR, ERROR_MESSAGE_DRIVER_NOT_CONNECTED)
            raise ConnectionError("`GrpcDriverStub` instance not connected")

        # Call gRPC Driver API
        res: GetRunResponse = self.stub.GetRun(request=req)
        return res

    def get_nodes(self, req: GetNodesRequest) -> GetNodesResponse:
        """Get client IDs."""
        # Check if channel is open
        if self.channel is None:
            log(ERROR, ERROR_MESSAGE_DRIVER_NOT_CONNECTED)
            raise ConnectionError("`GrpcDriverStub` instance not connected")

        # Call gRPC Driver API
        res: GetNodesResponse = self.GetNodes(request=req)
        return res

    def push_task_ins(self, req: PushTaskInsRequest) -> PushTaskInsResponse:
        """Schedule tasks."""
        # Check if channel is open
        if self.channel is None:
            log(ERROR, ERROR_MESSAGE_DRIVER_NOT_CONNECTED)
            raise ConnectionError("`GrpcDriverStub` instance not connected")

        # Call gRPC Driver API
        res: PushTaskInsResponse = self.PushTaskIns(request=req)
        return res

    def pull_task_res(self, req: PullTaskResRequest) -> PullTaskResResponse:
        """Get task results."""
        # Check if channel is open
        if self.channel is None:
            log(ERROR, ERROR_MESSAGE_DRIVER_NOT_CONNECTED)
            raise ConnectionError("`GrpcDriverStub` instance not connected")

        # Call Driver API
        res: PullTaskResResponse = self.PullTaskRes(request=req)
        return res


class GrpcDriver(Driver):
    """`Driver` class provides an interface to the Driver API.

    Parameters
    ----------
    run_id : int
        The identifier of the run.
    stub : Optional[GrpcDriverStub] (default: None)
        The ``GrpcDriverStub`` instance used to communicate with the SuperLink.
        If None, an instance connected to "[::]:9091" will be created.
    """

    def __init__(  # pylint: disable=too-many-arguments
        self,
        run_id: int,
        stub: Optional[GrpcDriverStub] = None,
    ) -> None:
<<<<<<< HEAD
        self.stub = stub
        self._run_id = run_id
        self._fab_id = ""
        self._fab_ver = ""
        self._has_initialized = False
=======
        self._run_id = run_id
        self._run: Optional[Run] = None
        self.stub = stub if stub is not None else GrpcDriverStub()
>>>>>>> 2f888007
        self.node = Node(node_id=0, anonymous=True)

    @property
    def run(self) -> Run:
        """Run information."""
<<<<<<< HEAD
        _, run_id = self._get_grpc_driver_helper_and_run_id()
        return Run(
            run_id=run_id,
            fab_id=self._fab_id,
            fab_version=self._fab_ver,
        )

    def _get_grpc_driver_helper_and_run_id(self) -> Tuple[GrpcDriverStub, int]:
        # Check if the GrpcDriverStub is initialized
        if not self._has_initialized or self.stub is None:
            # Connect and create run
            if self.stub is None:
                self.stub = GrpcDriverStub()

=======
        self._get_stub_and_run_id()
        return Run(**vars(cast(Run, self._run)))

    def _get_stub_and_run_id(self) -> Tuple[GrpcDriverStub, int]:
        # Check if is initialized
        if self._run is None:
            # Connect
            if not self.stub.is_connected():
                self.stub.connect()
>>>>>>> 2f888007
            # Get the run info
            req = GetRunRequest(run_id=self._run_id)
            res = self.stub.get_run(req)
            if not res.HasField("run"):
                raise RuntimeError(f"Cannot find the run with ID: {self._run_id}")
<<<<<<< HEAD
            self._fab_id = res.run.fab_id
            self._fab_ver = res.run.fab_version
            self._has_initialized = True

        return self.stub, self._run_id
=======
            self._run = Run(
                run_id=res.run.run_id,
                fab_id=res.run.fab_id,
                fab_version=res.run.fab_version,
            )

        return self.stub, self._run.run_id
>>>>>>> 2f888007

    def _check_message(self, message: Message) -> None:
        # Check if the message is valid
        if not (
<<<<<<< HEAD
            message.metadata.run_id == self._run_id
=======
            message.metadata.run_id == cast(Run, self._run).run_id
>>>>>>> 2f888007
            and message.metadata.src_node_id == self.node.node_id
            and message.metadata.message_id == ""
            and message.metadata.reply_to_message == ""
            and message.metadata.ttl > 0
        ):
            raise ValueError(f"Invalid message: {message}")

    def create_message(  # pylint: disable=too-many-arguments
        self,
        content: RecordSet,
        message_type: str,
        dst_node_id: int,
        group_id: str,
        ttl: Optional[float] = None,
    ) -> Message:
        """Create a new message with specified parameters.

        This method constructs a new `Message` with given content and metadata.
        The `run_id` and `src_node_id` will be set automatically.
        """
        _, run_id = self._get_stub_and_run_id()
        if ttl:
            warnings.warn(
                "A custom TTL was set, but note that the SuperLink does not enforce "
                "the TTL yet. The SuperLink will start enforcing the TTL in a future "
                "version of Flower.",
                stacklevel=2,
            )

        ttl_ = DEFAULT_TTL if ttl is None else ttl
        metadata = Metadata(
            run_id=run_id,
            message_id="",  # Will be set by the server
            src_node_id=self.node.node_id,
            dst_node_id=dst_node_id,
            reply_to_message="",
            group_id=group_id,
            ttl=ttl_,
            message_type=message_type,
        )
        return Message(metadata=metadata, content=content)

    def get_node_ids(self) -> List[int]:
        """Get node IDs."""
<<<<<<< HEAD
        grpc_driver_helper, run_id = self._get_grpc_driver_helper_and_run_id()
        # Call GrpcDriverStub method
        res = grpc_driver_helper.get_nodes(GetNodesRequest(run_id=run_id))
=======
        stub, run_id = self._get_stub_and_run_id()
        # Call GrpcDriverStub method
        res = stub.get_nodes(GetNodesRequest(run_id=run_id))
>>>>>>> 2f888007
        return [node.node_id for node in res.nodes]

    def push_messages(self, messages: Iterable[Message]) -> Iterable[str]:
        """Push messages to specified node IDs.

        This method takes an iterable of messages and sends each message
        to the node specified in `dst_node_id`.
        """
        stub, _ = self._get_stub_and_run_id()
        # Construct TaskIns
        task_ins_list: List[TaskIns] = []
        for msg in messages:
            # Check message
            self._check_message(msg)
            # Convert Message to TaskIns
            taskins = message_to_taskins(msg)
            # Add to list
            task_ins_list.append(taskins)
        # Call GrpcDriverStub method
<<<<<<< HEAD
        res = grpc_driver_helper.push_task_ins(
            PushTaskInsRequest(task_ins_list=task_ins_list)
        )
=======
        res = stub.push_task_ins(PushTaskInsRequest(task_ins_list=task_ins_list))
>>>>>>> 2f888007
        return list(res.task_ids)

    def pull_messages(self, message_ids: Iterable[str]) -> Iterable[Message]:
        """Pull messages based on message IDs.

        This method is used to collect messages from the SuperLink that correspond to a
        set of given message IDs.
        """
        stub, _ = self._get_stub_and_run_id()
        # Pull TaskRes
        res = stub.pull_task_res(
            PullTaskResRequest(node=self.node, task_ids=message_ids)
        )
        # Convert TaskRes to Message
        msgs = [message_from_taskres(taskres) for taskres in res.task_res_list]
        return msgs

    def send_and_receive(
        self,
        messages: Iterable[Message],
        *,
        timeout: Optional[float] = None,
    ) -> Iterable[Message]:
        """Push messages to specified node IDs and pull the reply messages.

        This method sends a list of messages to their destination node IDs and then
        waits for the replies. It continues to pull replies until either all replies are
        received or the specified timeout duration is exceeded.
        """
        # Push messages
        msg_ids = set(self.push_messages(messages))

        # Pull messages
        end_time = time.time() + (timeout if timeout is not None else 0.0)
        ret: List[Message] = []
        while timeout is None or time.time() < end_time:
            res_msgs = self.pull_messages(msg_ids)
            ret.extend(res_msgs)
            msg_ids.difference_update(
                {msg.metadata.reply_to_message for msg in res_msgs}
            )
            if len(msg_ids) == 0:
                break
            # Sleep
            time.sleep(3)
        return ret

    def close(self) -> None:
        """Disconnect from the SuperLink if connected."""
<<<<<<< HEAD
        # Check if GrpcDriverStub is initialized
        if self.stub is None:
=======
        # Check if `connect` was called before
        if not self.stub.is_connected():
>>>>>>> 2f888007
            return
        # Disconnect
        self.stub.disconnect()<|MERGE_RESOLUTION|>--- conflicted
+++ resolved
@@ -16,13 +16,8 @@
 
 import time
 import warnings
-<<<<<<< HEAD
-from logging import DEBUG, ERROR
-from typing import Iterable, List, Optional, Tuple
-=======
 from logging import DEBUG, ERROR, WARNING
 from typing import Iterable, List, Optional, Tuple, cast
->>>>>>> 2f888007
 
 from flwr.common import DEFAULT_TTL, EventType, Message, Metadata, RecordSet, event
 from flwr.common.grpc import create_channel
@@ -56,10 +51,6 @@
 """
 
 
-<<<<<<< HEAD
-class GrpcDriverStub(DriverStub):
-    """`GrpcDriverStub` provides access to the gRPC Driver API/service."""
-=======
 class GrpcDriverStub:
     """`GrpcDriverStub` provides access to the gRPC Driver API/service.
 
@@ -73,7 +64,6 @@
         If provided, a secure connection using the certificates will be
         established to an SSL-enabled Flower server.
     """
->>>>>>> 2f888007
 
     def __init__(
         self,
@@ -83,8 +73,6 @@
         event(EventType.DRIVER_CONNECT)
         self.driver_service_address = driver_service_address
         self.root_certificates = root_certificates
-<<<<<<< HEAD
-=======
         self.channel: Optional[grpc.Channel] = None
         self.stub: Optional[DriverStub] = None
 
@@ -98,7 +86,6 @@
         if self.channel is not None or self.stub is not None:
             log(WARNING, "Already connected")
             return
->>>>>>> 2f888007
         self.channel = create_channel(
             server_address=self.driver_service_address,
             insecure=(self.root_certificates is None),
@@ -202,38 +189,14 @@
         run_id: int,
         stub: Optional[GrpcDriverStub] = None,
     ) -> None:
-<<<<<<< HEAD
-        self.stub = stub
-        self._run_id = run_id
-        self._fab_id = ""
-        self._fab_ver = ""
-        self._has_initialized = False
-=======
         self._run_id = run_id
         self._run: Optional[Run] = None
         self.stub = stub if stub is not None else GrpcDriverStub()
->>>>>>> 2f888007
         self.node = Node(node_id=0, anonymous=True)
 
     @property
     def run(self) -> Run:
         """Run information."""
-<<<<<<< HEAD
-        _, run_id = self._get_grpc_driver_helper_and_run_id()
-        return Run(
-            run_id=run_id,
-            fab_id=self._fab_id,
-            fab_version=self._fab_ver,
-        )
-
-    def _get_grpc_driver_helper_and_run_id(self) -> Tuple[GrpcDriverStub, int]:
-        # Check if the GrpcDriverStub is initialized
-        if not self._has_initialized or self.stub is None:
-            # Connect and create run
-            if self.stub is None:
-                self.stub = GrpcDriverStub()
-
-=======
         self._get_stub_and_run_id()
         return Run(**vars(cast(Run, self._run)))
 
@@ -243,19 +206,11 @@
             # Connect
             if not self.stub.is_connected():
                 self.stub.connect()
->>>>>>> 2f888007
             # Get the run info
             req = GetRunRequest(run_id=self._run_id)
             res = self.stub.get_run(req)
             if not res.HasField("run"):
                 raise RuntimeError(f"Cannot find the run with ID: {self._run_id}")
-<<<<<<< HEAD
-            self._fab_id = res.run.fab_id
-            self._fab_ver = res.run.fab_version
-            self._has_initialized = True
-
-        return self.stub, self._run_id
-=======
             self._run = Run(
                 run_id=res.run.run_id,
                 fab_id=res.run.fab_id,
@@ -263,16 +218,11 @@
             )
 
         return self.stub, self._run.run_id
->>>>>>> 2f888007
 
     def _check_message(self, message: Message) -> None:
         # Check if the message is valid
         if not (
-<<<<<<< HEAD
-            message.metadata.run_id == self._run_id
-=======
             message.metadata.run_id == cast(Run, self._run).run_id
->>>>>>> 2f888007
             and message.metadata.src_node_id == self.node.node_id
             and message.metadata.message_id == ""
             and message.metadata.reply_to_message == ""
@@ -317,15 +267,9 @@
 
     def get_node_ids(self) -> List[int]:
         """Get node IDs."""
-<<<<<<< HEAD
-        grpc_driver_helper, run_id = self._get_grpc_driver_helper_and_run_id()
-        # Call GrpcDriverStub method
-        res = grpc_driver_helper.get_nodes(GetNodesRequest(run_id=run_id))
-=======
         stub, run_id = self._get_stub_and_run_id()
         # Call GrpcDriverStub method
         res = stub.get_nodes(GetNodesRequest(run_id=run_id))
->>>>>>> 2f888007
         return [node.node_id for node in res.nodes]
 
     def push_messages(self, messages: Iterable[Message]) -> Iterable[str]:
@@ -345,13 +289,7 @@
             # Add to list
             task_ins_list.append(taskins)
         # Call GrpcDriverStub method
-<<<<<<< HEAD
-        res = grpc_driver_helper.push_task_ins(
-            PushTaskInsRequest(task_ins_list=task_ins_list)
-        )
-=======
         res = stub.push_task_ins(PushTaskInsRequest(task_ins_list=task_ins_list))
->>>>>>> 2f888007
         return list(res.task_ids)
 
     def pull_messages(self, message_ids: Iterable[str]) -> Iterable[Message]:
@@ -401,13 +339,8 @@
 
     def close(self) -> None:
         """Disconnect from the SuperLink if connected."""
-<<<<<<< HEAD
-        # Check if GrpcDriverStub is initialized
-        if self.stub is None:
-=======
         # Check if `connect` was called before
         if not self.stub.is_connected():
->>>>>>> 2f888007
             return
         # Disconnect
         self.stub.disconnect()