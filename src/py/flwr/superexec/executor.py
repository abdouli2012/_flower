# Copyright 2024 Flower Labs GmbH. All Rights Reserved.
#
# Licensed under the Apache License, Version 2.0 (the "License");
# you may not use this file except in compliance with the License.
# You may obtain a copy of the License at
#
#     http://www.apache.org/licenses/LICENSE-2.0
#
# Unless required by applicable law or agreed to in writing, software
# distributed under the License is distributed on an "AS IS" BASIS,
# WITHOUT WARRANTIES OR CONDITIONS OF ANY KIND, either express or implied.
# See the License for the specific language governing permissions and
# limitations under the License.
# ==============================================================================
"""Execute and monitor a Flower run."""

import threading
from abc import ABC, abstractmethod
from dataclasses import dataclass, field
from subprocess import Popen
<<<<<<< HEAD
from typing import List, Optional
=======
from typing import Dict, Optional
>>>>>>> 517016c7


@dataclass
class RunTracker:
    """Track a Flower run (composed of a run_id and the associated process)."""

    run_id: int
    proc: Popen  # type: ignore
    logs: List[str] = field(default_factory=list)
    stop_event: threading.Event = field(default_factory=threading.Event)


class Executor(ABC):
    """Execute and monitor a Flower run."""

    @abstractmethod
    def set_config(
        self,
        config: Dict[str, str],
    ) -> None:
        """Register provided config as class attributes.

        Parameters
        ----------
        config : Optional[Dict[str, str]]
            A dictionary for configuration values.
        """

    @abstractmethod
    def start_run(
        self,
        fab_file: bytes,
        override_config: Dict[str, str],
    ) -> Optional[RunTracker]:
        """Start a run using the given Flower FAB ID and version.

        This method creates a new run on the SuperLink, returns its run_id
        and also starts the run execution.

        Parameters
        ----------
        fab_file : bytes
            The Flower App Bundle file bytes.
        override_config: Dict[str, str]
            The config overrides dict sent by the user (using `flwr run`).

        Returns
        -------
        run_id : Optional[RunTracker]
            The run_id and the associated process of the run created by the SuperLink,
            or `None` if it fails.
        """<|MERGE_RESOLUTION|>--- conflicted
+++ resolved
@@ -18,11 +18,7 @@
 from abc import ABC, abstractmethod
 from dataclasses import dataclass, field
 from subprocess import Popen
-<<<<<<< HEAD
-from typing import List, Optional
-=======
-from typing import Dict, Optional
->>>>>>> 517016c7
+from typing import Dict, List, Optional
 
 
 @dataclass
