--- conflicted
+++ resolved
@@ -17,13 +17,9 @@
 from abc import ABC, abstractmethod
 from dataclasses import dataclass, field
 from subprocess import Popen
-<<<<<<< HEAD
-from typing import Dict, List, Optional
-=======
-from typing import Optional
+from typing import List, Optional
 
 from flwr.common.typing import UserConfig
->>>>>>> d24ebe5c
 
 
 @dataclass
