--- conflicted
+++ resolved
@@ -33,11 +33,10 @@
 
     @abstractmethod
     def start_run(
-<<<<<<< HEAD
-        self, fab_file: bytes, config: Optional[Dict[str, str]]
-=======
-        self, fab_file: bytes, override_config: Dict[str, str]
->>>>>>> d1ec08b5
+        self,
+        fab_file: bytes,
+        override_config: Dict[str, str],
+        config: Optional[Dict[str, str]],
     ) -> Optional[RunTracker]:
         """Start a run using the given Flower FAB ID and version.
 
@@ -48,7 +47,7 @@
         ----------
         fab_file : bytes
             The Flower App Bundle file bytes.
-        config : Optional[Dict[str, ConfigsRecordValues]]
+        config : Optional[Dict[str, str]]
             An optional dictionary containing key-value pairs to configure the
             executor.
 
