# Copyright 2023 Flower Labs GmbH. All Rights Reserved.
#
# Licensed under the Apache License, Version 2.0 (the "License");
# you may not use this file except in compliance with the License.
# You may obtain a copy of the License at
#
#     http://www.apache.org/licenses/LICENSE-2.0
#
# Unless required by applicable law or agreed to in writing, software
# distributed under the License is distributed on an "AS IS" BASIS,
# WITHOUT WARRANTIES OR CONDITIONS OF ANY KIND, either express or implied.
# See the License for the specific language governing permissions and
# limitations under the License.
# ==============================================================================
"""Ray-based Flower Actor and ActorPool implementation."""

import asyncio
import threading
import traceback
from abc import ABC
from logging import ERROR, WARNING
from typing import Any, Callable, Dict, List, Optional, Set, Tuple, Type, Union

import ray
from ray import ObjectRef
from ray.util.actor_pool import ActorPool

from flwr.client.clientapp import ClientApp
from flwr.common.context import Context
from flwr.common.logger import log
from flwr.common.message import Message
<<<<<<< HEAD

ClientAppFn = Callable[[], ClientApp]


def init_ray(*args: Any, **kwargs: Any) -> None:
    """Intialises Ray if not already initialised."""
    if not ray.is_initialized():
        ray.init(*args, **kwargs)
=======

ClientAppFn = Callable[[], ClientApp]
>>>>>>> ce2d9701


class ClientException(Exception):
    """Raised when client side logic crashes with an exception."""

    def __init__(self, message: str):
        div = ">" * 7
        self.message = "\n" + div + "A ClientException occurred." + message
        super().__init__(self.message)


class VirtualClientEngineActor(ABC):
    """Abstract base class for VirtualClientEngine Actors."""

    def terminate(self) -> None:
        """Manually terminate Actor object."""
        log(WARNING, "Manually terminating %s}", self.__class__.__name__)
        ray.actor.exit_actor()

    def run(
        self,
        client_app_fn: ClientAppFn,
        message: Message,
        cid: str,
        context: Context,
    ) -> Tuple[str, Message, Context]:
        """Run a client run."""
        # Pass message through ClientApp and return a message
        # return also cid which is needed to ensure results
        # from the pool are correctly assigned to each ClientProxy
        try:
            # Load app
            app: ClientApp = client_app_fn()

            # Handle task message
            out_message = app(message=message, context=context)

        except Exception as ex:
            client_trace = traceback.format_exc()
            mssg = (
                "\n\tSomething went wrong when running your client run."
                "\n\tClient "
                + cid
                + " crashed when the "
                + self.__class__.__name__
                + " was running its run."
                "\n\tException triggered on the client side: " + client_trace,
            )
            raise ClientException(str(mssg)) from ex

        return cid, out_message, context


@ray.remote
class ClientAppActor(VirtualClientEngineActor):
    """A Ray Actor class that runs client runs.

    Parameters
    ----------
    on_actor_init_fn: Optional[Callable[[], None]] (default: None)
        A function to execute upon actor initialization.
    """

    def __init__(self, on_actor_init_fn: Optional[Callable[[], None]] = None) -> None:
        super().__init__()
        if on_actor_init_fn:
            on_actor_init_fn()


def pool_size_from_resources(client_resources: Dict[str, Union[int, float]]) -> int:
    """Calculate number of Actors that fit in the cluster.

    For this we consider the resources available on each node and those required per
    client.
    """
    total_num_actors = 0

    # We calculate the number of actors that fit in a node per node basis. This is
    # the right way of doing it otherwise situations like the following arise: imagine
    # each client needs 3 CPUs and Ray has w nodes (one with 2 CPUs and another with 4)
    # if we don't follow a per-node estimation of actors, we'll be creating an actor
    # pool with 2 Actors. This, however, doesn't fit in the cluster since only one of
    # the nodes can fit one Actor.
    nodes = ray.nodes()
    for node in nodes:
        node_resources = node["Resources"]

        # If a node has detached, it is still in the list of nodes
        # however, its resources will be empty.
        if not node_resources:
            continue

        num_cpus = node_resources["CPU"]
        num_gpus = node_resources.get("GPU", 0)  # There might not be GPU
        num_actors = int(num_cpus / client_resources["num_cpus"])

        # If a GPU is present and client resources do require one
        if "num_gpus" in client_resources.keys() and client_resources["num_gpus"] > 0.0:
            if num_gpus:
                # If there are gpus in the cluster
                num_actors = min(
                    num_actors, int(num_gpus / client_resources["num_gpus"])
                )
            else:
                num_actors = 0
        total_num_actors += num_actors

    if total_num_actors == 0:
        log(
            WARNING,
            "The ActorPool is empty. The system (CPUs=%s, GPUs=%s) "
            "does not meet the criteria to host at least one client with resources:"
            " %s. Lowering the `client_resources` could help.",
            num_cpus,
            num_gpus,
            client_resources,
        )
        raise ValueError(
            "ActorPool is empty. Stopping Simulation. "
            "Check 'client_resources' passed to `start_simulation`"
        )

    return total_num_actors


class VirtualClientEngineActorPool(ActorPool):
    """A pool of VirtualClientEngine Actors.

    Parameters
    ----------
    create_actor_fn : Callable[[], Type[VirtualClientEngineActor]]
        A function that returns an actor that can be added to the pool.

    client_resources : Dict[str, Union[int, float]]
        A dictionary specifying the system resources that each
        actor should have access. This will be used to calculate
        the number of actors that fit in your cluster. Supported keys
        are `num_cpus` and `num_gpus`. E.g. {`num_cpus`: 2, `num_gpus`: 0.5}
        would allocate two Actors per GPU in your system assuming you have
        enough CPUs. To understand the GPU utilization caused by `num_gpus`,
        as well as using custom resources, please consult the Ray documentation.

    actor_lists: List[VirtualClientEngineActor] (default: None)
        This argument should not be used. It's only needed for serialization purposes
        (see the `__reduce__` method). Each time it is executed, we want to retain
        the same list of actors.
    """

    def __init__(
        self,
        create_actor_fn: Callable[[], Type[VirtualClientEngineActor]],
        client_resources: Dict[str, Union[int, float]],
        actor_list: Optional[List[Type[VirtualClientEngineActor]]] = None,
    ):
        self.client_resources = client_resources
        self.create_actor_fn = create_actor_fn

        if actor_list is None:
            # Figure out how many actors can be created given the cluster resources
            # and the resources the user indicates each VirtualClient will need
            num_actors = pool_size_from_resources(client_resources)
            actors = [create_actor_fn() for _ in range(num_actors)]
        else:
            # When __reduce__ is executed, we don't want to created
            # a new list of actors again.
            actors = actor_list

        super().__init__(actors)

        # A dict that maps cid to another dict containing: a reference to the remote job
        # and its status (i.e. whether it is ready or not)
        self._cid_to_future: Dict[
            str, Dict[str, Union[bool, Optional[ObjectRef[Any]]]]
        ] = {}
        self.actor_to_remove: Set[str] = set()  # a set
        self.num_actors = len(actors)

        self.lock = threading.RLock()

    def __reduce__(self):  # type: ignore
        """Make this class serializable (needed due to lock)."""
        return VirtualClientEngineActorPool, (
            self.create_actor_fn,
            self.client_resources,
            self._idle_actors,  # Pass existing actors to avoid killing/re-creating
        )

    def add_actors_to_pool(self, num_actors: int) -> None:
        """Add actors to the pool.

        This expands the pool after it has been created iif new resources are added to
        your Ray cluster (e.g. you add a new node).
        """
        with self.lock:
            new_actors = [self.create_actor_fn() for _ in range(num_actors)]
            self._idle_actors.extend(new_actors)
            self.num_actors += num_actors

    def submit(self, fn: Any, value: Tuple[ClientAppFn, Message, str, Context]) -> None:
        """Take an idle actor and assign it to run a client app and Message.

        Submit a job to an actor by first removing it from the list of idle actors, then
        check if this actor was flagged to be removed from the pool.
        """
        app_fn, mssg, cid, context = value
        actor = self._idle_actors.pop()
        if self._check_and_remove_actor_from_pool(actor):
            future = fn(actor, app_fn, mssg, cid, context)
            future_key = tuple(future) if isinstance(future, List) else future
            self._future_to_actor[future_key] = (self._next_task_index, actor, cid)
            self._next_task_index += 1

            # Update with future
            self._cid_to_future[cid]["future"] = future_key

    def submit_client_job(
        self, actor_fn: Any, job: Tuple[ClientAppFn, Message, str, Context]
    ) -> None:
        """Submit a job while tracking client ids."""
        _, _, cid, _ = job

        # We need to put this behind a lock since .submit() involves
        # removing and adding elements from a dictionary. Which creates
        # issues in multi-threaded settings
        with self.lock:
            # Create cid to future mapping
            self._reset_cid_to_future_dict(cid)
            if self._idle_actors:
                # Submit job since there is an Actor that's available
                self.submit(actor_fn, job)
            else:
                # No actors are available, append to list of jobs to run later
                self._pending_submits.append((actor_fn, job))

    def _flag_future_as_ready(self, cid: str) -> None:
        """Flag future for VirtualClient with cid=cid as ready."""
        self._cid_to_future[cid]["ready"] = True

    def _reset_cid_to_future_dict(self, cid: str) -> None:
        """Reset cid:future mapping info."""
        if cid not in self._cid_to_future:
            self._cid_to_future[cid] = {}

        self._cid_to_future[cid]["future"] = None
        self._cid_to_future[cid]["ready"] = False

    def _is_future_ready(self, cid: str) -> bool:
        """Return status of future associated to the given client id (cid)."""
        if cid not in self._cid_to_future:
            # With the current ClientProxy<-->ActorPool interaction
            # we should never be hitting this condition.
            log(WARNING, "This shouldn't be happening")
            return False

        return self._cid_to_future[cid]["ready"]  # type: ignore

    def _fetch_future_result(self, cid: str) -> Tuple[Message, Context]:
        """Fetch result and updated context for a VirtualClient from Object Store.

        The job submitted by the ClientProxy interfacing with client with cid=cid is
        ready. Here we fetch it from the object store and return.
        """
        try:
            future: ObjectRef[Any] = self._cid_to_future[cid]["future"]  # type: ignore
            res_cid, out_mssg, updated_context = ray.get(
                future
            )  # type: (str, Message, Context)
        except ray.exceptions.RayActorError as ex:
            log(ERROR, ex)
            if hasattr(ex, "actor_id"):
                # RayActorError only contains the actor_id attribute
                # if the actor won't be restarted again.
                self._flag_actor_for_removal(ex.actor_id)
            raise ex

        # Sanity check: was the result fetched generated by a client with cid=cid?
        assert res_cid == cid, log(
            ERROR, "The VirtualClient %s got result from client %s", cid, res_cid
        )

        # Reset mapping
        self._reset_cid_to_future_dict(cid)

        return out_mssg, updated_context

    def _flag_actor_for_removal(self, actor_id_hex: str) -> None:
        """Flag actor that should be removed from pool."""
        with self.lock:
            self.actor_to_remove.add(actor_id_hex)
            log(WARNING, "Actor(%s) will be remove from pool.", actor_id_hex)

    def _check_and_remove_actor_from_pool(
        self, actor: VirtualClientEngineActor
    ) -> bool:
        """Check if actor in set of those that should be removed.

        Remove the actor if so.
        """
        with self.lock:
            actor_id = (
                actor._actor_id.hex()  # type: ignore # pylint: disable=protected-access
            )

            if actor_id in self.actor_to_remove:
                # The actor should be removed
                self.actor_to_remove.remove(actor_id)
                self.num_actors -= 1
                log(WARNING, "REMOVED actor %s from pool", actor_id)
                log(WARNING, "Pool size: %s", self.num_actors)
                return False

            return True

    def _check_actor_fits_in_pool(self) -> bool:
        """Determine if available resources haven't changed.

        If true, allow the actor to be added back to the pool. Else don't allow it
        (effectively reducing the size of the pool).
        """
        num_actors_updated = pool_size_from_resources(self.client_resources)

        if num_actors_updated < self.num_actors:
            log(
                WARNING,
                "Cluster resources have changed. Number of actors in the pool should be"
                " reduced from %s down to %s. This"
                " might take several intermediate steps",
                self.num_actors,
                num_actors_updated,
            )
            # We are preventing one actor from being added back to the queue, so we just
            # decrease the number of actors by one. Eventually `self.num_actors`
            # should be equal to what `pool_size_from_resources(self.resources)` returns
            self.num_actors -= 1
            return False

        return True

    def process_unordered_future(self, timeout: Optional[float] = None) -> None:
        """Similar to parent's get_next_unordered() but without final ray.get()."""
        if not self.has_next():  # type: ignore
            raise StopIteration("No more results to get")

        # Block until one result is ready
        res, _ = ray.wait(list(self._future_to_actor), num_returns=1, timeout=timeout)

        if res:
            [future] = res
        else:
            raise TimeoutError("Timed out waiting for result")

        with self.lock:
            # Get actor that completed a job
            _, actor, cid = self._future_to_actor.pop(future, (None, None, -1))
            if actor is not None:
                # Still space in queue? (no if a node in the cluster died)
                if self._check_actor_fits_in_pool():
                    if self._check_and_remove_actor_from_pool(actor):
                        self._return_actor(actor)  # type: ignore
                    # Flag future as ready so ClientProxy with cid
                    # can break from the while loop (in `get_client_result()`)
                    # and fetch its result
                    self._flag_future_as_ready(cid)
                else:
                    # The actor doesn't fit in the pool anymore.
                    # Manually terminate the actor
                    actor.terminate.remote()

    def get_client_result(
        self, cid: str, timeout: Optional[float]
    ) -> Tuple[Message, Context]:
        """Get result from VirtualClient with specific cid."""
        # Loop until all jobs submitted to the pool are completed. Break early
        # if the result for the ClientProxy calling this method is ready
        while self.has_next() and not self._is_future_ready(cid):  # type: ignore
            try:
                self.process_unordered_future(timeout=timeout)
            except StopIteration:
                # There are no pending jobs in the pool
                break

        # Fetch result belonging to the VirtualClient calling this method
        # Return both result from tasks and (potentially) updated run context
        return self._fetch_future_result(cid)


class BasicActorPool:
    """A basic actor pool."""

    def __init__(
        self,
        actor_type: Type[VirtualClientEngineActor],
        client_resources: Dict[str, Union[int, float]],
    ):
        self.client_resources = client_resources

        # Queue of idle actors
        self.pool: asyncio.Queue[Type[VirtualClientEngineActor]] = asyncio.Queue()
        self.num_actors = 0

        # A function that creates an actor
        self.create_actor_fn = lambda: actor_type.options(  # type: ignore
            **client_resources
        ).remote()

        # Figure out how many actors can be created given the cluster resources
        # and the resources the user indicates each VirtualClient will need
        self.actors_capacity = pool_size_from_resources(client_resources)
        self._future_to_actor: Dict[Any, Type[VirtualClientEngineActor]] = {}

    def is_actor_available(self) -> bool:
        """Return true if there is an idle actor."""
        return self.pool.qsize() > 0

    async def add_actors_to_pool(self, num_actors: int) -> None:
        """Add actors to the pool.

        This emthod may be executed also if new resources are added to your Ray cluster
        (e.g. you add a new node).
        """
        for _ in range(num_actors):
            await self.pool.put(self.create_actor_fn())  # type: ignore
        self.num_actors += num_actors

    async def submit_if_actor_is_free(
        self, actor_fn: Any, job: Tuple[ClientAppFn, Message, str, Context]
    ) -> Any | None:
        """On idle actor, execute job."""
        if self.pool.qsize():
            app_fn, mssg, cid, context = job
            actor = await self.pool.get()
            future = actor_fn(actor, app_fn, mssg, cid, context)
            future_key = tuple(future) if isinstance(future, list) else future
            self._future_to_actor[future_key] = actor
            return future
        return None

    async def fetch_result_and_return_actor(
        self, future: Any
    ) -> Tuple[Message, Context]:
        """Pull result given a future and add actor back to pool."""
        actor = self._future_to_actor.pop(future)
        await self.pool.put(actor)
        _, out_mssg, updated_context = await future
        return out_mssg, updated_context<|MERGE_RESOLUTION|>--- conflicted
+++ resolved
@@ -29,7 +29,7 @@
 from flwr.common.context import Context
 from flwr.common.logger import log
 from flwr.common.message import Message
-<<<<<<< HEAD
+
 
 ClientAppFn = Callable[[], ClientApp]
 
@@ -38,10 +38,6 @@
     """Intialises Ray if not already initialised."""
     if not ray.is_initialized():
         ray.init(*args, **kwargs)
-=======
-
-ClientAppFn = Callable[[], ClientApp]
->>>>>>> ce2d9701
 
 
 class ClientException(Exception):
