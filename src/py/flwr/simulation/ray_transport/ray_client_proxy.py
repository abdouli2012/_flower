# Copyright 2020 Adap GmbH. All Rights Reserved.
#
# Licensed under the Apache License, Version 2.0 (the "License");
# you may not use this file except in compliance with the License.
# You may obtain a copy of the License at
#
#     http://www.apache.org/licenses/LICENSE-2.0
#
# Unless required by applicable law or agreed to in writing, software
# distributed under the License is distributed on an "AS IS" BASIS,
# WITHOUT WARRANTIES OR CONDITIONS OF ANY KIND, either express or implied.
# See the License for the specific language governing permissions and
# limitations under the License.
# ==============================================================================
"""Ray-based Flower ClientProxy implementation."""


<<<<<<< HEAD
from typing import Callable, Dict, Optional, Union, cast
=======
from typing import Callable, Dict, cast
>>>>>>> a702af9c

import ray

from flwr import common
from flwr.client import Client, ClientLike, to_client
from flwr.server.client_proxy import ClientProxy

ClientFn = Callable[[str], ClientLike]


class RayClientProxy(ClientProxy):
    """Flower client proxy which delegates work using Ray."""

    def __init__(self, client_fn: ClientFn, cid: str, resources: Dict[str, int]):
        super().__init__(cid)
        self.client_fn = client_fn
        self.resources = resources

    def get_properties(
        self, ins: common.PropertiesIns, timeout: Optional[float]
    ) -> common.PropertiesRes:
        """Returns client's properties."""
        future_properties_res = launch_and_get_properties.options(  # type: ignore
            **self.resources,
        ).remote(self.client_fn, self.cid, ins)
        res = ray.worker.get(future_properties_res, timeout=timeout)
        return cast(
            common.PropertiesRes,
            res,
        )

    def get_parameters(self, timeout: Optional[float]) -> common.ParametersRes:
        """Return the current local model parameters."""
        future_paramseters_res = launch_and_get_parameters.options(  # type: ignore
            **self.resources,
        ).remote(self.client_fn, self.cid)
        res = ray.worker.get(future_paramseters_res, timeout=timeout)
        return cast(
            common.ParametersRes,
            res,
        )

    def fit(self, ins: common.FitIns, timeout: Optional[float]) -> common.FitRes:
        """Train model parameters on the locally held dataset."""
        future_fit_res = launch_and_fit.options(  # type: ignore
            **self.resources,
        ).remote(self.client_fn, self.cid, ins)
        res = ray.worker.get(future_fit_res, timeout=timeout)
        return cast(
            common.FitRes,
            res,
        )

    def evaluate(
        self, ins: common.EvaluateIns, timeout: Optional[float]
    ) -> common.EvaluateRes:
        """Evaluate model parameters on the locally held dataset."""
        future_evaluate_res = launch_and_evaluate.options(  # type: ignore
            **self.resources,
        ).remote(self.client_fn, self.cid, ins)
        res = ray.worker.get(future_evaluate_res, timeout=timeout)
        return cast(
            common.EvaluateRes,
            res,
        )

    def reconnect(
        self, reconnect: common.Reconnect, timeout: Optional[float]
    ) -> common.Disconnect:
        """Disconnect and (optionally) reconnect later."""
        return common.Disconnect(reason="")  # Nothing to do here (yet)


@ray.remote
def launch_and_get_properties(
    client_fn: ClientFn, cid: str, properties_ins: common.PropertiesIns
) -> common.PropertiesRes:
    """Exectue get_properties remotely."""
    client: Client = _create_client(client_fn, cid)
    return client.get_properties(properties_ins)


@ray.remote
def launch_and_get_parameters(client_fn: ClientFn, cid: str) -> common.ParametersRes:
    """Exectue get_parameters remotely."""
    client: Client = _create_client(client_fn, cid)
    return client.get_parameters()


@ray.remote
def launch_and_fit(
    client_fn: ClientFn, cid: str, fit_ins: common.FitIns
) -> common.FitRes:
    """Exectue fit remotely."""
    client: Client = _create_client(client_fn, cid)
    return client.fit(fit_ins)


@ray.remote
def launch_and_evaluate(
    client_fn: ClientFn, cid: str, evaluate_ins: common.EvaluateIns
) -> common.EvaluateRes:
    """Exectue evaluate remotely."""
    client: Client = _create_client(client_fn, cid)
    return client.evaluate(evaluate_ins)


def _create_client(client_fn: ClientFn, cid: str) -> Client:
    """Create a client instance."""
    client_like: ClientLike = client_fn(cid)
    return to_client(client_like=client_like)<|MERGE_RESOLUTION|>--- conflicted
+++ resolved
@@ -15,11 +15,7 @@
 """Ray-based Flower ClientProxy implementation."""
 
 
-<<<<<<< HEAD
-from typing import Callable, Dict, Optional, Union, cast
-=======
 from typing import Callable, Dict, cast
->>>>>>> a702af9c
 
 import ray
 
