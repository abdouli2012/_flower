# Copyright 2020 Adap GmbH. All Rights Reserved.
#
# Licensed under the Apache License, Version 2.0 (the "License");
# you may not use this file except in compliance with the License.
# You may obtain a copy of the License at
#
#     http://www.apache.org/licenses/LICENSE-2.0
#
# Unless required by applicable law or agreed to in writing, software
# distributed under the License is distributed on an "AS IS" BASIS,
# WITHOUT WARRANTIES OR CONDITIONS OF ANY KIND, either express or implied.
# See the License for the specific language governing permissions and
# limitations under the License.
# ==============================================================================
"""Ray-based Flower ClientProxy implementation."""


from logging import DEBUG
from typing import Callable, Dict, Optional, cast

import ray

from flwr import common
from flwr.client import Client, ClientLike, to_client
from flwr.common.logger import log
from flwr.server.client_proxy import ClientProxy

ClientFn = Callable[[str], ClientLike]


class RayClientProxy(ClientProxy):
    """Flower client proxy which delegates work using Ray."""

<<<<<<< HEAD
    def __init__(self, client_fn: ClientFn, cid: str, resources: Dict[str, Union[float, int]]):
=======
    def __init__(self, client_fn: ClientFn, cid: str, resources: Dict[str, float]):
>>>>>>> 2728140a
        super().__init__(cid)
        self.client_fn = client_fn
        self.resources = resources

    def get_properties(
        self, ins: common.GetPropertiesIns, timeout: Optional[float]
    ) -> common.GetPropertiesRes:
        """Returns client's properties."""
        future_get_properties_res = launch_and_get_properties.options(  # type: ignore
            **self.resources,
        ).remote(self.client_fn, self.cid, ins)
        try:
            res = ray.get(future_get_properties_res, timeout=timeout)
        except Exception as ex:
            log(DEBUG, ex)
            raise ex
        return cast(
            common.GetPropertiesRes,
            res,
        )

    def get_parameters(
        self, ins: common.GetParametersIns, timeout: Optional[float]
    ) -> common.GetParametersRes:
        """Return the current local model parameters."""
        future_paramseters_res = launch_and_get_parameters.options(  # type: ignore
            **self.resources,
        ).remote(self.client_fn, self.cid, ins)
        try:
            res = ray.get(future_paramseters_res, timeout=timeout)
        except Exception as ex:
            log(DEBUG, ex)
            raise ex
        return cast(
            common.GetParametersRes,
            res,
        )

    def fit(self, ins: common.FitIns, timeout: Optional[float]) -> common.FitRes:
        """Train model parameters on the locally held dataset."""
        future_fit_res = launch_and_fit.options(  # type: ignore
            **self.resources,
        ).remote(self.client_fn, self.cid, ins)
        try:
            res = ray.get(future_fit_res, timeout=timeout)
        except Exception as ex:
            log(DEBUG, ex)
            raise ex
        return cast(
            common.FitRes,
            res,
        )

    def evaluate(
        self, ins: common.EvaluateIns, timeout: Optional[float]
    ) -> common.EvaluateRes:
        """Evaluate model parameters on the locally held dataset."""
        future_evaluate_res = launch_and_evaluate.options(  # type: ignore
            **self.resources,
        ).remote(self.client_fn, self.cid, ins)
        try:
            res = ray.get(future_evaluate_res, timeout=timeout)
        except Exception as ex:
            log(DEBUG, ex)
            raise ex
        return cast(
            common.EvaluateRes,
            res,
        )

    def reconnect(
        self, ins: common.ReconnectIns, timeout: Optional[float]
    ) -> common.DisconnectRes:
        """Disconnect and (optionally) reconnect later."""
        return common.DisconnectRes(reason="")  # Nothing to do here (yet)


@ray.remote
def launch_and_get_properties(
    client_fn: ClientFn, cid: str, get_properties_ins: common.GetPropertiesIns
) -> common.GetPropertiesRes:
    """Exectue get_properties remotely."""
    client: Client = _create_client(client_fn, cid)
    return client.get_properties(get_properties_ins)


@ray.remote
def launch_and_get_parameters(
    client_fn: ClientFn, cid: str, get_parameters_ins: common.GetParametersIns
) -> common.GetParametersRes:
    """Exectue get_parameters remotely."""
    client: Client = _create_client(client_fn, cid)
    return client.get_parameters(get_parameters_ins)


@ray.remote
def launch_and_fit(
    client_fn: ClientFn, cid: str, fit_ins: common.FitIns
) -> common.FitRes:
    """Exectue fit remotely."""
    client: Client = _create_client(client_fn, cid)
    return client.fit(fit_ins)


@ray.remote
def launch_and_evaluate(
    client_fn: ClientFn, cid: str, evaluate_ins: common.EvaluateIns
) -> common.EvaluateRes:
    """Exectue evaluate remotely."""
    client: Client = _create_client(client_fn, cid)
    return client.evaluate(evaluate_ins)


def _create_client(client_fn: ClientFn, cid: str) -> Client:
    """Create a client instance."""
    client_like: ClientLike = client_fn(cid)
    return to_client(client_like=client_like)<|MERGE_RESOLUTION|>--- conflicted
+++ resolved
@@ -31,11 +31,7 @@
 class RayClientProxy(ClientProxy):
     """Flower client proxy which delegates work using Ray."""
 
-<<<<<<< HEAD
-    def __init__(self, client_fn: ClientFn, cid: str, resources: Dict[str, Union[float, int]]):
-=======
     def __init__(self, client_fn: ClientFn, cid: str, resources: Dict[str, float]):
->>>>>>> 2728140a
         super().__init__(cid)
         self.client_fn = client_fn
         self.resources = resources
