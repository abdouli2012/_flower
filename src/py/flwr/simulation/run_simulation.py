# Copyright 2024 Flower Labs GmbH. All Rights Reserved.
#
# Licensed under the Apache License, Version 2.0 (the "License");
# you may not use this file except in compliance with the License.
# You may obtain a copy of the License at
#
#     http://www.apache.org/licenses/LICENSE-2.0
#
# Unless required by applicable law or agreed to in writing, software
# distributed under the License is distributed on an "AS IS" BASIS,
# WITHOUT WARRANTIES OR CONDITIONS OF ANY KIND, either express or implied.
# See the License for the specific language governing permissions and
# limitations under the License.
# ==============================================================================
"""Flower Simulation."""

import argparse
import asyncio
import json
import logging
import sys
import threading
import traceback
from argparse import Namespace
from logging import DEBUG, ERROR, INFO, WARNING
from pathlib import Path
from time import sleep
<<<<<<< HEAD
from typing import Optional
=======
from typing import Dict, List, Optional
>>>>>>> 749d4e55

from flwr.cli.config_utils import load_and_validate
from flwr.client import ClientApp
from flwr.common import EventType, event, log
from flwr.common.config import get_fused_config_from_dir, parse_config_args
from flwr.common.constant import RUN_ID_NUM_BYTES
from flwr.common.logger import set_logger_propagation, update_console_handler
from flwr.common.typing import Run, UserConfig
from flwr.server.driver import Driver, InMemoryDriver
from flwr.server.run_serverapp import run as run_server_app
from flwr.server.server_app import ServerApp
from flwr.server.superlink.fleet import vce
from flwr.server.superlink.fleet.vce.backend.backend import BackendConfig
from flwr.server.superlink.state import StateFactory
from flwr.server.superlink.state.utils import generate_rand_int_from_bytes
from flwr.simulation.ray_transport.utils import (
    enable_tf_gpu_growth as enable_gpu_growth,
)


def _check_args_do_not_interfere(args: Namespace) -> bool:
    """Ensure decoupling of flags for different ways to start the simulation."""
    mode_one_args = ["app", "run_config"]
    mode_two_args = ["client_app", "server_app"]

    def _resolve_message(conflict_keys: List[str]) -> str:
        return ",".join([f"`--{key}`".replace("_", "-") for key in conflict_keys])

    # When passing `--app`, `--app-dir` is ignored
    if args.app and args.app_dir:
        log(ERROR, "Either `--app` or `--app-dir` can be set, but not both.")
        return False

    if any(getattr(args, key) for key in mode_one_args):
        if any(getattr(args, key) for key in mode_two_args):
            log(
                ERROR,
                "Passing any of {%s} alongside with any of {%s}",
                _resolve_message(mode_one_args),
                _resolve_message(mode_two_args),
            )
            return False

        if not args.app:
            log(ERROR, "You need to pass --app")
            return False

        return True

    # Ensure all args are set (required for the non-FAB mode of execution)
    if not all(getattr(args, key) for key in mode_two_args):
        log(
            ERROR,
            "Passing all of %s keys are required.",
            _resolve_message(mode_two_args),
        )
        return False

    return True


# Entry point from CLI
# pylint: disable=too-many-locals
def run_simulation_from_cli() -> None:
    """Run Simulation Engine from the CLI."""
    args = _parse_args_run_simulation().parse_args()

    # We are supporting two modes for the CLI entrypoint:
    # 1) Running an app dir containing a `pyproject.toml`
    # 2) Running any ClientApp and SeverApp w/o pyproject.toml being present
    # For 2), some CLI args are compulsory, but they are not required for 1)
    # We first do these checks
    args_check_pass = _check_args_do_not_interfere(args)
    if not args_check_pass:
        sys.exit("Simulation Engine cannot start.")

    run_id = (
        generate_rand_int_from_bytes(RUN_ID_NUM_BYTES)
        if args.run_id is None
        else args.run_id
    )
    if args.app:
        # Mode 1
        app_path = Path(args.app)
        if not app_path.is_dir():
            log(ERROR, "--app is not a directory")
            sys.exit("Simulation Engine cannot start.")

        # Load pyproject.toml
        config, errors, warnings = load_and_validate(
            app_path / "pyproject.toml", check_module=False
        )
        if errors:
            raise ValueError(errors)

        if warnings:
            log(WARNING, warnings)

        if config is None:
            raise ValueError("Config extracted from FAB's pyproject.toml is not valid")

        # Get ClientApp and SeverApp components
        app_components = config["tool"]["flwr"]["app"]["components"]
        client_app_attr = app_components["clientapp"]
        server_app_attr = app_components["serverapp"]

        override_config = parse_config_args(args.run_config)
        fused_config = get_fused_config_from_dir(app_path, override_config)
        app_dir = args.app
        is_app = True

    else:
        # Mode 2
        client_app_attr = args.client_app
        server_app_attr = args.server_app
        override_config = {}
        fused_config = None
        app_dir = args.app_dir
        is_app = False

    # Create run
    run = Run(
        run_id=run_id,
        fab_id="",
        fab_version="",
        override_config=override_config,
    )

    # Load JSON config
    backend_config_dict = json.loads(args.backend_config)

    _run_simulation(
        server_app_attr=server_app_attr,
        client_app_attr=client_app_attr,
        num_supernodes=args.num_supernodes,
        backend_name=args.backend,
        backend_config=backend_config_dict,
        app_dir=app_dir,
        run=run,
        enable_tf_gpu_growth=args.enable_tf_gpu_growth,
        verbose_logging=args.verbose,
        server_app_run_config=fused_config,
        is_app=is_app,
    )


# Entry point from Python session (script or notebook)
# pylint: disable=too-many-arguments
def run_simulation(
    server_app: ServerApp,
    client_app: ClientApp,
    num_supernodes: int,
    backend_name: str = "ray",
    backend_config: Optional[BackendConfig] = None,
    enable_tf_gpu_growth: bool = False,
    verbose_logging: bool = False,
) -> None:
    r"""Run a Flower App using the Simulation Engine.

    Parameters
    ----------
    server_app : ServerApp
        The `ServerApp` to be executed. It will send messages to different `ClientApp`
        instances running on different (virtual) SuperNodes.

    client_app : ClientApp
        The `ClientApp` to be executed by each of the SuperNodes. It will receive
        messages sent by the `ServerApp`.

    num_supernodes : int
        Number of nodes that run a ClientApp. They can be sampled by a
        Driver in the ServerApp and receive a Message describing what the ClientApp
        should perform.

    backend_name : str (default: ray)
        A simulation backend that runs `ClientApp`s.

    backend_config : Optional[BackendConfig]
        'A dictionary to configure a backend. Separate dictionaries to configure
        different elements of backend. Supported top-level keys are `init_args`
        for values parsed to initialisation of backend, `client_resources`
        to define the resources for clients, and `actor` to define the actor
        parameters. Values supported in <value> are those included by
        `flwr.common.typing.ConfigsRecordValues`.

    enable_tf_gpu_growth : bool (default: False)
        A boolean to indicate whether to enable GPU growth on the main thread. This is
        desirable if you make use of a TensorFlow model on your `ServerApp` while
        having your `ClientApp` running on the same GPU. Without enabling this, you
        might encounter an out-of-memory error because TensorFlow, by default, allocates
        all GPU memory. Read more about how `tf.config.experimental.set_memory_growth()`
        works in the TensorFlow documentation: https://www.tensorflow.org/api/stable.

    verbose_logging : bool (default: False)
        When disabled, only INFO, WARNING and ERROR log messages will be shown. If
        enabled, DEBUG-level logs will be displayed.
    """
    _run_simulation(
        num_supernodes=num_supernodes,
        client_app=client_app,
        server_app=server_app,
        backend_name=backend_name,
        backend_config=backend_config,
        enable_tf_gpu_growth=enable_tf_gpu_growth,
        verbose_logging=verbose_logging,
    )


# pylint: disable=too-many-arguments
def run_serverapp_th(
    server_app_attr: Optional[str],
    server_app: Optional[ServerApp],
    server_app_run_config: UserConfig,
    driver: Driver,
    app_dir: str,
    f_stop: threading.Event,
    has_exception: threading.Event,
    enable_tf_gpu_growth: bool,
    delay_launch: int = 3,
) -> threading.Thread:
    """Run SeverApp in a thread."""

    def server_th_with_start_checks(
        tf_gpu_growth: bool,
        stop_event: threading.Event,
        exception_event: threading.Event,
        _driver: Driver,
        _server_app_dir: str,
        _server_app_run_config: UserConfig,
        _server_app_attr: Optional[str],
        _server_app: Optional[ServerApp],
    ) -> None:
        """Run SeverApp, after check if GPU memory growth has to be set.

        Upon exception, trigger stop event for Simulation Engine.
        """
        try:
            if tf_gpu_growth:
                log(INFO, "Enabling GPU growth for Tensorflow on the main thread.")
                enable_gpu_growth()

            # Run ServerApp
            run_server_app(
                driver=_driver,
                server_app_dir=_server_app_dir,
                server_app_run_config=_server_app_run_config,
                server_app_attr=_server_app_attr,
                loaded_server_app=_server_app,
            )
        except Exception as ex:  # pylint: disable=broad-exception-caught
            log(ERROR, "ServerApp thread raised an exception: %s", ex)
            log(ERROR, traceback.format_exc())
            exception_event.set()
            raise
        finally:
            log(DEBUG, "ServerApp finished running.")
            # Upon completion, trigger stop event if one was passed
            if stop_event is not None:
                stop_event.set()
                log(DEBUG, "Triggered stop event for Simulation Engine.")

    serverapp_th = threading.Thread(
        target=server_th_with_start_checks,
        args=(
            enable_tf_gpu_growth,
            f_stop,
            has_exception,
            driver,
            app_dir,
            server_app_run_config,
            server_app_attr,
            server_app,
        ),
    )
    sleep(delay_launch)
    serverapp_th.start()
    return serverapp_th


# pylint: disable=too-many-locals
def _main_loop(
    num_supernodes: int,
    backend_name: str,
    backend_config_stream: str,
    app_dir: str,
    is_app: bool,
    enable_tf_gpu_growth: bool,
    run: Run,
    flwr_dir: Optional[str] = None,
    client_app: Optional[ClientApp] = None,
    client_app_attr: Optional[str] = None,
    server_app: Optional[ServerApp] = None,
    server_app_attr: Optional[str] = None,
    server_app_run_config: Optional[Dict[str, str]] = None,
) -> None:
    """Launch SuperLink with Simulation Engine, then ServerApp on a separate thread."""
    # Initialize StateFactory
    state_factory = StateFactory(":flwr-in-memory-state:")

    f_stop = threading.Event()
    # A Threading event to indicate if an exception was raised in the ServerApp thread
    server_app_thread_has_exception = threading.Event()
    serverapp_th = None
    try:
        # Register run
        log(DEBUG, "Pre-registering run with id %s", run.run_id)
        state_factory.state().run_ids[run.run_id] = run  # type: ignore
<<<<<<< HEAD
        server_app_run_config: UserConfig = {}
=======

        if server_app_run_config is None:
            server_app_run_config = {}
>>>>>>> 749d4e55

        # Initialize Driver
        driver = InMemoryDriver(run_id=run.run_id, state_factory=state_factory)

        # Get and run ServerApp thread
        serverapp_th = run_serverapp_th(
            server_app_attr=server_app_attr,
            server_app=server_app,
            server_app_run_config=server_app_run_config,
            driver=driver,
            app_dir=app_dir,
            f_stop=f_stop,
            has_exception=server_app_thread_has_exception,
            enable_tf_gpu_growth=enable_tf_gpu_growth,
        )

        # SuperLink with Simulation Engine
        event(EventType.RUN_SUPERLINK_ENTER)
        vce.start_vce(
            num_supernodes=num_supernodes,
            client_app_attr=client_app_attr,
            client_app=client_app,
            backend_name=backend_name,
            backend_config_json_stream=backend_config_stream,
            app_dir=app_dir,
            is_app=is_app,
            state_factory=state_factory,
            f_stop=f_stop,
            run=run,
            flwr_dir=flwr_dir,
        )

    except Exception as ex:
        log(ERROR, "An exception occurred !! %s", ex)
        log(ERROR, traceback.format_exc())
        raise RuntimeError("An error was encountered. Ending simulation.") from ex

    finally:
        # Trigger stop event
        f_stop.set()

        event(EventType.RUN_SUPERLINK_LEAVE)
        if serverapp_th:
            serverapp_th.join()
            if server_app_thread_has_exception.is_set():
                raise RuntimeError("Exception in ServerApp thread")

    log(DEBUG, "Stopping Simulation Engine now.")


# pylint: disable=too-many-arguments,too-many-locals
def _run_simulation(
    num_supernodes: int,
    client_app: Optional[ClientApp] = None,
    server_app: Optional[ServerApp] = None,
    backend_name: str = "ray",
    backend_config: Optional[BackendConfig] = None,
    client_app_attr: Optional[str] = None,
    server_app_attr: Optional[str] = None,
    server_app_run_config: Optional[Dict[str, str]] = None,
    app_dir: str = "",
    flwr_dir: Optional[str] = None,
    run: Optional[Run] = None,
    enable_tf_gpu_growth: bool = False,
    verbose_logging: bool = False,
    is_app: bool = False,
) -> None:
    r"""Launch the Simulation Engine.

    Parameters
    ----------
    num_supernodes : int
        Number of nodes that run a ClientApp. They can be sampled by a
        Driver in the ServerApp and receive a Message describing what the ClientApp
        should perform.

    client_app : Optional[ClientApp]
        The `ClientApp` to be executed by each of the `SuperNodes`. It will receive
        messages sent by the `ServerApp`.

    server_app : Optional[ServerApp]
        The `ServerApp` to be executed.

    backend_name : str (default: ray)
        A simulation backend that runs `ClientApp`s.

    backend_config : Optional[BackendConfig]
        'A dictionary to configure a backend. Separate dictionaries to configure
        different elements of backend. Supported top-level keys are `init_args`
        for values parsed to initialisation of backend, `client_resources`
        to define the resources for clients, and `actor` to define the actor
        parameters. Values supported in <value> are those included by
        `flwr.common.typing.ConfigsRecordValues`.

    client_app_attr : Optional[str]
        A path to a `ClientApp` module to be loaded: For example: `client:app` or
        `project.package.module:wrapper.app`."

    server_app_attr : Optional[str]
        A path to a `ServerApp` module to be loaded: For example: `server:app` or
        `project.package.module:wrapper.app`."

    server_app_run_config : Optional[Dict[str, str]]
        Config dictionary that parameterizes the run config. It will be made accesible
        to the ServerApp.

    app_dir : str
        Add specified directory to the PYTHONPATH and load `ClientApp` from there.
        (Default: current working directory.)

    flwr_dir : Optional[str]
        The path containing installed Flower Apps.

    run : Optional[Run]
        An object carrying details about the run.

    enable_tf_gpu_growth : bool (default: False)
        A boolean to indicate whether to enable GPU growth on the main thread. This is
        desirable if you make use of a TensorFlow model on your `ServerApp` while
        having your `ClientApp` running on the same GPU. Without enabling this, you
        might encounter an out-of-memory error because TensorFlow by default allocates
        all GPU memory. Read mor about how `tf.config.experimental.set_memory_growth()`
        works in the TensorFlow documentation: https://www.tensorflow.org/api/stable.

    verbose_logging : bool (default: False)
        When disabled, only INFO, WARNING and ERROR log messages will be shown. If
        enabled, DEBUG-level logs will be displayed.

    is_app : bool (default: False)
        A flag that indicates whether the simulation is running an app or not. This is
        needed in order to attempt loading an app's pyproject.toml when nodes register
        a context object.
    """
    if backend_config is None:
        backend_config = {}

    if "init_args" not in backend_config:
        backend_config["init_args"] = {}

    # Set logging level
    logger = logging.getLogger("flwr")
    if verbose_logging:
        update_console_handler(level=DEBUG, timestamps=True, colored=True)
    else:
        backend_config["init_args"]["logging_level"] = WARNING
        backend_config["init_args"]["log_to_driver"] = True

    if enable_tf_gpu_growth:
        # Check that Backend config has also enabled using GPU growth
        use_tf = backend_config.get("actor", {}).get("tensorflow", False)
        if not use_tf:
            log(WARNING, "Enabling GPU growth for your backend.")
            backend_config["actor"]["tensorflow"] = True

    # Convert config to original JSON-stream format
    backend_config_stream = json.dumps(backend_config)

    # If no `Run` object is set, create one
    if run is None:
        run_id = generate_rand_int_from_bytes(RUN_ID_NUM_BYTES)
        run = Run(run_id=run_id, fab_id="", fab_version="", override_config={})

    args = (
        num_supernodes,
        backend_name,
        backend_config_stream,
        app_dir,
        is_app,
        enable_tf_gpu_growth,
        run,
        flwr_dir,
        client_app,
        client_app_attr,
        server_app,
        server_app_attr,
        server_app_run_config,
    )
    # Detect if there is an Asyncio event loop already running.
    # If yes, disable logger propagation. In environmnets
    # like Jupyter/Colab notebooks, it's often better to do this.
    asyncio_loop_running = False
    try:
        _ = (
            asyncio.get_running_loop()
        )  # Raises RuntimeError if no event loop is present
        log(DEBUG, "Asyncio event loop already running.")

        asyncio_loop_running = True

    except RuntimeError:
        pass

    finally:
        if asyncio_loop_running:
            # Set logger propagation to False to prevent duplicated log output in Colab.
            logger = set_logger_propagation(logger, False)

        _main_loop(*args)


def _parse_args_run_simulation() -> argparse.ArgumentParser:
    """Parse flower-simulation command line arguments."""
    parser = argparse.ArgumentParser(
        description="Start a Flower simulation",
    )
    parser.add_argument(
        "--server-app",
        help="For example: `server:app` or `project.package.module:wrapper.app`",
    )
    parser.add_argument(
        "--client-app",
        help="For example: `client:app` or `project.package.module:wrapper.app`",
    )
    parser.add_argument(
        "--num-supernodes",
        type=int,
        required=True,
        help="Number of simulated SuperNodes.",
    )
    parser.add_argument(
        "--app",
        type=str,
        default=None,
        help="Path to a directory containing a FAB-like structure with a "
        "pyproject.toml.",
    )
    parser.add_argument(
        "--run-config",
        default=None,
        help="Override configuration key-value pairs.",
    )
    parser.add_argument(
        "--backend",
        default="ray",
        type=str,
        help="Simulation backend that executes the ClientApp.",
    )
    parser.add_argument(
        "--backend-config",
        type=str,
        default='{"client_resources": {"num_cpus":2, "num_gpus":0.0},'
        '"actor": {"tensorflow": 0}}',
        help='A JSON formatted stream, e.g \'{"<keyA>":<value>, "<keyB>":<value>}\' to '
        "configure a backend. Values supported in <value> are those included by "
        "`flwr.common.typing.ConfigsRecordValues`. ",
    )
    parser.add_argument(
        "--enable-tf-gpu-growth",
        action="store_true",
        help="Enables GPU growth on the main thread. This is desirable if you make "
        "use of a TensorFlow model on your `ServerApp` while having your `ClientApp` "
        "running on the same GPU. Without enabling this, you might encounter an "
        "out-of-memory error because TensorFlow by default allocates all GPU memory."
        "Read more about how `tf.config.experimental.set_memory_growth()` works in "
        "the TensorFlow documentation: https://www.tensorflow.org/api/stable.",
    )
    parser.add_argument(
        "--verbose",
        action="store_true",
        help="When unset, only INFO, WARNING and ERROR log messages will be shown. "
        "If set, DEBUG-level logs will be displayed. ",
    )
    parser.add_argument(
        "--app-dir",
        default="",
        help="Add specified directory to the PYTHONPATH and load"
        "ClientApp and ServerApp from there."
        " Default: current working directory.",
    )
    parser.add_argument(
        "--flwr-dir",
        default=None,
        help="""The path containing installed Flower Apps.
    By default, this value is equal to:

        - `$FLWR_HOME/` if `$FLWR_HOME` is defined
        - `$XDG_DATA_HOME/.flwr/` if `$XDG_DATA_HOME` is defined
        - `$HOME/.flwr/` in all other cases
    """,
    )
    parser.add_argument(
        "--run-id",
        type=int,
        help="Sets the ID of the run started by the Simulation Engine.",
    )

    return parser<|MERGE_RESOLUTION|>--- conflicted
+++ resolved
@@ -25,11 +25,7 @@
 from logging import DEBUG, ERROR, INFO, WARNING
 from pathlib import Path
 from time import sleep
-<<<<<<< HEAD
-from typing import Optional
-=======
 from typing import Dict, List, Optional
->>>>>>> 749d4e55
 
 from flwr.cli.config_utils import load_and_validate
 from flwr.client import ClientApp
@@ -323,7 +319,7 @@
     client_app_attr: Optional[str] = None,
     server_app: Optional[ServerApp] = None,
     server_app_attr: Optional[str] = None,
-    server_app_run_config: Optional[Dict[str, str]] = None,
+    server_app_run_config: Optional[UserConfig] = None,
 ) -> None:
     """Launch SuperLink with Simulation Engine, then ServerApp on a separate thread."""
     # Initialize StateFactory
@@ -337,13 +333,9 @@
         # Register run
         log(DEBUG, "Pre-registering run with id %s", run.run_id)
         state_factory.state().run_ids[run.run_id] = run  # type: ignore
-<<<<<<< HEAD
-        server_app_run_config: UserConfig = {}
-=======
 
         if server_app_run_config is None:
             server_app_run_config = {}
->>>>>>> 749d4e55
 
         # Initialize Driver
         driver = InMemoryDriver(run_id=run.run_id, state_factory=state_factory)
@@ -403,7 +395,7 @@
     backend_config: Optional[BackendConfig] = None,
     client_app_attr: Optional[str] = None,
     server_app_attr: Optional[str] = None,
-    server_app_run_config: Optional[Dict[str, str]] = None,
+    server_app_run_config: Optional[UserConfig] = None,
     app_dir: str = "",
     flwr_dir: Optional[str] = None,
     run: Optional[Run] = None,
@@ -446,7 +438,7 @@
         A path to a `ServerApp` module to be loaded: For example: `server:app` or
         `project.package.module:wrapper.app`."
 
-    server_app_run_config : Optional[Dict[str, str]]
+    server_app_run_config : Optional[UserConfig]
         Config dictionary that parameterizes the run config. It will be made accesible
         to the ServerApp.
 
