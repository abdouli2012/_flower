# Copyright 2024 Flower Labs GmbH. All Rights Reserved.
#
# Licensed under the Apache License, Version 2.0 (the "License");
# you may not use this file except in compliance with the License.
# You may obtain a copy of the License at
#
#     http://www.apache.org/licenses/LICENSE-2.0
#
# Unless required by applicable law or agreed to in writing, software
# distributed under the License is distributed on an "AS IS" BASIS,
# WITHOUT WARRANTIES OR CONDITIONS OF ANY KIND, either express or implied.
# See the License for the specific language governing permissions and
# limitations under the License.
# ==============================================================================
"""Flower Simulation."""

import argparse
import asyncio
import json
import logging
import threading
import traceback
from logging import DEBUG, ERROR, INFO, WARNING
from time import sleep
from typing import Dict, Optional

import grpc

from flwr.client import ClientApp
from flwr.common import EventType, event, log
from flwr.common.logger import set_logger_propagation, update_console_handler
from flwr.common.typing import ConfigsRecordValues
from flwr.server.driver import Driver, GrpcDriver
from flwr.server.run_serverapp import run
from flwr.server.server_app import ServerApp
from flwr.server.superlink.driver.driver_grpc import run_driver_api_grpc
from flwr.server.superlink.fleet import vce
from flwr.server.superlink.state import StateFactory
from flwr.simulation.ray_transport.utils import (
    enable_tf_gpu_growth as enable_gpu_growth,
)


# Entry point from CLI
def run_simulation_from_cli() -> None:
    """Run Simulation Engine from the CLI."""
    args = _parse_args_run_simulation().parse_args()

    # Load JSON config
    backend_config_dict = json.loads(args.backend_config)

    _run_simulation(
        server_app_attr=args.server_app,
        client_app_attr=args.client_app,
        num_supernodes=args.num_supernodes,
        backend_name=args.backend,
        backend_config=backend_config_dict,
        app_dir=args.app_dir,
        driver_api_address=args.driver_api_address,
        enable_tf_gpu_growth=args.enable_tf_gpu_growth,
        verbose_logging=args.verbose,
    )


# Entry point from Python session (script or notebook)
# pylint: disable=too-many-arguments
def run_simulation(
    server_app: ServerApp,
    client_app: ClientApp,
    num_supernodes: int,
    backend_name: str = "ray",
    backend_config: Optional[Dict[str, ConfigsRecordValues]] = None,
    enable_tf_gpu_growth: bool = False,
    verbose_logging: bool = False,
) -> None:
    r"""Run a Flower App using the Simulation Engine.

    Parameters
    ----------
    server_app : ServerApp
        The `ServerApp` to be executed. It will send messages to different `ClientApp`
        instances running on different (virtual) SuperNodes.

    client_app : ClientApp
        The `ClientApp` to be executed by each of the SuperNodes. It will receive
        messages sent by the `ServerApp`.

    num_supernodes : int
        Number of nodes that run a ClientApp. They can be sampled by a
        Driver in the ServerApp and receive a Message describing what the ClientApp
        should perform.

    backend_name : str (default: ray)
        A simulation backend that runs `ClientApp`s.

    backend_config : Optional[Dict[str, ConfigsRecordValues]]
        'A dictionary, e.g {"<keyA>": <value>, "<keyB>": <value>} to configure a
        backend. Values supported in <value> are those included by
        `flwr.common.typing.ConfigsRecordValues`.

    enable_tf_gpu_growth : bool (default: False)
        A boolean to indicate whether to enable GPU growth on the main thread. This is
        desirable if you make use of a TensorFlow model on your `ServerApp` while
        having your `ClientApp` running on the same GPU. Without enabling this, you
        might encounter an out-of-memory error because TensorFlow, by default, allocates
        all GPU memory. Read more about how `tf.config.experimental.set_memory_growth()`
        works in the TensorFlow documentation: https://www.tensorflow.org/api/stable.

    verbose_logging : bool (default: False)
        When diabled, only INFO, WARNING and ERROR log messages will be shown. If
        enabled, DEBUG-level logs will be displayed.
    """
    _run_simulation(
        num_supernodes=num_supernodes,
        client_app=client_app,
        server_app=server_app,
        backend_name=backend_name,
        backend_config=backend_config,
        enable_tf_gpu_growth=enable_tf_gpu_growth,
        verbose_logging=verbose_logging,
    )


# pylint: disable=too-many-arguments
def run_serverapp_th(
    server_app_attr: Optional[str],
    server_app: Optional[ServerApp],
    driver: Driver,
    app_dir: str,
    f_stop: asyncio.Event,
    enable_tf_gpu_growth: bool,
    delay_launch: int = 3,
) -> threading.Thread:
    """Run SeverApp in a thread."""

    def server_th_with_start_checks(  # type: ignore
        tf_gpu_growth: bool, stop_event: asyncio.Event, **kwargs
    ) -> None:
        """Run SeverApp, after check if GPU memory grouwth has to be set.

        Upon exception, trigger stop event for Simulation Engine.
        """
        try:
            if tf_gpu_growth:
                log(INFO, "Enabling GPU growth for Tensorflow on the main thread.")
                enable_gpu_growth()

            # Run ServerApp
            run(**kwargs)
        except Exception as ex:  # pylint: disable=broad-exception-caught
            log(ERROR, "ServerApp thread raised an exception: %s", ex)
            log(ERROR, traceback.format_exc())
        finally:
            log(DEBUG, "ServerApp finished running.")
            # Upon completion, trigger stop event if one was passed
            if stop_event is not None:
                stop_event.set()
                log(DEBUG, "Triggered stop event for Simulation Engine.")

    serverapp_th = threading.Thread(
        target=server_th_with_start_checks,
        args=(enable_tf_gpu_growth, f_stop),
        kwargs={
            "server_app_attr": server_app_attr,
            "loaded_server_app": server_app,
            "driver": driver,
            "server_app_dir": app_dir,
        },
    )
    sleep(delay_launch)
    serverapp_th.start()
    return serverapp_th


# pylint: disable=too-many-locals
def _main_loop(
    num_supernodes: int,
    backend_name: str,
    backend_config_stream: str,
    driver_api_address: str,
    app_dir: str,
    enable_tf_gpu_growth: bool,
    client_app: Optional[ClientApp] = None,
    client_app_attr: Optional[str] = None,
    server_app: Optional[ServerApp] = None,
    server_app_attr: Optional[str] = None,
) -> None:
    """Launch SuperLink with Simulation Engine, then ServerApp on a separate thread.

    Everything runs on the main thread or a separate one, depening on whether the main
    thread already contains a running Asyncio event loop. This is the case if running
    the Simulation Engine on a Jupyter/Colab notebook.
    """
    # Initialize StateFactory
    state_factory = StateFactory(":flwr-in-memory-state:")

    # Start Driver API
    driver_server: grpc.Server = run_driver_api_grpc(
        address=driver_api_address,
        state_factory=state_factory,
        certificates=None,
    )

    f_stop = asyncio.Event()
    serverapp_th = None
    try:
        # Initialize Driver
        driver = GrpcDriver(
            driver_service_address=driver_api_address,
            root_certificates=None,
        )

        # Get and run ServerApp thread
        serverapp_th = run_serverapp_th(
            server_app_attr=server_app_attr,
            server_app=server_app,
            driver=driver,
            app_dir=app_dir,
            f_stop=f_stop,
            enable_tf_gpu_growth=enable_tf_gpu_growth,
        )

        # SuperLink with Simulation Engine
        event(EventType.RUN_SUPERLINK_ENTER)
        vce.start_vce(
            num_supernodes=num_supernodes,
            client_app_attr=client_app_attr,
            client_app=client_app,
            backend_name=backend_name,
            backend_config_json_stream=backend_config_stream,
            app_dir=app_dir,
            state_factory=state_factory,
            f_stop=f_stop,
        )

    except Exception as ex:
        log(ERROR, "An exception occurred !! %s", ex)
        log(ERROR, traceback.format_exc())
        raise RuntimeError("An error was encountered. Ending simulation.") from ex

    finally:
        # Stop Driver
        driver_server.stop(grace=0)
        driver.close()
        # Trigger stop event
        f_stop.set()

        event(EventType.RUN_SUPERLINK_LEAVE)
        if serverapp_th:
            serverapp_th.join()

    log(DEBUG, "Stopping Simulation Engine now.")


# pylint: disable=too-many-arguments,too-many-locals
def _run_simulation(
    num_supernodes: int,
    client_app: Optional[ClientApp] = None,
    server_app: Optional[ServerApp] = None,
    backend_name: str = "ray",
    backend_config: Optional[Dict[str, ConfigsRecordValues]] = None,
    client_app_attr: Optional[str] = None,
    server_app_attr: Optional[str] = None,
    app_dir: str = "",
    driver_api_address: str = "0.0.0.0:9091",
    enable_tf_gpu_growth: bool = False,
    verbose_logging: bool = False,
) -> None:
    r"""Launch the Simulation Engine.

    Parameters
    ----------
    num_supernodes : int
        Number of nodes that run a ClientApp. They can be sampled by a
        Driver in the ServerApp and receive a Message describing what the ClientApp
        should perform.

    client_app : Optional[ClientApp]
        The `ClientApp` to be executed by each of the `SuperNodes`. It will receive
        messages sent by the `ServerApp`.

    server_app : Optional[ServerApp]
        The `ServerApp` to be executed.

    backend_name : str (default: ray)
        A simulation backend that runs `ClientApp`s.

    backend_config : Optional[Dict[str, ConfigsRecordValues]]
        'A dictionary, e.g {"<keyA>":<value>, "<keyB>":<value>} to configure a
        backend. Values supported in <value> are those included by
        `flwr.common.typing.ConfigsRecordValues`.

    client_app_attr : str
        A path to a `ClientApp` module to be loaded: For example: `client:app` or
        `project.package.module:wrapper.app`."

    server_app_attr : str
        A path to a `ServerApp` module to be loaded: For example: `server:app` or
        `project.package.module:wrapper.app`."

    app_dir : str
        Add specified directory to the PYTHONPATH and load `ClientApp` from there.
        (Default: current working directory.)

    driver_api_address : str (default: "0.0.0.0:9091")
        Driver API (gRPC) server address (IPv4, IPv6, or a domain name)

    enable_tf_gpu_growth : bool (default: False)
        A boolean to indicate whether to enable GPU growth on the main thread. This is
        desirable if you make use of a TensorFlow model on your `ServerApp` while
        having your `ClientApp` running on the same GPU. Without enabling this, you
        might encounter an out-of-memory error becasue TensorFlow by default allocates
        all GPU memory. Read mor about how `tf.config.experimental.set_memory_growth()`
        works in the TensorFlow documentation: https://www.tensorflow.org/api/stable.

    verbose_logging : bool (default: False)
        When diabled, only INFO, WARNING and ERROR log messages will be shown. If
        enabled, DEBUG-level logs will be displayed.
    """
    if backend_config is None:
        backend_config = {}

    # Set logging level
<<<<<<< HEAD
    if not verbose_logging:
        logger = logging.getLogger("flwr")
        logger.setLevel(INFO)
        backend_config["silent"] = True
=======
    logger = logging.getLogger("flwr")
    if verbose_logging:
        update_console_handler(level=DEBUG, timestamps=True, colored=True)

    if backend_config is None:
        backend_config = {}
>>>>>>> 5915bce0

    if enable_tf_gpu_growth:
        # Check that Backend config has also enabled using GPU growth
        use_tf = backend_config.get("tensorflow", False)
        if not use_tf:
            log(WARNING, "Enabling GPU growth for your backend.")
            backend_config["tensorflow"] = True

    # Convert config to original JSON-stream format
    backend_config_stream = json.dumps(backend_config)

    simulation_engine_th = None
    args = (
        num_supernodes,
        backend_name,
        backend_config_stream,
        driver_api_address,
        app_dir,
        enable_tf_gpu_growth,
        client_app,
        client_app_attr,
        server_app,
        server_app_attr,
    )
    # Detect if there is an Asyncio event loop already running.
    # If yes, run everything on a separate thread. In environmnets
    # like Jupyter/Colab notebooks, there is an event loop present.
    run_in_thread = False
    try:
        _ = (
            asyncio.get_running_loop()
        )  # Raises RuntimeError if no event loop is present
        log(DEBUG, "Asyncio event loop already running.")

        run_in_thread = True

    except RuntimeError:
        log(DEBUG, "No asyncio event loop runnig")

    finally:
        if run_in_thread:
            # Set logger propagation to False to prevent duplicated log output in Colab.
            logger = set_logger_propagation(logger, False)
            log(DEBUG, "Starting Simulation Engine on a new thread.")
            simulation_engine_th = threading.Thread(target=_main_loop, args=args)
            simulation_engine_th.start()
            simulation_engine_th.join()
        else:
            log(DEBUG, "Starting Simulation Engine on the main thread.")
            _main_loop(*args)


def _parse_args_run_simulation() -> argparse.ArgumentParser:
    """Parse flower-simulation command line arguments."""
    parser = argparse.ArgumentParser(
        description="Start a Flower simulation",
    )
    parser.add_argument(
        "--server-app",
        required=True,
        help="For example: `server:app` or `project.package.module:wrapper.app`",
    )
    parser.add_argument(
        "--client-app",
        required=True,
        help="For example: `client:app` or `project.package.module:wrapper.app`",
    )
    parser.add_argument(
        "--num-supernodes",
        type=int,
        required=True,
        help="Number of simulated SuperNodes.",
    )
    parser.add_argument(
        "--driver-api-address",
        default="0.0.0.0:9091",
        type=str,
        help="For example: `server:app` or `project.package.module:wrapper.app`",
    )
    parser.add_argument(
        "--backend",
        default="ray",
        type=str,
        help="Simulation backend that executes the ClientApp.",
    )
    parser.add_argument(
        "--backend-config",
        type=str,
        default='{"client_resources": {"num_cpus":2, "num_gpus":0.0}, "tensorflow": 0}',
        help='A JSON formatted stream, e.g \'{"<keyA>":<value>, "<keyB>":<value>}\' to '
        "configure a backend. Values supported in <value> are those included by "
        "`flwr.common.typing.ConfigsRecordValues`. ",
    )
    parser.add_argument(
        "--enable-tf-gpu-growth",
        action="store_true",
        help="Enables GPU growth on the main thread. This is desirable if you make "
        "use of a TensorFlow model on your `ServerApp` while having your `ClientApp` "
        "running on the same GPU. Without enabling this, you might encounter an "
        "out-of-memory error because TensorFlow by default allocates all GPU memory."
        "Read more about how `tf.config.experimental.set_memory_growth()` works in "
        "the TensorFlow documentation: https://www.tensorflow.org/api/stable.",
    )
    parser.add_argument(
        "--verbose",
        action="store_true",
        help="When unset, only INFO, WARNING and ERROR log messages will be shown. "
        "If set, DEBUG-level logs will be displayed. ",
    )
    parser.add_argument(
        "--app-dir",
        default="",
        help="Add specified directory to the PYTHONPATH and load"
        "ClientApp and ServerApp from there."
        " Default: current working directory.",
    )

    return parser<|MERGE_RESOLUTION|>--- conflicted
+++ resolved
@@ -321,19 +321,11 @@
         backend_config = {}
 
     # Set logging level
-<<<<<<< HEAD
-    if not verbose_logging:
-        logger = logging.getLogger("flwr")
-        logger.setLevel(INFO)
-        backend_config["silent"] = True
-=======
     logger = logging.getLogger("flwr")
     if verbose_logging:
         update_console_handler(level=DEBUG, timestamps=True, colored=True)
-
-    if backend_config is None:
-        backend_config = {}
->>>>>>> 5915bce0
+    else:
+        backend_config["silent"] = True
 
     if enable_tf_gpu_growth:
         # Check that Backend config has also enabled using GPU growth
