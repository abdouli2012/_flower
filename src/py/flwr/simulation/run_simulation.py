--- conflicted
+++ resolved
@@ -20,22 +20,14 @@
 import threading
 import traceback
 from logging import ERROR, INFO, WARNING
-<<<<<<< HEAD
-from typing import Dict, Optional
-=======
 from time import sleep
-from typing import Any, Callable
->>>>>>> 32d8b331
+from typing import Any, Callable, Dict, Optional
 
 import grpc
 
 from flwr.client import ClientApp
 from flwr.common import EventType, event, log
-<<<<<<< HEAD
-from flwr.common.exit_handlers import register_exit_handlers
 from flwr.common.typing import ConfigsRecordValues
-=======
->>>>>>> 32d8b331
 from flwr.server.driver.driver import Driver
 from flwr.server.run_serverapp import run
 from flwr.server.server_app import ServerApp
@@ -47,12 +39,28 @@
 )
 
 
-<<<<<<< HEAD
 def run_simulation_from_cli() -> None:
     """Run Simulation Engine from the CLI."""
-=======
+    args = _parse_args_run_simulation().parse_args()
+
+    # Load JSON config
+    backend_config_dict = json.loads(args.backend_config)
+
+    run_simulation(
+        num_supernodes=args.num_supernodes,
+        client_app_module_name=args.client_app,
+        server_app_module_name=args.server_app,
+        backend_name=args.backend,
+        backend_config=backend_config_dict,
+        working_dir=args.dir,
+        driver_api_address=args.driver_api_address,
+        enable_tf_gpu_growth=args.enable_tf_gpu_growth,
+    )
+
+
 def run_serverapp_th(
     server_app_attr: str,
+    server_app: ServerApp,
     driver: Driver,
     server_app_dir: str,
     f_stop: asyncio.Event,
@@ -63,6 +71,7 @@
         target=run,
         kwargs={
             "server_app_attr": server_app_attr,
+            "loaded_server_app": server_app,
             "driver": driver,
             "server_app_dir": server_app_dir,
             "stop_event": f_stop,  # will be set when `run()` finishes
@@ -92,26 +101,6 @@
         log(WARNING, "Triggered stop event for Simulation Engine.")
 
     return execepthook
-
-
-def run_simulation() -> None:
-    """Run Simulation Engine."""
->>>>>>> 32d8b331
-    args = _parse_args_run_simulation().parse_args()
-
-    # Load JSON config
-    backend_config_dict = json.loads(args.backend_config)
-
-    run_simulation(
-        num_supernodes=args.num_supernodes,
-        client_app_module_name=args.client_app,
-        server_app_module_name=args.server_app,
-        backend_name=args.backend,
-        backend_config=backend_config_dict,
-        working_dir=args.dir,
-        driver_api_address=args.driver_api_address,
-        enable_tf_gpu_growth=args.enable_tf_gpu_growth,
-    )
 
 
 # pylint: disable=too-many-arguments,too-many-locals
@@ -200,31 +189,8 @@
         certificates=None,
     )
 
-<<<<<<< HEAD
-    # Superlink with Simulation Engine
-    f_stop = asyncio.Event()
-    superlink_th = threading.Thread(
-        target=vce.start_vce,
-        kwargs={
-            "num_supernodes": num_supernodes,
-            "client_app_module_name": client_app_module_name,
-            "client_app": client_app,
-            "backend_name": backend_name,
-            "backend_config_json_stream": backend_config_stream,
-            "working_dir": working_dir,
-            "state_factory": state_factory,
-            "f_stop": f_stop,
-        },
-        daemon=False,
-    )
-
-    superlink_th.start()
-    event(EventType.RUN_SUPERLINK_ENTER)
-
-=======
     f_stop = asyncio.Event()
     serverapp_th = None
->>>>>>> 32d8b331
     try:
         # Initialize Driver
         driver = Driver(
@@ -232,43 +198,35 @@
             root_certificates=None,
         )
 
-<<<<<<< HEAD
-        # Launch server app
-        run(
+        # Get and run ServerApp thread
+        serverapp_th = run_serverapp_th(
+            server_app_attr=server_app_module_name,
+            server_app=server_app,
             driver=driver,
             server_app_dir=working_dir,
-            server_app_attr=server_app_module_name,
-            loaded_server_app=server_app,
-=======
-        # Get and run ServerApp thread
-        serverapp_th = run_serverapp_th(args.server_app, driver, args.dir, f_stop)
+            f_stop=f_stop,
+        )
         # Setup an exception hook
         threading.excepthook = get_thread_exception_hook(f_stop)
 
         # SuperLink with Simulation Engine
         event(EventType.RUN_SUPERLINK_ENTER)
         vce.start_vce(
-            num_supernodes=args.num_supernodes,
-            client_app_module_name=args.client_app,
-            backend_name=args.backend,
-            backend_config_json_stream=backend_config,
-            working_dir=args.dir,
+            num_supernodes=num_supernodes,
+            client_app_module_name=client_app_module_name,
+            client_app=client_app,
+            backend_name=backend_name,
+            backend_config_json_stream=backend_config_stream,
+            working_dir=working_dir,
             state_factory=state_factory,
             f_stop=f_stop,
->>>>>>> 32d8b331
         )
 
     except Exception as ex:
 
         log(ERROR, "An exception occured !! %s", ex)
         log(ERROR, traceback.format_exc())
-<<<<<<< HEAD
-        raise RuntimeError(
-            "An error was encountered by the Simulation Engine. Ending Simulation."
-        ) from ex
-=======
         raise RuntimeError("An error was encountered. Ending simulation.") from ex
->>>>>>> 32d8b331
 
     finally:
 
