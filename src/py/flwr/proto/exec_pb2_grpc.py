# Generated by the gRPC Python protocol compiler plugin. DO NOT EDIT!
"""Client and server classes corresponding to protobuf-defined services."""
import grpc

from flwr.proto import exec_pb2 as flwr_dot_proto_dot_exec__pb2


class ExecStub(object):
    """Missing associated documentation comment in .proto file."""

    def __init__(self, channel):
        """Constructor.

        Args:
            channel: A grpc.Channel.
        """
        self.StartRun = channel.unary_unary(
                '/flwr.proto.Exec/StartRun',
                request_serializer=flwr_dot_proto_dot_exec__pb2.StartRunRequest.SerializeToString,
                response_deserializer=flwr_dot_proto_dot_exec__pb2.StartRunResponse.FromString,
                )
<<<<<<< HEAD
        self.FetchLogs = channel.unary_stream(
                '/flwr.proto.Exec/FetchLogs',
                request_serializer=flwr_dot_proto_dot_exec__pb2.FetchLogsRequest.SerializeToString,
                response_deserializer=flwr_dot_proto_dot_exec__pb2.FetchLogsResponse.FromString,
=======
        self.StreamLogs = channel.unary_stream(
                '/flwr.proto.Exec/StreamLogs',
                request_serializer=flwr_dot_proto_dot_exec__pb2.StreamLogsRequest.SerializeToString,
                response_deserializer=flwr_dot_proto_dot_exec__pb2.StreamLogsResponse.FromString,
>>>>>>> 4ef42900
                )


class ExecServicer(object):
    """Missing associated documentation comment in .proto file."""

    def StartRun(self, request, context):
        """Start run upon request
        """
        context.set_code(grpc.StatusCode.UNIMPLEMENTED)
        context.set_details('Method not implemented!')
        raise NotImplementedError('Method not implemented!')

<<<<<<< HEAD
    def FetchLogs(self, request, context):
=======
    def StreamLogs(self, request, context):
>>>>>>> 4ef42900
        """Start log stream upon request
        """
        context.set_code(grpc.StatusCode.UNIMPLEMENTED)
        context.set_details('Method not implemented!')
        raise NotImplementedError('Method not implemented!')


def add_ExecServicer_to_server(servicer, server):
    rpc_method_handlers = {
            'StartRun': grpc.unary_unary_rpc_method_handler(
                    servicer.StartRun,
                    request_deserializer=flwr_dot_proto_dot_exec__pb2.StartRunRequest.FromString,
                    response_serializer=flwr_dot_proto_dot_exec__pb2.StartRunResponse.SerializeToString,
            ),
<<<<<<< HEAD
            'FetchLogs': grpc.unary_stream_rpc_method_handler(
                    servicer.FetchLogs,
                    request_deserializer=flwr_dot_proto_dot_exec__pb2.FetchLogsRequest.FromString,
                    response_serializer=flwr_dot_proto_dot_exec__pb2.FetchLogsResponse.SerializeToString,
=======
            'StreamLogs': grpc.unary_stream_rpc_method_handler(
                    servicer.StreamLogs,
                    request_deserializer=flwr_dot_proto_dot_exec__pb2.StreamLogsRequest.FromString,
                    response_serializer=flwr_dot_proto_dot_exec__pb2.StreamLogsResponse.SerializeToString,
>>>>>>> 4ef42900
            ),
    }
    generic_handler = grpc.method_handlers_generic_handler(
            'flwr.proto.Exec', rpc_method_handlers)
    server.add_generic_rpc_handlers((generic_handler,))


 # This class is part of an EXPERIMENTAL API.
class Exec(object):
    """Missing associated documentation comment in .proto file."""

    @staticmethod
    def StartRun(request,
            target,
            options=(),
            channel_credentials=None,
            call_credentials=None,
            insecure=False,
            compression=None,
            wait_for_ready=None,
            timeout=None,
            metadata=None):
        return grpc.experimental.unary_unary(request, target, '/flwr.proto.Exec/StartRun',
            flwr_dot_proto_dot_exec__pb2.StartRunRequest.SerializeToString,
            flwr_dot_proto_dot_exec__pb2.StartRunResponse.FromString,
            options, channel_credentials,
            insecure, call_credentials, compression, wait_for_ready, timeout, metadata)

    @staticmethod
<<<<<<< HEAD
    def FetchLogs(request,
=======
    def StreamLogs(request,
>>>>>>> 4ef42900
            target,
            options=(),
            channel_credentials=None,
            call_credentials=None,
            insecure=False,
            compression=None,
            wait_for_ready=None,
            timeout=None,
            metadata=None):
<<<<<<< HEAD
        return grpc.experimental.unary_stream(request, target, '/flwr.proto.Exec/FetchLogs',
            flwr_dot_proto_dot_exec__pb2.FetchLogsRequest.SerializeToString,
            flwr_dot_proto_dot_exec__pb2.FetchLogsResponse.FromString,
=======
        return grpc.experimental.unary_stream(request, target, '/flwr.proto.Exec/StreamLogs',
            flwr_dot_proto_dot_exec__pb2.StreamLogsRequest.SerializeToString,
            flwr_dot_proto_dot_exec__pb2.StreamLogsResponse.FromString,
>>>>>>> 4ef42900
            options, channel_credentials,
            insecure, call_credentials, compression, wait_for_ready, timeout, metadata)<|MERGE_RESOLUTION|>--- conflicted
+++ resolved
@@ -15,115 +15,110 @@
             channel: A grpc.Channel.
         """
         self.StartRun = channel.unary_unary(
-                '/flwr.proto.Exec/StartRun',
-                request_serializer=flwr_dot_proto_dot_exec__pb2.StartRunRequest.SerializeToString,
-                response_deserializer=flwr_dot_proto_dot_exec__pb2.StartRunResponse.FromString,
-                )
-<<<<<<< HEAD
-        self.FetchLogs = channel.unary_stream(
-                '/flwr.proto.Exec/FetchLogs',
-                request_serializer=flwr_dot_proto_dot_exec__pb2.FetchLogsRequest.SerializeToString,
-                response_deserializer=flwr_dot_proto_dot_exec__pb2.FetchLogsResponse.FromString,
-=======
+            "/flwr.proto.Exec/StartRun",
+            request_serializer=flwr_dot_proto_dot_exec__pb2.StartRunRequest.SerializeToString,
+            response_deserializer=flwr_dot_proto_dot_exec__pb2.StartRunResponse.FromString,
+        )
         self.StreamLogs = channel.unary_stream(
-                '/flwr.proto.Exec/StreamLogs',
-                request_serializer=flwr_dot_proto_dot_exec__pb2.StreamLogsRequest.SerializeToString,
-                response_deserializer=flwr_dot_proto_dot_exec__pb2.StreamLogsResponse.FromString,
->>>>>>> 4ef42900
-                )
+            "/flwr.proto.Exec/StreamLogs",
+            request_serializer=flwr_dot_proto_dot_exec__pb2.StreamLogsRequest.SerializeToString,
+            response_deserializer=flwr_dot_proto_dot_exec__pb2.StreamLogsResponse.FromString,
+        )
 
 
 class ExecServicer(object):
     """Missing associated documentation comment in .proto file."""
 
     def StartRun(self, request, context):
-        """Start run upon request
-        """
+        """Start run upon request"""
         context.set_code(grpc.StatusCode.UNIMPLEMENTED)
-        context.set_details('Method not implemented!')
-        raise NotImplementedError('Method not implemented!')
+        context.set_details("Method not implemented!")
+        raise NotImplementedError("Method not implemented!")
 
-<<<<<<< HEAD
-    def FetchLogs(self, request, context):
-=======
     def StreamLogs(self, request, context):
->>>>>>> 4ef42900
-        """Start log stream upon request
-        """
+        """Start log stream upon request"""
         context.set_code(grpc.StatusCode.UNIMPLEMENTED)
-        context.set_details('Method not implemented!')
-        raise NotImplementedError('Method not implemented!')
+        context.set_details("Method not implemented!")
+        raise NotImplementedError("Method not implemented!")
 
 
 def add_ExecServicer_to_server(servicer, server):
     rpc_method_handlers = {
-            'StartRun': grpc.unary_unary_rpc_method_handler(
-                    servicer.StartRun,
-                    request_deserializer=flwr_dot_proto_dot_exec__pb2.StartRunRequest.FromString,
-                    response_serializer=flwr_dot_proto_dot_exec__pb2.StartRunResponse.SerializeToString,
-            ),
-<<<<<<< HEAD
-            'FetchLogs': grpc.unary_stream_rpc_method_handler(
-                    servicer.FetchLogs,
-                    request_deserializer=flwr_dot_proto_dot_exec__pb2.FetchLogsRequest.FromString,
-                    response_serializer=flwr_dot_proto_dot_exec__pb2.FetchLogsResponse.SerializeToString,
-=======
-            'StreamLogs': grpc.unary_stream_rpc_method_handler(
-                    servicer.StreamLogs,
-                    request_deserializer=flwr_dot_proto_dot_exec__pb2.StreamLogsRequest.FromString,
-                    response_serializer=flwr_dot_proto_dot_exec__pb2.StreamLogsResponse.SerializeToString,
->>>>>>> 4ef42900
-            ),
+        "StartRun": grpc.unary_unary_rpc_method_handler(
+            servicer.StartRun,
+            request_deserializer=flwr_dot_proto_dot_exec__pb2.StartRunRequest.FromString,
+            response_serializer=flwr_dot_proto_dot_exec__pb2.StartRunResponse.SerializeToString,
+        ),
+        "StreamLogs": grpc.unary_stream_rpc_method_handler(
+            servicer.StreamLogs,
+            request_deserializer=flwr_dot_proto_dot_exec__pb2.StreamLogsRequest.FromString,
+            response_serializer=flwr_dot_proto_dot_exec__pb2.StreamLogsResponse.SerializeToString,
+        ),
     }
     generic_handler = grpc.method_handlers_generic_handler(
-            'flwr.proto.Exec', rpc_method_handlers)
+        "flwr.proto.Exec", rpc_method_handlers
+    )
     server.add_generic_rpc_handlers((generic_handler,))
 
 
- # This class is part of an EXPERIMENTAL API.
+# This class is part of an EXPERIMENTAL API.
 class Exec(object):
     """Missing associated documentation comment in .proto file."""
 
     @staticmethod
-    def StartRun(request,
+    def StartRun(
+        request,
+        target,
+        options=(),
+        channel_credentials=None,
+        call_credentials=None,
+        insecure=False,
+        compression=None,
+        wait_for_ready=None,
+        timeout=None,
+        metadata=None,
+    ):
+        return grpc.experimental.unary_unary(
+            request,
             target,
-            options=(),
-            channel_credentials=None,
-            call_credentials=None,
-            insecure=False,
-            compression=None,
-            wait_for_ready=None,
-            timeout=None,
-            metadata=None):
-        return grpc.experimental.unary_unary(request, target, '/flwr.proto.Exec/StartRun',
+            "/flwr.proto.Exec/StartRun",
             flwr_dot_proto_dot_exec__pb2.StartRunRequest.SerializeToString,
             flwr_dot_proto_dot_exec__pb2.StartRunResponse.FromString,
-            options, channel_credentials,
-            insecure, call_credentials, compression, wait_for_ready, timeout, metadata)
+            options,
+            channel_credentials,
+            insecure,
+            call_credentials,
+            compression,
+            wait_for_ready,
+            timeout,
+            metadata,
+        )
 
     @staticmethod
-<<<<<<< HEAD
-    def FetchLogs(request,
-=======
-    def StreamLogs(request,
->>>>>>> 4ef42900
+    def StreamLogs(
+        request,
+        target,
+        options=(),
+        channel_credentials=None,
+        call_credentials=None,
+        insecure=False,
+        compression=None,
+        wait_for_ready=None,
+        timeout=None,
+        metadata=None,
+    ):
+        return grpc.experimental.unary_stream(
+            request,
             target,
-            options=(),
-            channel_credentials=None,
-            call_credentials=None,
-            insecure=False,
-            compression=None,
-            wait_for_ready=None,
-            timeout=None,
-            metadata=None):
-<<<<<<< HEAD
-        return grpc.experimental.unary_stream(request, target, '/flwr.proto.Exec/FetchLogs',
-            flwr_dot_proto_dot_exec__pb2.FetchLogsRequest.SerializeToString,
-            flwr_dot_proto_dot_exec__pb2.FetchLogsResponse.FromString,
-=======
-        return grpc.experimental.unary_stream(request, target, '/flwr.proto.Exec/StreamLogs',
+            "/flwr.proto.Exec/StreamLogs",
             flwr_dot_proto_dot_exec__pb2.StreamLogsRequest.SerializeToString,
             flwr_dot_proto_dot_exec__pb2.StreamLogsResponse.FromString,
->>>>>>> 4ef42900
-            options, channel_credentials,
-            insecure, call_credentials, compression, wait_for_ready, timeout, metadata)+            options,
+            channel_credentials,
+            insecure,
+            call_credentials,
+            compression,
+            wait_for_ready,
+            timeout,
+            metadata,
+        )