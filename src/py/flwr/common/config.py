# Copyright 2024 Flower Labs GmbH. All Rights Reserved.
#
# Licensed under the Apache License, Version 2.0 (the "License");
# you may not use this file except in compliance with the License.
# You may obtain a copy of the License at
#
#     http://www.apache.org/licenses/LICENSE-2.0
#
# Unless required by applicable law or agreed to in writing, software
# distributed under the License is distributed on an "AS IS" BASIS,
# WITHOUT WARRANTIES OR CONDITIONS OF ANY KIND, either express or implied.
# See the License for the specific language governing permissions and
# limitations under the License.
# ==============================================================================
"""Provide functions for managing global Flower config."""

import os
from pathlib import Path
from typing import Any, Dict, List, Optional, Tuple, Union, cast, get_args

import tomli

from flwr.cli.config_utils import validate_fields
from flwr.common.constant import APP_DIR, FAB_CONFIG_FILE, FLWR_HOME
from flwr.common.typing import Run, UserConfig, UserConfigValue


def get_flwr_dir(provided_path: Optional[str] = None) -> Path:
    """Return the Flower home directory based on env variables."""
    if provided_path is None or not Path(provided_path).is_dir():
        return Path(
            os.getenv(
                FLWR_HOME,
                Path(f"{os.getenv('XDG_DATA_HOME', os.getenv('HOME'))}") / ".flwr",
            )
        )
    return Path(provided_path).absolute()


def get_project_dir(
    fab_id: str, fab_version: str, flwr_dir: Optional[Union[str, Path]] = None
) -> Path:
    """Return the project directory based on the given fab_id and fab_version."""
    # Check the fab_id
    if fab_id.count("/") != 1:
        raise ValueError(
            f"Invalid FAB ID: {fab_id}",
        )
    publisher, project_name = fab_id.split("/")
    if flwr_dir is None:
        flwr_dir = get_flwr_dir()
    return Path(flwr_dir) / APP_DIR / publisher / project_name / fab_version


def get_project_config(project_dir: Union[str, Path]) -> Dict[str, Any]:
    """Return pyproject.toml in the given project directory."""
    # Load pyproject.toml file
    toml_path = Path(project_dir) / FAB_CONFIG_FILE
    if not toml_path.is_file():
        raise FileNotFoundError(
            f"Cannot find {FAB_CONFIG_FILE} in {project_dir}",
        )
    with toml_path.open(encoding="utf-8") as toml_file:
        config = tomli.loads(toml_file.read())

    # Validate pyproject.toml fields
    is_valid, errors, _ = validate_fields(config)
    if not is_valid:
        error_msg = "\n".join([f"  - {error}" for error in errors])
        raise ValueError(
            f"Invalid {FAB_CONFIG_FILE}:\n{error_msg}",
        )

    return config


def _fuse_dicts(
    main_dict: UserConfig,
    override_dict: UserConfig,
) -> UserConfig:
    fused_dict = main_dict.copy()

    for key, value in override_dict.items():
        if key in main_dict:
            fused_dict[key] = value

    return fused_dict


<<<<<<< HEAD
def get_fused_config(run: Run, flwr_dir: Optional[Path]) -> UserConfig:
=======
def get_fused_config_from_dir(
    project_dir: Path, override_config: Dict[str, str]
) -> Dict[str, str]:
    """Merge the overrides from a given dict with the config from a Flower App."""
    default_config = get_project_config(project_dir)["tool"]["flwr"]["app"].get(
        "config", {}
    )
    flat_default_config = flatten_dict(default_config)

    return _fuse_dicts(flat_default_config, override_config)


def get_fused_config(run: Run, flwr_dir: Optional[Path]) -> Dict[str, str]:
>>>>>>> 028f619d
    """Merge the overrides from a `Run` with the config from a FAB.

    Get the config using the fab_id and the fab_version, remove the nesting by adding
    the nested keys as prefixes separated by dots, and fuse it with the override dict.
    """
    if not run.fab_id or not run.fab_version:
        return {}

    project_dir = get_project_dir(run.fab_id, run.fab_version, flwr_dir)

    return get_fused_config_from_dir(project_dir, run.override_config)


def flatten_dict(raw_dict: Dict[str, Any], parent_key: str = "") -> UserConfig:
    """Flatten dict by joining nested keys with a given separator."""
    items: List[Tuple[str, UserConfigValue]] = []
    separator: str = "."
    for k, v in raw_dict.items():
        new_key = f"{parent_key}{separator}{k}" if parent_key else k
        if isinstance(v, dict):
            items.extend(flatten_dict(v, parent_key=new_key).items())
        elif isinstance(v, get_args(UserConfigValue)):
            items.append((new_key, cast(UserConfigValue, v)))
        else:
            raise ValueError(
                f"The value for key {k} needs to be of type `int`, `float`, "
                "`bool, `str`, a `list` of those, or  a `dict` of those.",
            )
    return dict(items)


def parse_config_args(
    config: Optional[str],
    separator: str = ",",
) -> UserConfig:
    """Parse separator separated list of key-value pairs separated by '='."""
    overrides: UserConfig = {}

    if config is None:
        return overrides

    overrides_list = config.split(separator)
    if (
        len(overrides_list) == 1
        and "=" not in overrides_list
        and overrides_list[0].endswith(".toml")
    ):
        with Path(overrides_list[0]).open("rb") as config_file:
            overrides = flatten_dict(tomli.load(config_file))
    else:
        toml_str = "\n".join(overrides_list)
        overrides = tomli.loads(toml_str)

    return overrides<|MERGE_RESOLUTION|>--- conflicted
+++ resolved
@@ -87,12 +87,9 @@
     return fused_dict
 
 
-<<<<<<< HEAD
-def get_fused_config(run: Run, flwr_dir: Optional[Path]) -> UserConfig:
-=======
 def get_fused_config_from_dir(
-    project_dir: Path, override_config: Dict[str, str]
-) -> Dict[str, str]:
+    project_dir: Path, override_config: UserConfig
+) -> UserConfig:
     """Merge the overrides from a given dict with the config from a Flower App."""
     default_config = get_project_config(project_dir)["tool"]["flwr"]["app"].get(
         "config", {}
@@ -102,8 +99,7 @@
     return _fuse_dicts(flat_default_config, override_config)
 
 
-def get_fused_config(run: Run, flwr_dir: Optional[Path]) -> Dict[str, str]:
->>>>>>> 028f619d
+def get_fused_config(run: Run, flwr_dir: Optional[Path]) -> UserConfig:
     """Merge the overrides from a `Run` with the config from a FAB.
 
     Get the config using the fab_id and the fab_version, remove the nesting by adding
