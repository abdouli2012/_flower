--- conflicted
+++ resolved
@@ -196,9 +196,8 @@
     """Run details."""
 
     run_id: int
-<<<<<<< HEAD
     fab_hash: str
-    override_config: Dict[str, str]
+    override_config: UserConfig
 
 
 @dataclass
@@ -206,9 +205,4 @@
     """Fab file representation."""
 
     hash_str: str
-    data_bytes: bytes
-=======
-    fab_id: str
-    fab_version: str
-    override_config: UserConfig
->>>>>>> d24ebe5c
+    data_bytes: bytes