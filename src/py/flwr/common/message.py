# Copyright 2024 Flower Labs GmbH. All Rights Reserved.
#
# Licensed under the Apache License, Version 2.0 (the "License");
# you may not use this file except in compliance with the License.
# You may obtain a copy of the License at
#
#     http://www.apache.org/licenses/LICENSE-2.0
#
# Unless required by applicable law or agreed to in writing, software
# distributed under the License is distributed on an "AS IS" BASIS,
# WITHOUT WARRANTIES OR CONDITIONS OF ANY KIND, either express or implied.
# See the License for the specific language governing permissions and
# limitations under the License.
# ==============================================================================
"""Message."""


from dataclasses import dataclass

from .recordset import RecordSet


@dataclass
class Metadata:
    """A dataclass holding metadata associated with the current message.

    Parameters
    ----------
    run_id : int (default: 0)
        An identifier for the current run.
<<<<<<< HEAD
    task_id : str (default: "")
        An identifier for the current task.
    group_id : str (default: "")
        An identifier for grouping tasks. In some settings
=======
    message_id : str
        An identifier for the current message.
    group_id : str
        An identifier for grouping messages. In some settings
>>>>>>> 314492cc
        this is used as the FL round.
    node_id : int
        An identifier for the node running a message.
    ttl : str
<<<<<<< HEAD
        Time-to-live for this task.
    task_type : str (default: "")
=======
        Time-to-live for this message.
    message_type : str
>>>>>>> 314492cc
        A string that encodes the action to be executed on
        the receiving end.
    """

    run_id: int
    message_id: str
    group_id: str
    node_id: int
    ttl: str
    message_type: str


@dataclass
class Message:
    """State of your application from the viewpoint of the entity using it.

    Parameters
    ----------
    metadata : Metadata
        A dataclass including information about the message to be executed.
    content : RecordSet
        Holds records either sent by another entity (e.g. sent by the server-side
        logic to a client, or vice-versa) or that will be sent to it.
    """

    metadata: Metadata
    content: RecordSet<|MERGE_RESOLUTION|>--- conflicted
+++ resolved
@@ -28,28 +28,16 @@
     ----------
     run_id : int (default: 0)
         An identifier for the current run.
-<<<<<<< HEAD
-    task_id : str (default: "")
-        An identifier for the current task.
-    group_id : str (default: "")
-        An identifier for grouping tasks. In some settings
-=======
     message_id : str
         An identifier for the current message.
     group_id : str
         An identifier for grouping messages. In some settings
->>>>>>> 314492cc
         this is used as the FL round.
     node_id : int
         An identifier for the node running a message.
     ttl : str
-<<<<<<< HEAD
-        Time-to-live for this task.
-    task_type : str (default: "")
-=======
         Time-to-live for this message.
     message_type : str
->>>>>>> 314492cc
         A string that encodes the action to be executed on
         the receiving end.
     """
