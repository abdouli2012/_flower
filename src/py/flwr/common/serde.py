--- conflicted
+++ resolved
@@ -674,7 +674,6 @@
     return message
 
 
-<<<<<<< HEAD
 # === FAB ===
 
 
@@ -686,7 +685,8 @@
 def fab_from_proto(fab: ProtoFab) -> typing.Fab:
     """Create a proto Fab object from a Python Fab."""
     return typing.Fab(fab.hash, fab.content)
-=======
+
+
 # === User configs ===
 
 
@@ -729,5 +729,4 @@
     """Deserialize `UserConfigValue` from ProtoBuf."""
     scalar_field = scalar_msg.WhichOneof("scalar")
     scalar = getattr(scalar_msg, cast(str, scalar_field))
-    return cast(typing.UserConfigValue, scalar)
->>>>>>> d24ebe5c
+    return cast(typing.UserConfigValue, scalar)