--- conflicted
+++ resolved
@@ -175,10 +175,8 @@
     )
 
 
-<<<<<<< HEAD
 def error_res_to_proto(res: typing.ErrorRes) -> ClientMessage.ErrorRes:
     return ClientMessage.ErrorRes(msg=res.msg)
-=======
 # === Properties messages ===
 
 
@@ -206,7 +204,6 @@
     return typing.PropertiesRes(properties=properties)
 
 
->>>>>>> d54687cf
 # === Evaluate messages ===
 
 
