--- conflicted
+++ resolved
@@ -14,26 +14,16 @@
 # ==============================================================================
 """RecordSet."""
 
+
 from dataclasses import dataclass, field
 from typing import Dict
 
-<<<<<<< HEAD
 from .configsrecord import ConfigsRecord
-=======
->>>>>>> c30f8b0c
 from .metricsrecord import MetricsRecord
 from .parametersrecord import ParametersRecord
 
 
 @dataclass
-<<<<<<< HEAD
-=======
-class ConfigsRecord:
-    """Configs record."""
-
-
-@dataclass
->>>>>>> c30f8b0c
 class RecordSet:
     """Definition of RecordSet."""
 
