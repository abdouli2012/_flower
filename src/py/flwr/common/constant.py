--- conflicted
+++ resolved
@@ -46,18 +46,13 @@
 PING_RANDOM_RANGE = (-0.1, 0.1)
 PING_MAX_INTERVAL = 1e300
 
-<<<<<<< HEAD
-GRPC_ADAPTER_METADATA_FLOWER_VERSION_KEY = "flower-version"
-
-
 GRPC_ADAPTER_METADATA_FLOWER_VERSION_KEY = "flower-version"
 GRPC_ADAPTER_METADATA_SHOULD_EXIT_KEY = "should-exit"
-=======
+
 # Constants for FAB
 APP_DIR = "apps"
 FAB_CONFIG_FILE = "pyproject.toml"
 FLWR_HOME = "FLWR_HOME"
->>>>>>> 64682df4
 
 
 class MessageType:
