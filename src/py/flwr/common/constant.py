--- conflicted
+++ resolved
@@ -33,12 +33,9 @@
     TRANSPORT_TYPE_GRPC_BIDI,
     TRANSPORT_TYPE_GRPC_RERE,
     TRANSPORT_TYPE_REST,
-<<<<<<< HEAD
+    TRANSPORT_TYPE_VCE,
 ]
 TRANSPORT_TIMEOUT_DEFAULT = 60
-=======
-    TRANSPORT_TYPE_VCE,
-]
 
 # Constants for ping
 PING_DEFAULT_INTERVAL = 30
@@ -91,5 +88,4 @@
 
     def __new__(cls) -> ErrorCode:
         """Prevent instantiation."""
-        raise TypeError(f"{cls.__name__} cannot be instantiated.")
->>>>>>> b2447a2c
+        raise TypeError(f"{cls.__name__} cannot be instantiated.")