--- conflicted
+++ resolved
@@ -14,16 +14,12 @@
 # ==============================================================================
 """Constants for differential privacy."""
 
-<<<<<<< HEAD
+
 KEY_CLIPPING_NORM = "clipping_norm"
 KEY_NORM_BIT = "norm_bit"
-=======
-
-KEY_CLIPPING_NORM = "clipping_norm"
 CLIENTS_DISCREPANCY_WARNING = (
     "The number of clients returning parameters (%s)"
     " differs from the number of sampled clients (%s)."
     " This could impact the differential privacy guarantees,"
     " potentially leading to privacy leakage or inadequate noise calibration."
-)
->>>>>>> d4e367a9
+)