--- conflicted
+++ resolved
@@ -61,12 +61,7 @@
         """Aggregate evaluation results."""
 
     @abstractmethod
-<<<<<<< HEAD
-    def on_centralized_evaluation_result(self, loss: float, acc: float) -> bool:
-        """Stop training depending on centralized evaluation result."""
-=======
     def on_conclude_round(
         self, rnd: int, loss: Optional[float], acc: Optional[float]
     ) -> bool:
-        """Conclude federated learning round and decide whether to continue or not."""
->>>>>>> de3e1a06
+        """Conclude federated learning round and decide whether to continue or not."""