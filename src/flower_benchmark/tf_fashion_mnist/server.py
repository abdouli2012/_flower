# Copyright 2020 Adap GmbH. All Rights Reserved.
#
# Licensed under the Apache License, Version 2.0 (the "License");
# you may not use this file except in compliance with the License.
# You may obtain a copy of the License at
#
#     http://www.apache.org/licenses/LICENSE-2.0
#
# Unless required by applicable law or agreed to in writing, software
# distributed under the License is distributed on an "AS IS" BASIS,
# WITHOUT WARRANTIES OR CONDITIONS OF ANY KIND, either express or implied.
# See the License for the specific language governing permissions and
# limitations under the License.
# ==============================================================================
"""Flower server for Fashion-MNIST image classification."""


import argparse
from typing import Callable, Dict, Optional, Tuple

import numpy as np

import flower as flwr

from . import (
    DEFAULT_GRPC_SERVER_ADDRESS,
    DEFAULT_GRPC_SERVER_PORT,
    client,
    fashion_mnist,
)


def main() -> None:
    """Start server and train `--rounds` number of rounds."""
    parser = argparse.ArgumentParser(description="Flower")
    parser.add_argument(
        "--grpc_server_address",
        type=str,
        default=DEFAULT_GRPC_SERVER_ADDRESS,
        help="gRPC server address (IPv6, default: [::])",
    )
    parser.add_argument(
        "--grpc_server_port",
        type=int,
        default=DEFAULT_GRPC_SERVER_PORT,
        help="gRPC server port (default: 8080)",
    )
    parser.add_argument(
        "--rounds",
        type=int,
        default=1,
        help="Number of rounds of federated learning (default: 1)",
    )
    parser.add_argument(
        "--sample_fraction",
        type=float,
        default=0.1,
        help="Fraction of available clients used for fit/evaluate (default: 0.1)",
    )
    parser.add_argument(
        "--min_sample_size",
        type=int,
        default=1,
        help="Minimum number of clients used for fit/evaluate (default: 1)",
    )
    parser.add_argument(
        "--min_num_clients",
        type=int,
        default=1,
        help="Minimum number of available clients required for sampling (default: 1)",
    )
    parser.add_argument(
        "--lr_initial",
        type=float,
        default=0.1,
        help="Initial learning rate (default: 0.1)",
    )
    parser.add_argument("--cid", type=str, help="Client CID (no default)")
    parser.add_argument(
        "--dry_run", type=bool, default=False, help="Dry run (default: False)"
    )
    args = parser.parse_args()

    # Load evaluation data
    _, xy_test = client.load_data(partition=0, num_clients=1, dry_run=args.dry_run)

    # Create client_manager, strategy, and server
    client_manager = flwr.SimpleClientManager()
    strategy = flwr.strategy.DefaultStrategy(
        fraction_fit=args.sample_fraction,
        min_fit_clients=args.min_sample_size,
        min_available_clients=args.min_num_clients,
        eval_fn=get_eval_fn(num_classes=10, xy_test=xy_test),
        on_fit_config_fn=get_on_fit_config_fn(args.lr_initial),
    )
    server = flwr.Server(client_manager=client_manager, strategy=strategy)

    # Run server
    flwr.app.start_server(
        args.grpc_server_address,
        args.grpc_server_port,
        server,
        config={"num_rounds": args.rounds},
    )


def get_on_fit_config_fn(lr_initial: float) -> Callable[[int], Dict[str, str]]:
    """Return a function which returns training configurations."""

    def fit_config(rnd: int) -> Dict[str, str]:
        """Return a configuration with static batch size and (local) epochs."""
        config = {
            "epoch_global": str(rnd),
            "epochs": str(1),
            "batch_size": str(64),
            "lr_initial": str(lr_initial),
            "lr_decay": str(0.99),
<<<<<<< HEAD
            "timeout": str(
                20
            ),  # TODO BENCHMARK: two values (short/long, e.g., 20 and 40)
=======
            "timeout": str(30),
>>>>>>> de3e1a06
        }
        return config

    return fit_config


def get_eval_fn(
    num_classes: int, xy_test: Tuple[np.ndarray, np.ndarray]
) -> Callable[[flwr.Weights], Optional[Tuple[float, float]]]:
    """Return an evaluation function for centralized evaluation."""
    ds_test = fashion_mnist.build_dataset(
        xy_test[0],
        xy_test[1],
        num_classes=num_classes,
        shuffle_buffer_size=0,
        augment=False,
    )

    def evaluate(weights: flwr.Weights) -> Optional[Tuple[float, float]]:
        """Use entire Fashion-MNIST test set for evaluation."""
        model = client.load_model(input_shape=(28, 28, 1))
        model.set_weights(weights)
        loss, acc = fashion_mnist.keras_evaluate(
            model, ds_test, batch_size=len(xy_test[0])
        )
        return loss, acc

    return evaluate


if __name__ == "__main__":
    main()<|MERGE_RESOLUTION|>--- conflicted
+++ resolved
@@ -115,13 +115,7 @@
             "batch_size": str(64),
             "lr_initial": str(lr_initial),
             "lr_decay": str(0.99),
-<<<<<<< HEAD
-            "timeout": str(
-                20
-            ),  # TODO BENCHMARK: two values (short/long, e.g., 20 and 40)
-=======
             "timeout": str(30),
->>>>>>> de3e1a06
         }
         return config
 
