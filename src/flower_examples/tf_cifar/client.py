--- conflicted
+++ resolved
@@ -19,12 +19,8 @@
 """
 
 import argparse
-<<<<<<< HEAD
+from logging import DEBUG
 from typing import Callable, Optional, Tuple, cast
-=======
-from logging import DEBUG
-from typing import Optional, Tuple, cast
->>>>>>> 832d977b
 
 import numpy as np
 import tensorflow as tf
@@ -73,16 +69,11 @@
     )
     args = parser.parse_args()
     log(
-<<<<<<< HEAD
-        "DEBUG",
-        f"Run client, cid {args.cid}, partition {args.partition}, CIFAR-{args.cifar}",
-=======
         DEBUG,
         "Run client, cid %s, partition %s, CIFAR-%s",
         args.cid,
         args.partition,
         args.cifar,
->>>>>>> 832d977b
     )
 
     # Load model and data
@@ -114,19 +105,11 @@
         self.epoch = 0
 
     def get_weights(self) -> flwr.Weights:
-<<<<<<< HEAD
-        log("DEBUG", "get_weights")
-        return cast(flwr.Weights, self.model.get_weights())
-
-    def fit(self, weights: flwr.Weights) -> Tuple[flwr.Weights, int]:
-        log("DEBUG", "fit")
-=======
         log(DEBUG, "get_weights")
         return cast(flwr.Weights, self.model.get_weights())
 
     def fit(self, weights: flwr.Weights) -> Tuple[flwr.Weights, int]:
         log(DEBUG, "fit")
->>>>>>> 832d977b
 
         # Lazy initialization of the ImageDataGenerator
         if self.datagen is None:
@@ -156,11 +139,7 @@
         return self.model.get_weights(), len(self.x_train)
 
     def evaluate(self, weights: flwr.Weights) -> Tuple[int, float]:
-<<<<<<< HEAD
-        log("DEBUG", "evaluate")
-=======
         log(DEBUG, "evaluate")
->>>>>>> 832d977b
         # Use provided weights to update the local model
         self.model.set_weights(weights)
         # Evaluate the updated model on the local dataset
