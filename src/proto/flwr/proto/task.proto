// Copyright 2022 Adap GmbH. All Rights Reserved.
//
// Licensed under the Apache License, Version 2.0 (the "License");
// you may not use this file except in compliance with the License.
// You may obtain a copy of the License at
//
//     http://www.apache.org/licenses/LICENSE-2.0
//
// Unless required by applicable law or agreed to in writing, software
// distributed under the License is distributed on an "AS IS" BASIS,
// WITHOUT WARRANTIES OR CONDITIONS OF ANY KIND, either express or implied.
// See the License for the specific language governing permissions and
// limitations under the License.
// ==============================================================================

syntax = "proto3";

package flwr.proto;

import "flwr/proto/node.proto";
import "flwr/proto/transport.proto";

message Task {
  Node producer = 1;
  Node consumer = 2;
  string created_at = 3;
  string delivered_at = 4;
  string ttl = 5;
  repeated string ancestry = 6;
  SecureAggregation sa = 7;

  string message_type = 7;

  SecAggMsg sec_agg = 8;

  ServerMessage legacy_server_message = 101 [ deprecated = true ];
  ClientMessage legacy_client_message = 102 [ deprecated = true ];
}

message TaskIns {
  string task_id = 1;
  string group_id = 2;
  string workload_id = 3;
  Task task = 4;
}

message TaskRes {
  string task_id = 1;
  string group_id = 2;
  string workload_id = 3;
  Task task = 4;
}

<<<<<<< HEAD
message SecAggMsg {
  message Arrays {
    message Plural { repeated bytes value = 1; }
    oneof value {
      bytes singular = 1;
      Plural plural = 2;
    }
  }
  message Bytes {
    message Plural { repeated bytes value = 1; }
    oneof value {
      bytes singular = 1;
      Plural plural = 2;
    }
  }
  message Scalars {
    message Plural { repeated Scalar value = 1; }
    oneof value {
      Scalar singular = 1;
      Plural plural = 2;
    }
  }

  map<string, Arrays> named_arrays = 1;
  map<string, Bytes> named_bytes = 2;
  map<string, Scalars> named_scalars = 3;
}
=======
message Value {
  message DoubleList { repeated double vals = 1; }
  message Sint64List { repeated sint64 vals = 1; }
  message BoolList { repeated bool vals = 1; }
  message StringList { repeated string vals = 1; }
  message BytesList { repeated bytes vals = 1; }

  oneof value {
    // Single element
    double double = 1;
    sint64 sint64 = 2;
    bool bool = 3;
    string string = 4;
    bytes bytes = 5;

    // List types
    DoubleList double_list = 21;
    Sint64List sint64_list = 22;
    BoolList bool_list = 23;
    StringList string_list = 24;
    BytesList bytes_list = 25;
  }
}

message SecureAggregation { map<string, Value> named_values = 1; }
>>>>>>> f44c01a1
<|MERGE_RESOLUTION|>--- conflicted
+++ resolved
@@ -28,10 +28,8 @@
   string ttl = 5;
   repeated string ancestry = 6;
   SecureAggregation sa = 7;
-
-  string message_type = 7;
-
-  SecAggMsg sec_agg = 8;
+  
+  string message_type = 8;
 
   ServerMessage legacy_server_message = 101 [ deprecated = true ];
   ClientMessage legacy_client_message = 102 [ deprecated = true ];
@@ -51,35 +49,6 @@
   Task task = 4;
 }
 
-<<<<<<< HEAD
-message SecAggMsg {
-  message Arrays {
-    message Plural { repeated bytes value = 1; }
-    oneof value {
-      bytes singular = 1;
-      Plural plural = 2;
-    }
-  }
-  message Bytes {
-    message Plural { repeated bytes value = 1; }
-    oneof value {
-      bytes singular = 1;
-      Plural plural = 2;
-    }
-  }
-  message Scalars {
-    message Plural { repeated Scalar value = 1; }
-    oneof value {
-      Scalar singular = 1;
-      Plural plural = 2;
-    }
-  }
-
-  map<string, Arrays> named_arrays = 1;
-  map<string, Bytes> named_bytes = 2;
-  map<string, Scalars> named_scalars = 3;
-}
-=======
 message Value {
   message DoubleList { repeated double vals = 1; }
   message Sint64List { repeated sint64 vals = 1; }
@@ -104,5 +73,4 @@
   }
 }
 
-message SecureAggregation { map<string, Value> named_values = 1; }
->>>>>>> f44c01a1
+message SecureAggregation { map<string, Value> named_values = 1; }