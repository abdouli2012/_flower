--- conflicted
+++ resolved
@@ -21,14 +21,8 @@
 
 message Run {
   sint64 run_id = 1;
-<<<<<<< HEAD
   string fab_hash = 2;
-  map<string, string> override_config = 3;
-=======
-  string fab_id = 2;
-  string fab_version = 3;
-  map<string, Scalar> override_config = 4;
->>>>>>> d24ebe5c
+  map<string, Scalar> override_config = 3;
 }
 message GetRunRequest { sint64 run_id = 1; }
 message GetRunResponse { Run run = 1; }