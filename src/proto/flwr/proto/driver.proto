// Copyright 2022 Flower Labs GmbH. All Rights Reserved.
//
// Licensed under the Apache License, Version 2.0 (the "License");
// you may not use this file except in compliance with the License.
// You may obtain a copy of the License at
//
//     http://www.apache.org/licenses/LICENSE-2.0
//
// Unless required by applicable law or agreed to in writing, software
// distributed under the License is distributed on an "AS IS" BASIS,
// WITHOUT WARRANTIES OR CONDITIONS OF ANY KIND, either express or implied.
// See the License for the specific language governing permissions and
// limitations under the License.
// ==============================================================================

syntax = "proto3";

package flwr.proto;

import "flwr/proto/node.proto";
import "flwr/proto/task.proto";
import "flwr/proto/run.proto";
<<<<<<< HEAD
import "flwr/proto/fab.proto";
=======
import "flwr/proto/transport.proto";
>>>>>>> d24ebe5c

service Driver {
  // Request run_id
  rpc CreateRun(CreateRunRequest) returns (CreateRunResponse) {}

  // Return a set of nodes
  rpc GetNodes(GetNodesRequest) returns (GetNodesResponse) {}

  // Create one or more tasks
  rpc PushTaskIns(PushTaskInsRequest) returns (PushTaskInsResponse) {}

  // Get task results
  rpc PullTaskRes(PullTaskResRequest) returns (PullTaskResResponse) {}

  // Get run details
  rpc GetRun(GetRunRequest) returns (GetRunResponse) {}

  // Get FAB
  rpc GetFab(GetFabRequest) returns (GetFabResponse) {}
}

// CreateRun
message CreateRunRequest {
<<<<<<< HEAD
  string fab_id = 1 [ deprecated = true ];
  string fab_version = 2 [ deprecated = true ];
  map<string, string> override_config = 3;
  Fab fab = 4;
=======
  string fab_id = 1;
  string fab_version = 2;
  map<string, Scalar> override_config = 3;
>>>>>>> d24ebe5c
}
message CreateRunResponse { sint64 run_id = 1; }

// GetNodes messages
message GetNodesRequest { sint64 run_id = 1; }
message GetNodesResponse { repeated Node nodes = 1; }

// PushTaskIns messages
message PushTaskInsRequest { repeated TaskIns task_ins_list = 1; }
message PushTaskInsResponse { repeated string task_ids = 2; }

// PullTaskRes messages
message PullTaskResRequest {
  Node node = 1;
  repeated string task_ids = 2;
}
message PullTaskResResponse { repeated TaskRes task_res_list = 1; }<|MERGE_RESOLUTION|>--- conflicted
+++ resolved
@@ -20,11 +20,8 @@
 import "flwr/proto/node.proto";
 import "flwr/proto/task.proto";
 import "flwr/proto/run.proto";
-<<<<<<< HEAD
 import "flwr/proto/fab.proto";
-=======
 import "flwr/proto/transport.proto";
->>>>>>> d24ebe5c
 
 service Driver {
   // Request run_id
@@ -48,16 +45,10 @@
 
 // CreateRun
 message CreateRunRequest {
-<<<<<<< HEAD
-  string fab_id = 1 [ deprecated = true ];
-  string fab_version = 2 [ deprecated = true ];
-  map<string, string> override_config = 3;
-  Fab fab = 4;
-=======
   string fab_id = 1;
   string fab_version = 2;
   map<string, Scalar> override_config = 3;
->>>>>>> d24ebe5c
+  Fab fab = 4;
 }
 message CreateRunResponse { sint64 run_id = 1; }
 
