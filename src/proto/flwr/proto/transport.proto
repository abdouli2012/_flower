// Copyright 2020 Adap GmbH. All Rights Reserved.
//
// Licensed under the Apache License, Version 2.0 (the "License");
// you may not use this file except in compliance with the License.
// You may obtain a copy of the License at
//
//     http://www.apache.org/licenses/LICENSE-2.0
//
// Unless required by applicable law or agreed to in writing, software
// distributed under the License is distributed on an "AS IS" BASIS,
// WITHOUT WARRANTIES OR CONDITIONS OF ANY KIND, either express or implied.
// See the License for the specific language governing permissions and
// limitations under the License.
// ==============================================================================

syntax = "proto3";

package flower.transport;

service FlowerService {
  rpc Join(stream ClientMessage) returns (stream ServerMessage) {}
}

message Parameters {
  repeated bytes tensors = 1;
  string tensor_type = 2;
}
enum Reason {
  UNKNOWN = 0;
  RECONNECT = 1;
  POWER_DISCONNECTED = 2;
  WIFI_UNAVAILABLE = 3;
  ACK = 4;
}

message ServerMessage {
  message Reconnect { int64 seconds = 1; }
  message GetParameters {}
  message FitIns {
    Parameters parameters = 1;
    map<string, Scalar> config = 2;
  }
  message EvaluateIns {
    Parameters parameters = 1;
    map<string, Scalar> config = 2;
  }
  message PropertiesIns { map<string, Scalar> config = 1; }
  oneof msg {
    Reconnect reconnect = 1;
    GetParameters get_parameters = 2;
    FitIns fit_ins = 3;
    EvaluateIns evaluate_ins = 4;
    PropertiesIns properties_ins = 5;
  }
}

message ClientMessage {
  message Disconnect { Reason reason = 1; }
  message ParametersRes { Parameters parameters = 1; }
  message FitRes {
    Parameters parameters = 1;
    int64 num_examples = 2;
    int64 num_examples_ceil = 3 [ deprecated = true ];
    float fit_duration = 4 [ deprecated = true ];
    map<string, Scalar> metrics = 5;
  }
  message EvaluateRes {
    int64 num_examples = 1;
    float loss = 2;
    float accuracy = 3 [ deprecated = true ];
    map<string, Scalar> metrics = 4;
  }
<<<<<<< HEAD
  message ErrorRes{
    string msg =1;
  }

=======
  message PropertiesRes { map<string, Scalar> properties = 1; }
>>>>>>> d54687cf
  oneof msg {
    Disconnect disconnect = 1;
    ParametersRes parameters_res = 2;
    FitRes fit_res = 3;
    EvaluateRes evaluate_res = 4;
<<<<<<< HEAD
    ErrorRes error_res =5;
=======
    PropertiesRes properties_res = 5;
>>>>>>> d54687cf
  }
}

message Scalar {
  // The following oneof contains all types that ProtoBuf considers to be
  // "Scalar Value Types". Commented-out types are listed for reference and
  // might be enabled in future releases. Source:
  // https://developers.google.com/protocol-buffers/docs/proto3#scalar
  oneof scalar {
    double double = 1;
    // float float = 2;
    // int32 int32 = 3;
    // int64 int64 = 4;
    // uint32 uint32 = 5;
    // uint64 uint64 = 6;
    // sint32 sint32 = 7;
    sint64 sint64 = 8;
    // fixed32 fixed32 = 9;
    // fixed64 fixed64 = 10;
    // sfixed32 sfixed32 = 11;
    // sfixed64 sfixed64 = 12;
    bool bool = 13;
    string string = 14;
    bytes bytes = 15;
  }
}<|MERGE_RESOLUTION|>--- conflicted
+++ resolved
@@ -70,24 +70,18 @@
     float accuracy = 3 [ deprecated = true ];
     map<string, Scalar> metrics = 4;
   }
-<<<<<<< HEAD
   message ErrorRes{
     string msg =1;
   }
 
-=======
   message PropertiesRes { map<string, Scalar> properties = 1; }
->>>>>>> d54687cf
   oneof msg {
     Disconnect disconnect = 1;
     ParametersRes parameters_res = 2;
     FitRes fit_res = 3;
     EvaluateRes evaluate_res = 4;
-<<<<<<< HEAD
-    ErrorRes error_res =5;
-=======
     PropertiesRes properties_res = 5;
->>>>>>> d54687cf
+    ErrorRes error_res =6;
   }
 }
 
