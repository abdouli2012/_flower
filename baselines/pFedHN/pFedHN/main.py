"""Main script for pFedHN."""

import flwr as fl
import hydra
import torch
from flwr.server.client_manager import SimpleClientManager
from hydra.utils import instantiate
from omegaconf import DictConfig

from pFedHN.client import generate_client_fn
from pFedHN.dataset import gen_random_loaders
from pFedHN.models import LocalLayer
from pFedHN.server import pFedHNServer
from pFedHN.utils import set_seed


@hydra.main(config_path="conf", config_name="base", version_base=None)
def main(cfg: DictConfig):
    """Run the baseline.

    Parameters
    ----------
    cfg : DictConfig
        An omegaconf object that stores the hydra config.
    """
    set_seed(42)

    # partition dataset and get dataloaders
    # pylint: disable=unbalanced-tuple-unpacking
    trainloaders, valloaders, testloaders = gen_random_loaders(
        cfg.dataset.data,
        cfg.dataset.root,
        cfg.num_clients,
        cfg.client.batch_size,
        cfg.client.num_classes_per_node,
    )

    if cfg.model.variant == "pFedHNPC":
        node_local_layers = [
            LocalLayer(n_input=84, n_output=cfg.model.out_dim)
            for _ in range(cfg.num_clients)
        ]
        node_local_optimizers = [
            torch.optim.SGD(
                node_local_layers[i].parameters(),
                lr=cfg.model.inner_lr,
                momentum=0.9,
                weight_decay=cfg.model.wd,
            )
            for i in range(cfg.num_clients)
        ]
        client_fn = generate_client_fn(
            trainloaders,
            testloaders,
            valloaders,
            cfg,
            local_layers=node_local_layers,
            local_optims=node_local_optimizers,
            local=True,
        )
    else:
        # prepare function that will be used to spawn each client
        client_fn = generate_client_fn(
            trainloaders, testloaders, valloaders, cfg, None, None, False
        )

    # instantiate strategy according to config
<<<<<<< HEAD
    if cfg.model.variant == "fedavg":
        strategy = instantiate(
            cfg.fedavgstrategy,
            fraction_fit=0.1,
            min_fit_clients=5,
            fraction_evaluate=1.0,
            min_evaluate_clients=1.0,
            min_available_clients=5,
        )
        fl.simulation.start_simulation(
            client_fn=client_fn,
            num_clients=cfg.client.num_nodes,
            config=fl.server.ServerConfig(num_rounds=cfg.client.num_rounds),
            strategy=strategy,
            client_resources=cfg.client_resources,
        )
    else:
        strategy = instantiate(cfg.strategy)
        fl.simulation.start_simulation(
            client_fn=client_fn,
            num_clients=cfg.client.num_nodes,
            server=pFedHNServer(
                client_manager=SimpleClientManager(), strategy=strategy, cfg=cfg
            ),
            config=fl.server.ServerConfig(num_rounds=cfg.client.num_rounds),
            strategy=strategy,
            client_resources=cfg.client_resources,
        )
=======
    strategy = instantiate(cfg.strategy)
>>>>>>> 6c55df4d

    # Start simulation
    fl.simulation.start_simulation(
        client_fn=client_fn,
        num_clients=cfg.num_clients,
        server=pFedHNServer(
            client_manager=SimpleClientManager(), strategy=strategy, cfg=cfg
        ),
        config=fl.server.ServerConfig(num_rounds=cfg.num_rounds),
        strategy=strategy,
        client_resources=cfg.client_resources,
    )


if __name__ == "__main__":
    main()<|MERGE_RESOLUTION|>--- conflicted
+++ resolved
@@ -65,7 +65,6 @@
         )
 
     # instantiate strategy according to config
-<<<<<<< HEAD
     if cfg.model.variant == "fedavg":
         strategy = instantiate(
             cfg.fedavgstrategy,
@@ -94,9 +93,6 @@
             strategy=strategy,
             client_resources=cfg.client_resources,
         )
-=======
-    strategy = instantiate(cfg.strategy)
->>>>>>> 6c55df4d
 
     # Start simulation
     fl.simulation.start_simulation(
