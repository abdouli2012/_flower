[build-system]
requires = [
    "poetry==1.1.12",
]
build-backend = "poetry.masonry.api"

[tool.poetry]
name = "flwr_baselines"
version = "0.18.0"
description = "Flower Baselines"
license = "Apache-2.0"
authors = ["The Flower Authors <enquiries@flower.dev>"]
readme = "README.md"
homepage = "https://flower.dev"
repository = "https://github.com/adap/flower"
documentation = "https://flower.dev"
classifiers = [
    "Development Status :: 3 - Alpha",
    "Intended Audience :: Developers",
    "Intended Audience :: Science/Research",
    "License :: OSI Approved :: Apache Software License",
    "Operating System :: MacOS :: MacOS X",
    "Operating System :: POSIX :: Linux",
    "Programming Language :: Python",
    "Programming Language :: Python :: 3",
    "Programming Language :: Python :: 3 :: Only",
    "Programming Language :: Python :: 3.8",
    "Programming Language :: Python :: 3.9",
    "Programming Language :: Python :: Implementation :: CPython",
    "Topic :: Scientific/Engineering",
    "Topic :: Scientific/Engineering :: Artificial Intelligence",
    "Topic :: Scientific/Engineering :: Mathematics",
    "Topic :: Software Development",
    "Topic :: Software Development :: Libraries",
    "Topic :: Software Development :: Libraries :: Python Modules",
    "Typing :: Typed",
]

[tool.poetry.dependencies]
python = "^3.7.12"
# Mandatory dependencies
<<<<<<< HEAD
flwr-nightly = "*"
#flwr = { path = "../", develop = true }  # For development
=======
flwr = "^0.18.0"
# flwr = { path = "../", develop = true }  # For development
>>>>>>> 7556ed9e
torch = "^1.10.1"
torchvision = "^0.11.2"
omegaconf = { git = "https://github.com/pedropgusmao/omegaconf.git" } 
hydra-core = { git = "https://github.com/pedropgusmao/hydra.git", branch="main" }
ray = { extras = ["default"], version = "^1.9.2"}
numpy = "^1.20.0"
matplotlib = "^3.5.1"

[tool.poetry.dev-dependencies]
isort = "==5.10.1"
black = "==21.12b0"
docformatter = "==1.4"
mypy = "==0.931"
pylint = "==2.8.2"
flake8 = "==3.9.2"
pytest = "==6.2.4"
pytest-watch = "==4.2.0"

[tool.isort]
line_length = 88
indent = "    "
multi_line_output = 3
include_trailing_comma = true
force_grid_wrap = 0
use_parentheses = true
known_first_party = ["flwr_baselines"]

[tool.black]
line-length = 88
target-version = ["py38", "py39"]

[tool.pylint."MESSAGES CONTROL"]
disable = "bad-continuation,duplicate-code,too-few-public-methods,useless-import-alias"

[tool.pytest.ini_options]
minversion = "6.2"
addopts = "-qq"
testpaths = [
    "flwr_baselines",
]

[tool.mypy]
ignore_missing_imports = true
strict = false
plugins = "numpy.typing.mypy_plugin"

[[tool.mypy.overrides]]
module = "flwr_baselines.scripts.*"
ignore_errors = true

[[tool.mypy.overrides]]
module = "torch.*"
follow_imports = "skip"
follow_imports_for_stubs = true

[tool.pylint.typecheck]
generated-members="numpy.*, torch.*"

[tool.pylint.messages_control]
disable = "bad-continuation,duplicate-code,too-few-public-methods,useless-import-alias"
signature-mutators="hydra.main.main"<|MERGE_RESOLUTION|>--- conflicted
+++ resolved
@@ -39,13 +39,8 @@
 [tool.poetry.dependencies]
 python = "^3.7.12"
 # Mandatory dependencies
-<<<<<<< HEAD
-flwr-nightly = "*"
-#flwr = { path = "../", develop = true }  # For development
-=======
 flwr = "^0.18.0"
 # flwr = { path = "../", develop = true }  # For development
->>>>>>> 7556ed9e
 torch = "^1.10.1"
 torchvision = "^0.11.2"
 omegaconf = { git = "https://github.com/pedropgusmao/omegaconf.git" } 
