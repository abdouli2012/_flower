--- conflicted
+++ resolved
@@ -238,25 +238,17 @@
             f.write(config_content_test)
 
         # Evaluating the finetuned model
-<<<<<<< HEAD
-        process_obj = subprocess.run(["bash", "fedvssl/CtP/tools/dist_test.sh", \
-                                      f"{cfg_path_test}", "1", \
-                                      f"--work_dir {cfg.exp_name_finetune}",
-                                      f"--data_dir {cfg.data_dir}", \
-                                      f"--progress"])
-=======
         subprocess.run(
             [
                 "bash",
                 "fedvssl/CtP/tools/dist_test.sh",
                 f"{cfg_path_test}",
-                "4",
+                "1",
                 f"--work_dir {cfg.exp_name_finetune}",
                 f"--data_dir {cfg.data_dir}",
                 "--progress",
             ]
         )
->>>>>>> 5fc8c62e
 
 
 if __name__ == "__main__":
