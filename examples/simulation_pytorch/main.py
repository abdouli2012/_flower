import argparse
import flwr as fl
from flwr.common.typing import Scalar
import ray
import torch
import torchvision
import numpy as np
from collections import OrderedDict
from pathlib import Path
from typing import Dict, Callable, Optional, Tuple, List
from dataset_utils import get_cifar_10, do_fl_partitioning, get_dataloader
from utils import Net, train, test


parser = argparse.ArgumentParser(description="Flower Simulation with PyTorch")

parser.add_argument("--num_client_cpus", type=int, default=1)
parser.add_argument("--num_rounds", type=int, default=5)


# Flower client, adapted from Pytorch quickstart example
class FlowerClient(fl.client.NumPyClient):
    def __init__(self, cid: str, fed_dir_data: str):
        self.cid = cid
        self.fed_dir = Path(fed_dir_data)
        self.properties: Dict[str, Scalar] = {"tensor_type": "numpy.ndarray"}

        # Instantiate model
        self.net = Net()

        # Determine device
        self.device = torch.device("cuda:0" if torch.cuda.is_available() else "cpu")

<<<<<<< HEAD
    def get_parameters(self, config):
        return [val.cpu().numpy() for _, val in self.net.state_dict().items()]

    def set_parameters(self, parameters):
        params_dict = zip(self.net.state_dict().keys(), parameters)
        state_dict = OrderedDict(
            {k: torch.from_numpy(np.copy(v)) for k, v in params_dict}
        )
        self.net.load_state_dict(state_dict, strict=True)
=======
    def get_parameters(self):
        return get_params(self.net)
>>>>>>> c0f5b2dd

    def fit(self, parameters, config):
        set_params(self.net, parameters)

        # Load data for this client and get trainloader
        num_workers = len(ray.worker.get_resource_ids()["CPU"])
        trainloader = get_dataloader(
            self.fed_dir,
            self.cid,
            is_train=True,
            batch_size=config["batch_size"],
            workers=num_workers,
        )

        # Send model to device
        self.net.to(self.device)

        # Train
        train(self.net, trainloader, epochs=config["epochs"], device=self.device)

        # Return local model and statistics
        return get_params(self.net), len(trainloader.dataset), {}

    def evaluate(self, parameters, config):
        set_params(self.net, parameters)

        # Load data for this client and get trainloader
        num_workers = len(ray.worker.get_resource_ids()["CPU"])
        valloader = get_dataloader(
            self.fed_dir, self.cid, is_train=False, batch_size=50, workers=num_workers
        )

        # Send model to device
        self.net.to(self.device)

        # Evaluate
        loss, accuracy = test(self.net, valloader, device=self.device)

        # Return statistics
        return float(loss), len(valloader.dataset), {"accuracy": float(accuracy)}


def fit_config(rnd: int) -> Dict[str, Scalar]:
    """Return a configuration with static batch size and (local) epochs."""
    config = {
        "epochs": 5,  # number of local epochs
        "batch_size": 64,
    }
    return config


def get_params(model: torch.nn.ModuleList) -> List[np.ndarray]:
    """Get model weights as a list of NumPy ndarrays."""
    return [val.cpu().numpy() for _, val in model.state_dict().items()]


def set_params(model: torch.nn.ModuleList, params: List[np.ndarray]):
    """Set model weights from a list of NumPy ndarrays."""
    params_dict = zip(model.state_dict().keys(), params)
    state_dict = OrderedDict(
        {k: torch.from_numpy(np.copy(v)) for k, v in params_dict}
    )
    model.load_state_dict(state_dict, strict=True)


def get_eval_fn(
    testset: torchvision.datasets.CIFAR10,
) -> Callable[[fl.common.Weights], Optional[Tuple[float, float]]]:
    """Return an evaluation function for centralized evaluation."""

    def evaluate(weights: fl.common.Weights) -> Optional[Tuple[float, float]]:
        """Use the entire CIFAR-10 test set for evaluation."""

        # determine device
        device = torch.device("cuda:0" if torch.cuda.is_available() else "cpu")

        model = Net()
        set_params(model, weights)
        model.to(device)

        testloader = torch.utils.data.DataLoader(testset, batch_size=50)
        loss, accuracy = test(model, testloader, device=device)

        # return statistics
        return loss, {"accuracy": accuracy}

    return evaluate


# Start simulation (a _default server_ will be created)
# This example does:
# 1. Downloads CIFAR-10
# 2. Partitions the dataset into N splits, where N is the total number of
#    clients. We refere to this as `pool_size`. The partition can be IID or non-IID
# 3. Starts a simulation where a % of clients are sample each round.
# 4. After the M rounds end, the global model is evaluated on the entire testset.
#    Also, the global model is evaluated on the valset partition residing in each
#    client. This is useful to get a sense on how well the global model can generalise
#    to each client's data.
if __name__ == "__main__":

    # parse input arguments
    args = parser.parse_args()

    pool_size = 100  # number of dataset partions (= number of total clients)
    client_resources = {
        "num_cpus": args.num_client_cpus
    }  # each client will get allocated 1 CPUs

    # Download CIFAR-10 dataset
    train_path, testset = get_cifar_10()

    # partition dataset (use a large `alpha` to make it IID;
    # a small value (e.g. 1) will make it non-IID)
    # This will create a new directory called "federated": in the directory where
    # CIFAR-10 lives. Inside it, there will be N=pool_size sub-directories each with
    # its own train/set split.
    fed_dir = do_fl_partitioning(
        train_path, pool_size=pool_size, alpha=1000, num_classes=10, val_ratio=0.1
    )

    # configure the strategy
    strategy = fl.server.strategy.FedAvg(
        fraction_fit=0.1,
        fraction_eval=0.1,
        min_fit_clients=10,
        min_eval_clients=10,
        min_available_clients=pool_size,  # All clients should be available
        on_fit_config_fn=fit_config,
        eval_fn=get_eval_fn(testset),  # centralised testset evaluation of global model
    )

    def client_fn(cid: str):
        # create a single client instance
        return FlowerClient(cid, fed_dir)

    # (optional) specify Ray config
    ray_init_args = {"include_dashboard": False}

    # start simulation
    fl.simulation.start_simulation(
        client_fn=client_fn,
        num_clients=pool_size,
        client_resources=client_resources,
        config={"num_rounds": args.num_rounds},
        strategy=strategy,
        ray_init_args=ray_init_args,
    )<|MERGE_RESOLUTION|>--- conflicted
+++ resolved
@@ -31,20 +31,8 @@
         # Determine device
         self.device = torch.device("cuda:0" if torch.cuda.is_available() else "cpu")
 
-<<<<<<< HEAD
-    def get_parameters(self, config):
-        return [val.cpu().numpy() for _, val in self.net.state_dict().items()]
-
-    def set_parameters(self, parameters):
-        params_dict = zip(self.net.state_dict().keys(), parameters)
-        state_dict = OrderedDict(
-            {k: torch.from_numpy(np.copy(v)) for k, v in params_dict}
-        )
-        self.net.load_state_dict(state_dict, strict=True)
-=======
     def get_parameters(self):
         return get_params(self.net)
->>>>>>> c0f5b2dd
 
     def fit(self, parameters, config):
         set_params(self.net, parameters)
