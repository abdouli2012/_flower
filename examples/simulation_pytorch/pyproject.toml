--- conflicted
+++ resolved
@@ -12,14 +12,6 @@
 
 [tool.poetry.dependencies]
 python = "^3.7"
-<<<<<<< HEAD
-flwr = { extras = ["simulation"], version = "^1.0.0" }
-# flwr = { extras = ["simulation"], path = "../../", develop = true }  # Development
-torch = "1.11.0"
-torchvision = "0.12.0"
-=======
-flwr = { extras = ["simulation"], version = "^0.18.0" }
-# flwr = { extras = ["simulation"], path = "../../", develop = true }  # Development
+flwr = { extras = ["simulation"], version = "^1.0" }
 torch = "1.12.0"
-torchvision = "0.13.0"
->>>>>>> c0f5b2dd
+torchvision = "0.13.0"