import time
import warnings
from collections import OrderedDict

import torch
import torch.nn as nn
import torch.nn.functional as F
import wandb
from torch.utils.data import DataLoader
from torchvision.datasets import CIFAR10
from torchvision.transforms import Compose, Normalize, ToTensor
from tqdm import tqdm

import flwr as fl
from flwr.common.serde import client_message_from_proto, server_message_from_proto

# #############################################################################
# 1. Regular PyTorch pipeline: nn.Module, train, test, and DataLoader
# #############################################################################

warnings.filterwarnings("ignore", category=UserWarning)
DEVICE = torch.device("cuda:0" if torch.cuda.is_available() else "cpu")


class Net(nn.Module):
    """Model (simple CNN adapted from 'PyTorch: A 60 Minute Blitz')"""

    def __init__(self) -> None:
        super(Net, self).__init__()
        self.conv1 = nn.Conv2d(3, 6, 5)
        self.pool = nn.MaxPool2d(2, 2)
        self.conv2 = nn.Conv2d(6, 16, 5)
        self.fc1 = nn.Linear(16 * 5 * 5, 120)
        self.fc2 = nn.Linear(120, 84)
        self.fc3 = nn.Linear(84, 10)

    def forward(self, x: torch.Tensor) -> torch.Tensor:
        x = self.pool(F.relu(self.conv1(x)))
        x = self.pool(F.relu(self.conv2(x)))
        x = x.view(-1, 16 * 5 * 5)
        x = F.relu(self.fc1(x))
        x = F.relu(self.fc2(x))
        return self.fc3(x)


def train(net, trainloader, epochs):
    """Train the model on the training set."""
    criterion = torch.nn.CrossEntropyLoss()
    optimizer = torch.optim.SGD(net.parameters(), lr=0.001, momentum=0.9)
    for _ in range(epochs):
        for images, labels in tqdm(trainloader):
            optimizer.zero_grad()
            criterion(net(images.to(DEVICE)), labels.to(DEVICE)).backward()
            optimizer.step()


def test(net, testloader):
    """Validate the model on the test set."""
    criterion = torch.nn.CrossEntropyLoss()
    correct, loss = 0, 0.0
    with torch.no_grad():
        for images, labels in tqdm(testloader):
            outputs = net(images.to(DEVICE))
            labels = labels.to(DEVICE)
            loss += criterion(outputs, labels).item()
            correct += (torch.max(outputs.data, 1)[1] == labels).sum().item()
    accuracy = correct / len(testloader.dataset)
    return loss, accuracy


def load_data():
    """Load CIFAR-10 (training and test set)."""
    trf = Compose([ToTensor(), Normalize((0.5, 0.5, 0.5), (0.5, 0.5, 0.5))])
    trainset = CIFAR10("./data", train=True, download=True, transform=trf)
    testset = CIFAR10("./data", train=False, download=True, transform=trf)
    return DataLoader(trainset, batch_size=32, shuffle=True), DataLoader(testset)


# #############################################################################
# 2. Federation of the pipeline with Flower
# #############################################################################

# Load model and data (simple CNN, CIFAR-10)
net = Net().to(DEVICE)
trainloader, testloader = load_data()


# Define Flower client
class FlowerClient(fl.client.NumPyClient):
    def get_parameters(self, config):
        return [val.cpu().numpy() for _, val in net.state_dict().items()]

    def set_parameters(self, parameters):
        params_dict = zip(net.state_dict().keys(), parameters)
        state_dict = OrderedDict({k: torch.tensor(v) for k, v in params_dict})
        net.load_state_dict(state_dict, strict=True)

    def fit(self, parameters, config):
        self.set_parameters(parameters)
        train(net, trainloader, epochs=1)
        return self.get_parameters(config={}), len(trainloader.dataset), {}

    def evaluate(self, parameters, config):
        self.set_parameters(parameters)
        loss, accuracy = test(net, testloader)
        return loss, len(testloader.dataset), {"accuracy": accuracy}


def client_fn(cid: str):
    """."""
    return FlowerClient().to_client()


<<<<<<< HEAD
def get_middleware(name):
    def wandb_middleware(fwd, app):
        start_time = None

        project_name = name
        workload_id = str(fwd.task_ins.workload_id)
        client_id = str(fwd.task_ins.task.consumer.node_id)
        group_id = str(fwd.task_ins.group_id)
        group_name = f"Workload ID: {workload_id}"
        run_name = f"Client ID: {client_id}"

        server_message = server_message_from_proto(
            fwd.task_ins.task.legacy_server_message
        )

        if server_message.fit_ins:
            config = server_message.fit_ins.config
            if "round" in config:
                round = config["round"]
            if "project" in config:
                project_name = str(config["project"])
            if "group" in config:
                group_name = str(config["group"])

            start_time = time.time()

        if server_message.evaluate_ins:
            config = server_message.evaluate_ins.config
            if "round" in config:
                round = config["round"]
            if "project" in config:
                project_name = str(config["project"])
            if "group" in config:
                group_name = str(config["group"])

        # wandb.init(
        #     project=project_name,
        #     group=group_name,
        #     name=run_name,
        #     id=f"{workload_id}{client_id}",
        #     resume="allow",
        #     reinit=True,
        # )

        bwd = app(fwd)

        results_to_log = {}

        client_message = client_message_from_proto(
            bwd.task_res.task.legacy_client_message
        )

        eval_group_id = str(bwd.task_res.group_id)
        print(f"Group ID: {group_id}")
        print(f"Eval Group ID: {eval_group_id}")

        if client_message.evaluate_res:
            results_to_log["evaluate_loss"] = client_message.evaluate_res.loss
            if "accuracy" in client_message.evaluate_res.metrics:
                results_to_log["accuracy"] = client_message.evaluate_res.metrics[
                    "accuracy"
                ]

        if client_message.fit_res:
            if start_time is not None:
                results_to_log["fit_time"] = time.time() - start_time
            if "loss" in client_message.fit_res.metrics:
                results_to_log["loss"] = client_message.fit_res.metrics["loss"]
            if "accuracy" in client_message.fit_res.metrics:
                results_to_log["accuracy"] = client_message.fit_res.metrics["accuracy"]

        # wandb.log(results_to_log, step=round)

        return bwd

    return wandb_middleware


# To run this: `flower-client --callable client:flower`
flower = fl.flower.Flower(
    client_fn=client_fn, middleware=[get_middleware("MT PyTorch Callable")]
=======
# To run this: `flower-client client:app`
app = fl.client.ClientApp(
    client_fn=client_fn,
>>>>>>> 40d44955
)


if __name__ == "__main__":
    # Start Flower client
    fl.client.start_client(
        server_address="0.0.0.0:9092",
        client=FlowerClient().to_client(),
        transport="grpc-rere",
    )<|MERGE_RESOLUTION|>--- conflicted
+++ resolved
@@ -111,7 +111,6 @@
     return FlowerClient().to_client()
 
 
-<<<<<<< HEAD
 def get_middleware(name):
     def wandb_middleware(fwd, app):
         start_time = None
@@ -190,14 +189,9 @@
     return wandb_middleware
 
 
-# To run this: `flower-client --callable client:flower`
-flower = fl.flower.Flower(
-    client_fn=client_fn, middleware=[get_middleware("MT PyTorch Callable")]
-=======
 # To run this: `flower-client client:app`
 app = fl.client.ClientApp(
-    client_fn=client_fn,
->>>>>>> 40d44955
+    client_fn=client_fn, modifiers=[get_middleware("MT PyTorch Callable")]
 )
 
 
