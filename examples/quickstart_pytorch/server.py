--- conflicted
+++ resolved
@@ -1,6 +1,6 @@
 import flwr as fl
 
-<<<<<<< HEAD
+
 # Define metric aggregation function
 def agg(metrics):
     # Weigh accuracy of each client by number of examples used
@@ -14,8 +14,6 @@
 # Define strategy
 strategy = fl.server.strategy.FedAvg(evaluate_metrics_aggregation_fn=agg)
 
-=======
->>>>>>> 1bc96492
 # Start Flower server
 fl.server.start_server(
     server_address="[::]:8080",
