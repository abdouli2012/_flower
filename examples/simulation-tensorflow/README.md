--- conflicted
+++ resolved
@@ -76,11 +76,7 @@
 
 Because TensorFlow by default maps all the available VRAM, we need to [enable GPU memory growth](https://www.tensorflow.org/guide/gpu#limiting_gpu_memory_growth), see how it is done in the example (`sim.py`) for both the "main" process (where the server/strategy runs) and for the clients (using the `actor_kwargs`)
 
-<<<<<<< HEAD
-### Run with Flower-Next
-=======
 ### Run with Flower Next (preview)
->>>>>>> f25ddc13
 
 Ensure you have activated your environment, then execute the command below. All `ClientApp` instances will run on CPU but the `ServerApp` will run on the GPU if one is available. Note that this is the case because the `Simulation Engine` only exposes certain resources to the `ClientApp` (based on the `client_resources` in `--backend-config`). For TensorFlow simulations, it is desirable to make use of TF's [memory growth](https://www.tensorflow.org/api_docs/python/tf/config/experimental/set_memory_growth) feature. You can enable that easily with the `--enable-tf-gpu-growth` flag.
 
