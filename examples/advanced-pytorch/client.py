--- conflicted
+++ resolved
@@ -150,12 +150,7 @@
             trainset = trainset.select(range(10))
             testset = testset.select(range(10))
         # Start Flower client
-<<<<<<< HEAD
-        client = CifarClient(trainset, testset, device).to_client()
-=======
-        client = CifarClient(trainset, testset, device, args.model)
->>>>>>> 88f2e3e6
-
+        client = CifarClient(trainset, testset, device, args.model).to_client()
         fl.client.start_client(server_address="127.0.0.1:8080", client=client)
 
 
