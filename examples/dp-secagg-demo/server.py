from typing import List, Tuple

from flwr.server import Driver, LegacyContext, ServerApp, ServerConfig
from flwr.common import Context, Metrics, ndarrays_to_parameters
from flwr.server.strategy import (
    DifferentialPrivacyClientSideFixedClipping,
    FedAvg,
)
from flwr.server.workflow import DefaultWorkflow, SecAggPlusWorkflow

from task import Net, get_weights


# Define metric aggregation function
def weighted_average(metrics: List[Tuple[int, Metrics]]) -> Metrics:
    examples = [num_examples for num_examples, _ in metrics]

    # Multiply accuracy of each client by number of examples used
    train_losses = [num_examples * m["train_loss"] for num_examples, m in metrics]
    train_accuracies = [
        num_examples * m["train_accuracy"] for num_examples, m in metrics
    ]
    val_losses = [num_examples * m["val_loss"] for num_examples, m in metrics]
    val_accuracies = [num_examples * m["val_accuracy"] for num_examples, m in metrics]

    # Aggregate and return custom metric (weighted average)
    return {
        "train_loss": sum(train_losses) / sum(examples),
        "train_accuracy": sum(train_accuracies) / sum(examples),
        "val_loss": sum(val_losses) / sum(examples),
        "val_accuracy": sum(val_accuracies) / sum(examples),
    }


# Initialize model parameters
ndarrays = get_weights(Net())
parameters = ndarrays_to_parameters(ndarrays)


# Define core strategy
strategy = FedAvg(
    fraction_fit=0.2,
    fraction_evaluate=0.0,  # Disable evaluation for demo purpose
    min_fit_clients=20,
    min_available_clients=20,
    fit_metrics_aggregation_fn=weighted_average,
    initial_parameters=parameters,
)

<<<<<<< HEAD
# Wrap the core strategy
strategy = DifferentialPrivacyClientSideFixedClipping(
    strategy, noise_multiplier=0.1, clipping_norm=10, num_sampled_clients=20
=======
dp_strategy = DifferentialPrivacyClientSideFixedClipping(
    strategy, noise_multiplier=0.2, clipping_norm=10, num_sampled_clients=20
>>>>>>> abe665b2
)


app = ServerApp()


@app.main()
def main(driver: Driver, context: Context) -> None:
    # Construct the LegacyContext
    context = LegacyContext(
        state=context.state,
        config=ServerConfig(num_rounds=3),
        strategy=strategy,
    )

    # Create the train/evaluate workflow
    workflow = DefaultWorkflow(
        fit_workflow=SecAggPlusWorkflow(
            num_shares=7,
            reconstruction_threshold=4,
        )
    )

    # Execute
    workflow(driver, context)<|MERGE_RESOLUTION|>--- conflicted
+++ resolved
@@ -47,14 +47,10 @@
     initial_parameters=parameters,
 )
 
-<<<<<<< HEAD
+
 # Wrap the core strategy
 strategy = DifferentialPrivacyClientSideFixedClipping(
-    strategy, noise_multiplier=0.1, clipping_norm=10, num_sampled_clients=20
-=======
-dp_strategy = DifferentialPrivacyClientSideFixedClipping(
     strategy, noise_multiplier=0.2, clipping_norm=10, num_sampled_clients=20
->>>>>>> abe665b2
 )
 
 
