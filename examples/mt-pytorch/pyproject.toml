[build-system]
requires = ["poetry-core>=1.4.0"]
build-backend = "poetry.core.masonry.api"

[tool.poetry]
name = "mt-pytorch"
version = "0.1.0"
description = "Multi-Tenant Federated Learning with Flower and PyTorch"
authors = ["The Flower Authors <hello@flower.dev>"]

[tool.poetry.dependencies]
<<<<<<< HEAD
python = "^3.8"
flwr = { path = "../../", develop = true, extras = ["simulation", "rest"] }
torch = "^2.0.1"
torchvision = "^0.15.2"
tqdm = "^4.65.0"
=======
python = ">=3.8,<3.11"
flwr-nightly = {extras = ["rest", "simulation"], version = "^1.5.0.dev20230629"}
torch = "1.13.1"
torchvision = "0.13.0"
tqdm = "4.65.0"
>>>>>>> b87e7e2a
<|MERGE_RESOLUTION|>--- conflicted
+++ resolved
@@ -9,16 +9,9 @@
 authors = ["The Flower Authors <hello@flower.dev>"]
 
 [tool.poetry.dependencies]
-<<<<<<< HEAD
-python = "^3.8"
-flwr = { path = "../../", develop = true, extras = ["simulation", "rest"] }
+python = ">=3.8,<3.11"
+flwr-nightly = { version = "^1.5.0.dev20230629", extras = ["simulation", "rest"] }
+# flwr = { path = "../../", develop = true, extras = ["simulation", "rest"] }
 torch = "^2.0.1"
 torchvision = "^0.15.2"
-tqdm = "^4.65.0"
-=======
-python = ">=3.8,<3.11"
-flwr-nightly = {extras = ["rest", "simulation"], version = "^1.5.0.dev20230629"}
-torch = "1.13.1"
-torchvision = "0.13.0"
-tqdm = "4.65.0"
->>>>>>> b87e7e2a
+tqdm = "4.65.0"