--- conflicted
+++ resolved
@@ -20,7 +20,6 @@
 from flwr.server.client_manager import ClientManager
 from flwr.server.client_proxy import ClientProxy
 from flwr.server.strategy import Strategy
-
 
 
 class FedAnalytics(Strategy):
@@ -50,10 +49,6 @@
     ) -> Tuple[Optional[Parameters], Dict[str, Scalar]]:
         # Get results from fit
         # Convert results
-<<<<<<< HEAD:examples/pandas_minimal/server.py
-        print("agg fit")
-=======
->>>>>>> 347169d771321ef39b04383ab63c3ac5eab3f1e5:examples/quickstart_pandas/server.py
         values_aggregated = [
             (parameters_to_ndarrays(fit_res.parameters)) for _, fit_res in results
         ]
