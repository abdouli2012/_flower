--- conflicted
+++ resolved
@@ -18,25 +18,11 @@
 
 
 # Define Flower client
-<<<<<<< HEAD
-class FlowerClient(fl.client.Client):
-    def get_parameters(self, config):
-        return {"column_names": column_names}
-
-<<<<<<< HEAD:examples/pandas_minimal/client.py
-    def set_parameters(self, parameters):
-        pass
-
-=======
->>>>>>> 347169d771321ef39b04383ab63c3ac5eab3f1e5:examples/quickstart_pandas/client.py
-    def fit(self, parameters, config):
-=======
 class FlowerClient(fl.client.NumPyClient):
     def fit(
         self, parameters: List[np.ndarray], config: Dict[str, str]
     ) -> Tuple[List[np.ndarray], int, Dict]:
         hist_list = []
->>>>>>> 09510f12
         # Execute query locally
         for c in column_names:
             hist = compute_hist(df, c)
@@ -45,26 +31,7 @@
             hist_list,
             len(df),
             {},
-<<<<<<< HEAD
-        )  # [Tensors, num_examples, dict] - I am storing analytics analysis in results
-
-<<<<<<< HEAD:examples/pandas_minimal/client.py
-    def evaluate(self, parameters, data):
-        pass
-
-=======
->>>>>>> 347169d771321ef39b04383ab63c3ac5eab3f1e5:examples/quickstart_pandas/client.py
-    def _format_outputs(self, inputs: dict):
-        # Format outputs to [NDTupes, int, dict]
-        metrics_dict = {}
-        values_arr = []
-        for index, key in enumerate(list(inputs.keys())):
-            metrics_dict[str(index)] = key
-            values_arr.append(inputs[key])
-        return values_arr, metrics_dict
-=======
         )
->>>>>>> 09510f12
 
 
 # Start Flower client
