--- conflicted
+++ resolved
@@ -12,12 +12,6 @@
 
 [tool.poetry.dependencies]
 python = "^3.6.1"
-<<<<<<< HEAD
-flwr = "==0.13.0"  # For development: { path = "../../", develop = true }
-numpy = "^1.19.0"
-tensorflow-cpu = "==2.4.0"
-=======
 flwr = "==0.14.0"  # For development: { path = "../../", develop = true }
 numpy = "^1.19.0"
-tensorflow-cpu = "==2.4.1"
->>>>>>> 38be2835
+tensorflow-cpu = "==2.4.1"