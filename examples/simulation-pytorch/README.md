--- conflicted
+++ resolved
@@ -75,11 +75,7 @@
 python sim.py --num_cpus=2 --num_gpus=0.25
 ```
 
-<<<<<<< HEAD
-### Run with Flower-Next
-=======
 ### Run with Flower Next (preview)
->>>>>>> f25ddc13
 
 Ensure you have activated your environment, then execute the command below. All `ClientApp` instances will run on CPU but the `ServerApp` will run on the GPU if one is available. Note that this is the case because the `Simulation Engine` only exposes certain resources to the `ClientApp` (based on the `client_resources` in `--backend-config`).
 
