--- conflicted
+++ resolved
@@ -12,9 +12,5 @@
 
 [tool.poetry.dependencies]
 python = "^3.6.2"
-<<<<<<< HEAD
-flwr = "^0.17.0"  # { path = "../../", develop = true }
-=======
 flwr = "^0.17.0"  # For development: { path = "../../", develop = true }
->>>>>>> e6aad8e4
 tensorflow-cpu = "^2.6.2"