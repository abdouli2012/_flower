[build-system]
<<<<<<< HEAD
requires = ["poetry_core>=1.0.0"]
build-backend = "poetry.core.masonry.api"
=======
requires = [
    "poetry==1.1.14",
]
build-backend = "poetry.masonry.api"
>>>>>>> 7f5a2f70

[tool.poetry]
name = "quickstart_tensorflow"
version = "0.1.0"
description = "Keras Federated Learning Quickstart with Flower"
authors = ["The Flower Authors <hello@flower.dev>"]

[tool.poetry.dependencies]
python = ">=3.7,<3.11"
flwr = "^1.0.0"
tensorflow-cpu = "^2.9.1"<|MERGE_RESOLUTION|>--- conflicted
+++ resolved
@@ -1,13 +1,6 @@
 [build-system]
-<<<<<<< HEAD
 requires = ["poetry_core>=1.0.0"]
 build-backend = "poetry.core.masonry.api"
-=======
-requires = [
-    "poetry==1.1.14",
-]
-build-backend = "poetry.masonry.api"
->>>>>>> 7f5a2f70
 
 [tool.poetry]
 name = "quickstart_tensorflow"
@@ -17,5 +10,5 @@
 
 [tool.poetry.dependencies]
 python = ">=3.7,<3.11"
-flwr = "^1.0.0"
+flwr = "^1.0.0rc0"
 tensorflow-cpu = "^2.9.1"