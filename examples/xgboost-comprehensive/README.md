# Flower Example using XGBoost (Comprehensive)

This example demonstrates a comprehensive federated learning setup using Flower with XGBoost.
We use [HIGGS](https://archive.ics.uci.edu/dataset/280/higgs) dataset to perform a binary classification task.
It differs from the [xgboost-quickstart](https://github.com/adap/flower/tree/main/examples/xgboost-quickstart) example in the following ways:

- Arguments parsers of server and clients for hyperparameters selection.
- Customised FL settings.
- Customised number of partitions.
- Customised partitioner type (uniform, linear, square, exponential).
- Centralised/distributed evaluation.
- Bagging/cyclic training methods.
<<<<<<< HEAD
- Flower simulation

## Training Strategies

This example provides two training strategies, **bagging aggregation** and **cyclic training**.

### Bagging Aggregation

Bagging (bootstrap) aggregation is an ensemble meta-algorithm in machine learning,
used for enhancing the stability and accuracy of machine learning algorithms.
Here, we leverage this algorithm for XGBoost trees.

Specifically, each client is treated as a bootstrap by random subsampling (data partitioning in FL).
At each FL round, all clients boost a number of trees (in this example, 1 tree) based on the local bootstrap samples.
Then, the clients' trees are aggregated on the server, and concatenates them to the global model from previous round.
The aggregated tree ensemble is regarded as a new global model.

This way, let's consider a scenario with M clients.
Given FL round R, the bagging models consist of (M * R) trees.

### Cyclic Training

Cyclic XGBoost training performs FL in a client-by-client fashion.
Instead of aggregating multiple clients,
there is only one single client participating in the training per round in the cyclic training scenario.
The trained local XGBoost trees will be passed to the next client as an initialised model for next round's boosting.
=======
>>>>>>> 8e9cb560

## Project Setup

Start by cloning the example project. We prepared a single-line command that you can copy into your shell which will checkout the example for you:

```shell
git clone --depth=1 https://github.com/adap/flower.git && mv flower/examples/xgboost-comprehensive . && rm -rf flower && cd xgboost-comprehensive
```

This will create a new directory called `xgboost-comprehensive` containing the following files:

```
-- README.md         <- Your're reading this right now
-- server.py         <- Defines the server-side logic
-- client.py         <- Defines the client-side logic
-- dataset.py        <- Defines the functions of data loading and partitioning
<<<<<<< HEAD
-- utils.py          <- Defines the utility functions
-- sim.py            <- Example of using Flower simulation
=======
-- utils.py          <- Defines the arguments parser for clients and server
>>>>>>> 8e9cb560
-- run_bagging.sh    <- Commands to run bagging experiments
-- run_cyclic.sh     <- Commands to run cyclic experiments
-- pyproject.toml    <- Example dependencies (if you use Poetry)
-- requirements.txt  <- Example dependencies
```

### Installing Dependencies

Project dependencies (such as `xgboost` and `flwr`) are defined in `pyproject.toml` and `requirements.txt`. We recommend [Poetry](https://python-poetry.org/docs/) to install those dependencies and manage your virtual environment ([Poetry installation](https://python-poetry.org/docs/#installation)) or [pip](https://pip.pypa.io/en/latest/development/), but feel free to use a different way of installing dependencies and managing virtual environments if you have other preferences.

#### Poetry

```shell
poetry install
poetry shell
```

Poetry will install all your dependencies in a newly created virtual environment. To verify that everything works correctly you can run the following command:

```shell
poetry run python3 -c "import flwr"
```

If you don't see any errors you're good to go!

#### pip

Write the command below in your terminal to install the dependencies according to the configuration file requirements.txt.

```shell
pip install -r requirements.txt
```

## Run Federated Learning with XGBoost and Flower

<<<<<<< HEAD
### Independent Client/Server Setup

=======
>>>>>>> 8e9cb560
We have two scripts to run bagging and cyclic (client-by-client) experiments.
The included `run_bagging.sh` or `run_cyclic.sh` will start the Flower server (using `server.py`),
sleep for 15 seconds to ensure that the server is up,
and then start 5 Flower clients (using `client.py`) with a small subset of the data from exponential partition distribution.
You can simply start everything in a terminal as follows:

```shell
poetry run ./run_bagging.sh
```

Or

```shell
poetry run ./run_cyclic.sh
```

The script starts processes in the background so that you don't have to open eleven terminal windows.
If you experiment with the code example and something goes wrong, simply using `CTRL + C` on Linux (or `CMD + C` on macOS) wouldn't normally kill all these processes,
which is why the script ends with `trap "trap - SIGTERM && kill -- -$$" SIGINT SIGTERM EXIT` and `wait`.
This simply allows you to stop the experiment using `CTRL + C` (or `CMD + C`).
If you change the script and anything goes wrong you can still use `killall python` (or `killall python3`)
to kill all background processes (or a more specific command if you have other Python processes running that you don't want to kill).

You can also manually run `poetry run python3 server.py --train-method=bagging/cyclic --pool-size=N --num-clients-per-round=N`
and `poetry run python3 client.py --train-method=bagging/cyclic --node-id=NODE_ID --num-partitions=N` for as many clients as you want,
but you have to make sure that each command is run in a different terminal window (or a different computer on the network).

### Flower Simulation Setup

We also provide example code (`sim.py`) to use the simulation capabilities of Flower to simulate federated XGBoost training on either a single machine or a cluster of machines.
To run bagging aggregation with 5 clients for 30 rounds evaluated on centralised test set:

```shell
poetry run python3 sim.py --train-method=bagging --pool-size=5 --num-clients-per-round=5 --num-rounds=30 --centralised-eval
```

To run cyclic training with 5 clients for 30 rounds evaluated on centralised test set:

```shell
poetry run python3 sim.py --train-method=cyclic --pool-size=5 --num-rounds=30 --centralised-eval-client
```

In addition, we provide more options to customise the experimental settings, including data partitioning and centralised/distributed evaluation (see `utils.py`).
Look at the [code](https://github.com/adap/flower/tree/main/examples/xgboost-comprehensive)
and [tutorial](https://flower.dev/docs/framework/tutorial-quickstart-xgboost.html) for a detailed explanation.

### Expected Experimental Results

#### Bagging aggregation experiment

<<<<<<< HEAD
![](_static/xgboost_flower_auc_bagging.png)
=======
![](_static/xgboost_flower_auc.png)
>>>>>>> 8e9cb560

The figure above shows the centralised tested AUC performance over FL rounds with bagging aggregation strategy on 4 experimental settings.
One can see that all settings obtain stable performance boost over FL rounds (especially noticeable at the start of training).
As expected, uniform client distribution shows higher AUC values than square/exponential setup.

#### Cyclic training experiment

![](_static/xgboost_flower_auc_cyclic.png)

This figure shows the cyclic training results on centralised test set.
The models with cyclic training requires more rounds to converge
because only a single client participate in the training per round.

Feel free to explore more interesting experiments by yourself!<|MERGE_RESOLUTION|>--- conflicted
+++ resolved
@@ -10,7 +10,6 @@
 - Customised partitioner type (uniform, linear, square, exponential).
 - Centralised/distributed evaluation.
 - Bagging/cyclic training methods.
-<<<<<<< HEAD
 - Flower simulation
 
 ## Training Strategies
@@ -37,8 +36,7 @@
 Instead of aggregating multiple clients,
 there is only one single client participating in the training per round in the cyclic training scenario.
 The trained local XGBoost trees will be passed to the next client as an initialised model for next round's boosting.
-=======
->>>>>>> 8e9cb560
+
 
 ## Project Setup
 
@@ -55,12 +53,8 @@
 -- server.py         <- Defines the server-side logic
 -- client.py         <- Defines the client-side logic
 -- dataset.py        <- Defines the functions of data loading and partitioning
-<<<<<<< HEAD
 -- utils.py          <- Defines the utility functions
 -- sim.py            <- Example of using Flower simulation
-=======
--- utils.py          <- Defines the arguments parser for clients and server
->>>>>>> 8e9cb560
 -- run_bagging.sh    <- Commands to run bagging experiments
 -- run_cyclic.sh     <- Commands to run cyclic experiments
 -- pyproject.toml    <- Example dependencies (if you use Poetry)
@@ -96,11 +90,8 @@
 
 ## Run Federated Learning with XGBoost and Flower
 
-<<<<<<< HEAD
 ### Independent Client/Server Setup
 
-=======
->>>>>>> 8e9cb560
 We have two scripts to run bagging and cyclic (client-by-client) experiments.
 The included `run_bagging.sh` or `run_cyclic.sh` will start the Flower server (using `server.py`),
 sleep for 15 seconds to ensure that the server is up,
@@ -151,11 +142,7 @@
 
 #### Bagging aggregation experiment
 
-<<<<<<< HEAD
 ![](_static/xgboost_flower_auc_bagging.png)
-=======
-![](_static/xgboost_flower_auc.png)
->>>>>>> 8e9cb560
 
 The figure above shows the centralised tested AUC performance over FL rounds with bagging aggregation strategy on 4 experimental settings.
 One can see that all settings obtain stable performance boost over FL rounds (especially noticeable at the start of training).
