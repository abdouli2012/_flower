[build-system]
requires = ["poetry-core>=1.4.0"]
build-backend = "poetry.core.masonry.api"

[tool.poetry]
name = "flwr"
version = "1.5.0"
description = "Flower: A Friendly Federated Learning Framework"
license = "Apache-2.0"
authors = ["The Flower Authors <hello@flower.dev>"]
readme = "README.md"
homepage = "https://flower.dev"
repository = "https://github.com/adap/flower"
documentation = "https://flower.dev"
classifiers = [
    "Development Status :: 5 - Production/Stable",
    "Intended Audience :: Developers",
    "Intended Audience :: Science/Research",
    "License :: OSI Approved :: Apache Software License",
    "Operating System :: MacOS :: MacOS X",
    "Operating System :: POSIX :: Linux",
    "Programming Language :: Python",
    "Programming Language :: Python :: 3",
    "Programming Language :: Python :: 3 :: Only",
    "Programming Language :: Python :: 3.7",
    "Programming Language :: Python :: 3.8",
    "Programming Language :: Python :: 3.9",
    "Programming Language :: Python :: 3.10",
    "Programming Language :: Python :: 3.11",
    "Programming Language :: Python :: Implementation :: CPython",
    "Topic :: Scientific/Engineering",
    "Topic :: Scientific/Engineering :: Artificial Intelligence",
    "Topic :: Scientific/Engineering :: Mathematics",
    "Topic :: Software Development",
    "Topic :: Software Development :: Libraries",
    "Topic :: Software Development :: Libraries :: Python Modules",
    "Typing :: Typed",
]
packages = [
    { include = "flwr", from = "src/py" },
]
exclude = [
    "src/py/**/*_test.py",
]

[tool.poetry.scripts]
flower-driver-api = "flwr.server:run_driver_api"
flower-fleet-api = "flwr.server:run_fleet_api"
flower-server = "flwr.server:run_server"
flower-client = "flwr.client:run_client"

[tool.poetry.dependencies]
python = "^3.7"
# Mandatory dependencies
numpy = "^1.21.0"
grpcio = "^1.48.2,!=1.52.0"
protobuf = "^3.19.0"
importlib-metadata = { version = "^4.0.0", markers = "python_version < '3.8'" }
iterators = "^0.0.2"
# Optional dependencies (VCE)
ray = { version = "^2.4.0", extras = ["default"], optional = true }
# Optional dependencies (REST transport layer)
requests = { version = "^2.28.2", optional = true }
fastapi = { version = "^0.95.0", optional = true }
starlette = { version = "^0.26.1", optional = true }
uvicorn = { version = "^0.21.1", extras = ["standard"], optional = true }

[tool.poetry.extras]
simulation = ["ray"]
rest = ["fastapi", "requests", "starlette", "uvicorn"]

[tool.poetry.group.dev.dependencies]
types-dataclasses = "==0.6.6"
types-protobuf = "==3.19.18"
types-requests = "==2.28.11.17"
types-setuptools = "==67.7.0.1"
clang-format = "==16.0.3"
isort = "==5.11.5"
black = { version = "==23.3.0", extras = ["jupyter"] }
docformatter = "==1.7.1"
mypy = "==1.3.0"
pylint = "==2.13.8"
flake8 = "==3.9.2"
pytest = "==7.1.2"
pytest-cov = "==3.0.0"
pytest-watch = "==4.2.0"
grpcio-tools = "==1.48.2"
mypy-protobuf = "==3.2.0"
jupyterlab = "==3.6.3"
rope = "==1.8.0"
semver = "==2.13.0"
sphinx = "==5.3.0"
myst-parser = "==1.0.0"
sphinx-design = "==0.4.1"
sphinx-copybutton = "==0.5.2"
sphinxcontrib-mermaid = "==0.8.1"
furo = "==2022.12.7"
sphinx-reredirects = "==0.1.2"
nbsphinx = "==0.9.2"
nbstripout = "==0.6.1"
ruff = "==0.0.272"
sphinx-argparse = "==0.4.0"
pipreqs = "==0.4.13"

[tool.isort]
line_length = 88
indent = "    "
multi_line_output = 3
include_trailing_comma = true
force_grid_wrap = 0
use_parentheses = true
known_first_party = ["flwr", "flwr_experimental", "flwr_tool"]

[tool.black]
line-length = 88
target-version = ["py37", "py38", "py39", "py310", "py311"]

[tool.pylint."MESSAGES CONTROL"]
disable = "bad-continuation,duplicate-code,too-few-public-methods,useless-import-alias"

[tool.pytest.ini_options]
minversion = "6.2"
addopts = "-qq"
testpaths = [
    "src/py/flwr",
    "src/py/flwr_tool",
]

[tool.mypy]
plugins = [
    "numpy.typing.mypy_plugin",
]
ignore_missing_imports = true
strict = true

[[tool.mypy.overrides]]
module = [
    "flwr_example.*",
    "flwr_experimental.*",
]
ignore_errors = true

[[tool.mypy.overrides]]
module = [
    "importlib.metadata.*",
    "importlib_metadata.*",
]
follow_imports = "skip"
follow_imports_for_stubs = true
disallow_untyped_calls = false

[[tool.mypy.overrides]]
module = "torch.*"
follow_imports = "skip"
follow_imports_for_stubs = true

[tool.docformatter]
wrap-summaries = 88
wrap-descriptions = 88

[tool.ruff]
target-version = "py37"
line-length = 88
<<<<<<< HEAD
select = ["D", "E", "F", "W", "B", "ISC"]
fixable = ["D", "E", "F", "W", "B", "ISC"]
=======
select = ["D", "E", "F", "W", "B", "C4"]
fixable = ["D", "E", "F", "W", "B", "C4"]
>>>>>>> b784dc38
ignore = ["B024", "B027"]
exclude = [
    ".bzr",
    ".direnv",
    ".eggs",
    ".git",
    ".hg",
    ".mypy_cache",
    ".nox",
    ".pants.d",
    ".pytype",
    ".ruff_cache",
    ".svn",
    ".tox",
    ".venv",
    "__pypackages__",
    "_build",
    "buck-out",
    "build",
    "dist",
    "node_modules",
    "venv",
    "proto",
]

[tool.ruff.pydocstyle]
convention = "numpy"

[tool.ruff.per-file-ignores]
"src/py/flwr/server/strategy/*.py" = ["E501"]<|MERGE_RESOLUTION|>--- conflicted
+++ resolved
@@ -161,13 +161,8 @@
 [tool.ruff]
 target-version = "py37"
 line-length = 88
-<<<<<<< HEAD
-select = ["D", "E", "F", "W", "B", "ISC"]
-fixable = ["D", "E", "F", "W", "B", "ISC"]
-=======
-select = ["D", "E", "F", "W", "B", "C4"]
-fixable = ["D", "E", "F", "W", "B", "C4"]
->>>>>>> b784dc38
+select = ["D", "E", "F", "W", "B", "ISC", "C4"]
+fixable = ["D", "E", "F", "W", "B", "ISC", "C4"]
 ignore = ["B024", "B027"]
 exclude = [
     ".bzr",
