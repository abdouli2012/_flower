[build-system]
requires = ["poetry-core>=1.4.0"]
build-backend = "poetry.core.masonry.api"

[tool.poetry]
name = "flwr"
version = "1.6.0"
description = "Flower: A Friendly Federated Learning Framework"
license = "Apache-2.0"
authors = ["The Flower Authors <hello@flower.dev>"]
readme = "README.md"
homepage = "https://flower.dev"
repository = "https://github.com/adap/flower"
documentation = "https://flower.dev"
keywords = [
    "flower",
    "fl",
    "federated learning",
    "federated analytics",
    "federated evaluation",
    "machine learning",
]
classifiers = [
    "Development Status :: 5 - Production/Stable",
    "Intended Audience :: Developers",
    "Intended Audience :: Science/Research",
    "License :: OSI Approved :: Apache Software License",
    "Operating System :: MacOS :: MacOS X",
    "Operating System :: POSIX :: Linux",
    "Programming Language :: Python",
    "Programming Language :: Python :: 3",
    "Programming Language :: Python :: 3 :: Only",
    "Programming Language :: Python :: 3.8",
    "Programming Language :: Python :: 3.9",
    "Programming Language :: Python :: 3.10",
    "Programming Language :: Python :: 3.11",
    "Programming Language :: Python :: 3.12",
    "Programming Language :: Python :: Implementation :: CPython",
    "Topic :: Scientific/Engineering",
    "Topic :: Scientific/Engineering :: Artificial Intelligence",
    "Topic :: Scientific/Engineering :: Mathematics",
    "Topic :: Software Development",
    "Topic :: Software Development :: Libraries",
    "Topic :: Software Development :: Libraries :: Python Modules",
    "Typing :: Typed",
]
packages = [
    { include = "flwr", from = "src/py" },
]
exclude = [
    "src/py/**/*_test.py",
]

[tool.poetry.scripts]
flower-driver-api = "flwr.server:run_driver_api"
flower-fleet-api = "flwr.server:run_fleet_api"
flower-server = "flwr.server:run_server"
flower-client = "flwr.client:run_client"

[tool.poetry.dependencies]
python = "^3.8"
# Mandatory dependencies
numpy = "^1.21.0"
grpcio = "^1.59.2"
protobuf = "^4.25.0"
cryptography = "^41.0.2"
pycryptodome = "^3.18.0"
iterators = "^0.0.2"
# Optional dependencies (VCE)
ray = { version = "==2.6.3", optional = true }
pydantic = { version = "<2.0.0", optional = true }
# Optional dependencies (REST transport layer)
requests = { version = "^2.31.0", optional = true }
starlette = { version = "^0.31.0", optional = true }
uvicorn = { version = "^0.23.0", extras = ["standard"], optional = true }

[tool.poetry.extras]
simulation = ["ray", "pydantic"]
rest = ["requests", "starlette", "uvicorn"]

[tool.poetry.group.dev.dependencies]
types-dataclasses = "==0.6.6"
types-protobuf = "==3.19.18"
types-requests = "==2.31.0.2"
types-setuptools = "==68.2.0.0"
clang-format = "==17.0.4"
isort = "==5.12.0"
black = { version = "==23.10.1", extras = ["jupyter"] }
docformatter = "==1.7.5"
<<<<<<< HEAD
mypy = "==1.5.1"
pylint = "==3.0.2"
flake8 = "==3.9.2"
pytest = "==7.4.0"
pytest-cov = "==3.0.0"
=======
mypy = "==1.6.1"
pylint = "==2.13.9"
flake8 = "==5.0.4"
pytest = "==7.4.3"
pytest-cov = "==4.1.0"
>>>>>>> 1088d720
pytest-watch = "==4.2.0"
grpcio-tools = "==1.59.2"
mypy-protobuf = "==3.2.0"
jupyterlab = "==4.0.8"
rope = "==1.11.0"
semver = "==3.0.2"
sphinx = "==5.3.0"
sphinx-intl = "==2.1.0"
myst-parser = "==1.0.0"
sphinx-design = "==0.4.1"
sphinx-copybutton = "==0.5.2"
sphinxcontrib-mermaid = "==0.9.2"
sphinxcontrib-youtube = "==1.2.0"
furo = "==2022.12.7"
sphinx-reredirects = "==0.1.2"
nbsphinx = "==0.9.2"
nbstripout = "==0.6.1"
ruff = "==0.1.4"
sphinx-argparse = "==0.4.0"
pipreqs = "==0.4.13"
mdformat-gfm = "==0.3.5"
mdformat-frontmatter = "==2.0.1"
mdformat-beautysh = "==0.1.1"
mdformat-myst = "==0.1.5"
twine = "==4.0.2"
pyroma = "==4.2"
check-wheel-contents = "==0.4.0"
GitPython = "==3.1.32"
licensecheck = "==2023.5.1"

[tool.isort]
line_length = 88
indent = "    "
multi_line_output = 3
include_trailing_comma = true
force_grid_wrap = 0
use_parentheses = true
known_first_party = ["flwr", "flwr_experimental", "flwr_tool"]

[tool.black]
line-length = 88
target-version = ["py38", "py39", "py310", "py311"]

[tool.pylint."MESSAGES CONTROL"]
disable = "bad-continuation,duplicate-code,too-few-public-methods,useless-import-alias"

[tool.pytest.ini_options]
minversion = "6.2"
addopts = "-qq"
testpaths = [
    "src/py/flwr",
    "src/py/flwr_tool",
]

[tool.mypy]
plugins = [
    "numpy.typing.mypy_plugin",
]
ignore_missing_imports = true
strict = true

[[tool.mypy.overrides]]
module = [
    "flwr_example.*",
    "flwr_experimental.*",
]
ignore_errors = true

[[tool.mypy.overrides]]
module = [
    "importlib.metadata.*",
    "importlib_metadata.*",
]
follow_imports = "skip"
follow_imports_for_stubs = true
disallow_untyped_calls = false

[[tool.mypy.overrides]]
module = "torch.*"
follow_imports = "skip"
follow_imports_for_stubs = true

[tool.docformatter]
wrap-summaries = 88
wrap-descriptions = 88

[tool.ruff]
target-version = "py38"
line-length = 88
select = ["D", "E", "F", "W", "B", "ISC", "C4", "UP"]
fixable = ["D", "E", "F", "W", "B", "ISC", "C4", "UP"]
ignore = ["B024", "B027"]
exclude = [
    ".bzr",
    ".direnv",
    ".eggs",
    ".git",
    ".hg",
    ".mypy_cache",
    ".nox",
    ".pants.d",
    ".pytype",
    ".ruff_cache",
    ".svn",
    ".tox",
    ".venv",
    "__pypackages__",
    "_build",
    "buck-out",
    "build",
    "dist",
    "node_modules",
    "venv",
    "proto",
]

[tool.ruff.pydocstyle]
convention = "numpy"

[tool.ruff.per-file-ignores]
"src/py/flwr/server/strategy/*.py" = ["E501"]<|MERGE_RESOLUTION|>--- conflicted
+++ resolved
@@ -87,19 +87,11 @@
 isort = "==5.12.0"
 black = { version = "==23.10.1", extras = ["jupyter"] }
 docformatter = "==1.7.5"
-<<<<<<< HEAD
-mypy = "==1.5.1"
+mypy = "==1.6.1"
 pylint = "==3.0.2"
-flake8 = "==3.9.2"
-pytest = "==7.4.0"
-pytest-cov = "==3.0.0"
-=======
-mypy = "==1.6.1"
-pylint = "==2.13.9"
 flake8 = "==5.0.4"
 pytest = "==7.4.3"
 pytest-cov = "==4.1.0"
->>>>>>> 1088d720
 pytest-watch = "==4.2.0"
 grpcio-tools = "==1.59.2"
 mypy-protobuf = "==3.2.0"
