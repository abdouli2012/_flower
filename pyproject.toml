[build-system]
requires = ["poetry-core>=1.4.0"]
build-backend = "poetry.core.masonry.api"

[tool.poetry]
name = "flwr"
version = "1.5.0"
description = "Flower: A Friendly Federated Learning Framework"
license = "Apache-2.0"
authors = ["The Flower Authors <hello@flower.dev>"]
readme = "README.md"
homepage = "https://flower.dev"
repository = "https://github.com/adap/flower"
documentation = "https://flower.dev"
keywords = [
    "flower",
    "fl",
    "federated learning",
    "federated analytics",
    "federated evaluation",
    "machine learning",
]
classifiers = [
    "Development Status :: 5 - Production/Stable",
    "Intended Audience :: Developers",
    "Intended Audience :: Science/Research",
    "License :: OSI Approved :: Apache Software License",
    "Operating System :: MacOS :: MacOS X",
    "Operating System :: POSIX :: Linux",
    "Programming Language :: Python",
    "Programming Language :: Python :: 3",
    "Programming Language :: Python :: 3 :: Only",
    "Programming Language :: Python :: 3.7",
    "Programming Language :: Python :: 3.8",
    "Programming Language :: Python :: 3.9",
    "Programming Language :: Python :: 3.10",
    "Programming Language :: Python :: 3.11",
    "Programming Language :: Python :: Implementation :: CPython",
    "Topic :: Scientific/Engineering",
    "Topic :: Scientific/Engineering :: Artificial Intelligence",
    "Topic :: Scientific/Engineering :: Mathematics",
    "Topic :: Software Development",
    "Topic :: Software Development :: Libraries",
    "Topic :: Software Development :: Libraries :: Python Modules",
    "Typing :: Typed",
]
packages = [
    { include = "flwr", from = "src/py" },
]
exclude = [
    "src/py/**/*_test.py",
]

[tool.poetry.scripts]
flower-driver-api = "flwr.server:run_driver_api"
flower-fleet-api = "flwr.server:run_fleet_api"
flower-server = "flwr.server:run_server"
flower-client = "flwr.client:run_client"

[tool.poetry.dependencies]
python = "^3.7"
# Mandatory dependencies
numpy = "^1.21.0"
grpcio = "^1.48.2,!=1.52.0"
protobuf = "^3.19.0"
cryptography = "^41.0.2"
pycryptodome = "^3.18.0"
importlib-metadata = { version = "^4.0.0", markers = "python_version < '3.8'" }
iterators = "^0.0.2"
# Optional dependencies (VCE)
ray = { version = "==2.5.1", extras = ["default"], optional = true }
pydantic = { version = "<2.0.0", optional = true }
# Optional dependencies (REST transport layer)
requests = { version = "^2.31.0", optional = true }
starlette = { version = "^0.29.0", optional = true }
uvicorn = { version = "^0.22.0", extras = ["standard"], optional = true }

[tool.poetry.extras]
simulation = ["ray", "pydantic"]
rest = ["requests", "starlette", "uvicorn"]

[tool.poetry.group.dev.dependencies]
types-dataclasses = "==0.6.6"
types-protobuf = "==3.19.18"
types-requests = "==2.28.11.17"
types-setuptools = "==67.7.0.1"
clang-format = "==16.0.3"
isort = "==5.11.5"
black = { version = "==23.3.0", extras = ["jupyter"] }
docformatter = "==1.7.1"
mypy = "==1.4.0"
pylint = "==2.13.9"
flake8 = "==3.9.2"
pytest = "==7.1.2"
pytest-cov = "==3.0.0"
pytest-watch = "==4.2.0"
grpcio-tools = "==1.48.2"
mypy-protobuf = "==3.2.0"
jupyterlab = "==3.6.3"
rope = "==1.9.0"
semver = "==2.13.0"
sphinx = "==5.3.0"
myst-parser = "==1.0.0"
sphinx-design = "==0.4.1"
sphinx-copybutton = "==0.5.2"
<<<<<<< HEAD
sphinxcontrib-mermaid = "==0.9.2"
=======
sphinxcontrib-mermaid = "==0.8.1"
sphinxcontrib-youtube = "==1.2.0"
>>>>>>> 43b77812
furo = "==2022.12.7"
sphinx-reredirects = "==0.1.2"
nbsphinx = "==0.9.2"
nbstripout = "==0.6.1"
ruff = "==0.0.277"
sphinx-argparse = "==0.4.0"
pipreqs = "==0.4.13"
mdformat-gfm = "==0.3.5"
mdformat-frontmatter = "==2.0.1"
mdformat-beautysh = "==0.1.1"
mdformat-myst = "==0.1.5"
twine = "==4.0.2"
pyroma = "==4.2"

[tool.isort]
line_length = 88
indent = "    "
multi_line_output = 3
include_trailing_comma = true
force_grid_wrap = 0
use_parentheses = true
known_first_party = ["flwr", "flwr_experimental", "flwr_tool"]

[tool.black]
line-length = 88
target-version = ["py37", "py38", "py39", "py310", "py311"]

[tool.pylint."MESSAGES CONTROL"]
disable = "bad-continuation,duplicate-code,too-few-public-methods,useless-import-alias"

[tool.pytest.ini_options]
minversion = "6.2"
addopts = "-qq"
testpaths = [
    "src/py/flwr",
    "src/py/flwr_tool",
]

[tool.mypy]
plugins = [
    "numpy.typing.mypy_plugin",
]
ignore_missing_imports = true
strict = true

[[tool.mypy.overrides]]
module = [
    "flwr_example.*",
    "flwr_experimental.*",
]
ignore_errors = true

[[tool.mypy.overrides]]
module = [
    "importlib.metadata.*",
    "importlib_metadata.*",
]
follow_imports = "skip"
follow_imports_for_stubs = true
disallow_untyped_calls = false

[[tool.mypy.overrides]]
module = "torch.*"
follow_imports = "skip"
follow_imports_for_stubs = true

[tool.docformatter]
wrap-summaries = 88
wrap-descriptions = 88

[tool.ruff]
target-version = "py37"
line-length = 88
select = ["D", "E", "F", "W", "B", "ISC", "C4", "UP"]
fixable = ["D", "E", "F", "W", "B", "ISC", "C4", "UP"]
ignore = ["B024", "B027"]
exclude = [
    ".bzr",
    ".direnv",
    ".eggs",
    ".git",
    ".hg",
    ".mypy_cache",
    ".nox",
    ".pants.d",
    ".pytype",
    ".ruff_cache",
    ".svn",
    ".tox",
    ".venv",
    "__pypackages__",
    "_build",
    "buck-out",
    "build",
    "dist",
    "node_modules",
    "venv",
    "proto",
]

[tool.ruff.pydocstyle]
convention = "numpy"

[tool.ruff.per-file-ignores]
"src/py/flwr/server/strategy/*.py" = ["E501"]<|MERGE_RESOLUTION|>--- conflicted
+++ resolved
@@ -103,12 +103,8 @@
 myst-parser = "==1.0.0"
 sphinx-design = "==0.4.1"
 sphinx-copybutton = "==0.5.2"
-<<<<<<< HEAD
 sphinxcontrib-mermaid = "==0.9.2"
-=======
-sphinxcontrib-mermaid = "==0.8.1"
 sphinxcontrib-youtube = "==1.2.0"
->>>>>>> 43b77812
 furo = "==2022.12.7"
 sphinx-reredirects = "==0.1.2"
 nbsphinx = "==0.9.2"
