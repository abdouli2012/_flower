--- conflicted
+++ resolved
@@ -85,13 +85,8 @@
 pytest-cov = "==3.0.0"
 pytest-watch = "==4.2.0"
 grpcio-tools = "==1.48.2"
-<<<<<<< HEAD
 mypy-protobuf = "==3.3.0"
-jupyterlab = "==3.5.3"
-=======
-mypy-protobuf = "==3.2.0"
 jupyterlab = "==3.6.3"
->>>>>>> be2585e4
 rope = "==0.19.0"
 semver = "==2.13.0"
 sphinx = "==5.3.0"
