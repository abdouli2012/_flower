[build-system]
requires = ["poetry-core>=1.4.0"]
build-backend = "poetry.core.masonry.api"

[tool.poetry]
name = "flwr"
version = "1.5.0"
description = "Flower: A Friendly Federated Learning Framework"
license = "Apache-2.0"
authors = ["The Flower Authors <hello@flower.dev>"]
readme = "README.md"
homepage = "https://flower.dev"
repository = "https://github.com/adap/flower"
documentation = "https://flower.dev"
classifiers = [
    "Development Status :: 5 - Production/Stable",
    "Intended Audience :: Developers",
    "Intended Audience :: Science/Research",
    "License :: OSI Approved :: Apache Software License",
    "Operating System :: MacOS :: MacOS X",
    "Operating System :: POSIX :: Linux",
    "Programming Language :: Python",
    "Programming Language :: Python :: 3",
    "Programming Language :: Python :: 3 :: Only",
    "Programming Language :: Python :: 3.7",
    "Programming Language :: Python :: 3.8",
    "Programming Language :: Python :: 3.9",
    "Programming Language :: Python :: 3.10",
    "Programming Language :: Python :: 3.11",
    "Programming Language :: Python :: Implementation :: CPython",
    "Topic :: Scientific/Engineering",
    "Topic :: Scientific/Engineering :: Artificial Intelligence",
    "Topic :: Scientific/Engineering :: Mathematics",
    "Topic :: Software Development",
    "Topic :: Software Development :: Libraries",
    "Topic :: Software Development :: Libraries :: Python Modules",
    "Typing :: Typed",
]
packages = [
    { include = "flwr", from = "src/py" },
]
exclude = [
    "src/py/**/*_test.py",
]

[tool.poetry.scripts]
flower-driver-api = "flwr.server:run_driver_api"
flower-fleet-api = "flwr.server:run_fleet_api"
flower-server = "flwr.server:run_server"
flower-client = "flwr.client:run_client"

[tool.poetry.dependencies]
python = "^3.7"
# Mandatory dependencies
numpy = "^1.21.0"
grpcio = "^1.48.2,!=1.52.0"
protobuf = "^3.19.0"
importlib-metadata = { version = "^4.0.0", markers = "python_version < '3.8'" }
iterators = "^0.0.2"
# Optional dependencies (VCE)
ray = { version = "^2.4.0", extras = ["default"], optional = true }
# Optional dependencies (REST transport layer)
requests = { version = "^2.28.2", optional = true }
fastapi = { version = "^0.95.0", optional = true }
starlette = { version = "^0.26.1", optional = true }
uvicorn = { version = "^0.21.1", extras = ["standard"], optional = true }

[tool.poetry.extras]
simulation = ["ray"]
rest = ["fastapi", "requests", "starlette", "uvicorn"]

[tool.poetry.group.dev.dependencies]
types-dataclasses = "==0.6.6"
types-protobuf = "==3.19.18"
types-requests = "==2.28.11.17"
types-setuptools = "==67.7.0.1"
clang-format = "==16.0.3"
isort = "==5.11.5"
<<<<<<< HEAD
black = "==23.1.0"
docformatter = "==1.5.1"
mypy = "==1.3.0"
=======
black = { version = "==23.3.0", extras = ["jupyter"] }
docformatter = "==1.7.1"
mypy = "==0.961"
>>>>>>> 1b4b6592
pylint = "==2.13.8"
flake8 = "==3.9.2"
pytest = "==7.1.2"
pytest-cov = "==3.0.0"
pytest-watch = "==4.2.0"
grpcio-tools = "==1.48.2"
mypy-protobuf = "==3.2.0"
jupyterlab = "==3.6.3"
rope = "==1.8.0"
semver = "==2.13.0"
sphinx = "==5.3.0"
myst-parser = "==1.0.0"
sphinx-design = "==0.4.1"
sphinx-copybutton = "==0.5.2"
sphinxcontrib-mermaid = "==0.8.1"
furo = "==2022.12.7"
sphinx-reredirects = "==0.1.2"
nbsphinx = "==0.9.2"
nbstripout = "==0.6.1"
sphinx-argparse = "==0.4.0"
pipreqs = "==0.4.13"

[tool.isort]
line_length = 88
indent = "    "
multi_line_output = 3
include_trailing_comma = true
force_grid_wrap = 0
use_parentheses = true
known_first_party = ["flwr", "flwr_experimental", "flwr_tool"]

[tool.black]
line-length = 88
target-version = ["py37", "py38", "py39", "py310", "py311"]

[tool.pylint."MESSAGES CONTROL"]
disable = "bad-continuation,duplicate-code,too-few-public-methods,useless-import-alias"

[tool.pytest.ini_options]
minversion = "6.2"
addopts = "-qq"
testpaths = [
    "src/py/flwr",
    "src/py/flwr_tool",
]

[tool.mypy]
plugins = [
    "numpy.typing.mypy_plugin",
]
ignore_missing_imports = true
strict = true

[[tool.mypy.overrides]]
module = [
    "flwr_example.*",
    "flwr_experimental.*",
]
ignore_errors = true

[[tool.mypy.overrides]]
module = [
    "importlib.metadata.*",
    "importlib_metadata.*",
]
follow_imports = "skip"
follow_imports_for_stubs = true
disallow_untyped_calls = false

[[tool.mypy.overrides]]
module = "torch.*"
follow_imports = "skip"
follow_imports_for_stubs = true<|MERGE_RESOLUTION|>--- conflicted
+++ resolved
@@ -76,15 +76,9 @@
 types-setuptools = "==67.7.0.1"
 clang-format = "==16.0.3"
 isort = "==5.11.5"
-<<<<<<< HEAD
-black = "==23.1.0"
-docformatter = "==1.5.1"
-mypy = "==1.3.0"
-=======
 black = { version = "==23.3.0", extras = ["jupyter"] }
 docformatter = "==1.7.1"
-mypy = "==0.961"
->>>>>>> 1b4b6592
+mypy = "==1.3.0"
 pylint = "==2.13.8"
 flake8 = "==3.9.2"
 pytest = "==7.1.2"
