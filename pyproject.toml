--- conflicted
+++ resolved
@@ -89,15 +89,9 @@
 docformatter = "==1.7.5"
 mypy = "==1.5.1"
 pylint = "==2.13.9"
-<<<<<<< HEAD
-flake8 = "==3.9.2"
+flake8 = "==5.0.4"
 pytest = "==7.4.3"
 pytest-cov = "==4.1.0"
-=======
-flake8 = "==5.0.4"
-pytest = "==7.4.0"
-pytest-cov = "==3.0.0"
->>>>>>> 2ec0d01e
 pytest-watch = "==4.2.0"
 grpcio-tools = "==1.48.2"
 mypy-protobuf = "==3.2.0"
