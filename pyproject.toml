--- conflicted
+++ resolved
@@ -50,10 +50,7 @@
 boto3_type_annotations = { version = "^0.3.1", optional = true }
 paramiko = { version = "^2.7.1", optional = true }
 docker = { version = "^4.2.0", optional = true }
-<<<<<<< HEAD
 protobuf = "^3.12.0"
-=======
->>>>>>> f8540046
 
 [tool.poetry.extras]
 benchmark = ["tensorflow-cpu"]
