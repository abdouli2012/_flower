--- conflicted
+++ resolved
@@ -95,17 +95,10 @@
 pytest-watch = "==4.2.0"
 grpcio-tools = "==1.48.2"
 mypy-protobuf = "==3.2.0"
-<<<<<<< HEAD
-jupyterlab = "==3.6.5"
-rope = "==1.9.0"
-semver = "==2.13.0"
-sphinx = "==6.2.1"
-=======
 jupyterlab = "==4.0.8"
 rope = "==1.11.0"
 semver = "==3.0.2"
-sphinx = "==5.3.0"
->>>>>>> dcad379c
+sphinx = "==6.2.1"
 sphinx-intl = "==2.1.0"
 myst-parser = "==1.0.0"
 sphinx-design = "==0.5.0"
