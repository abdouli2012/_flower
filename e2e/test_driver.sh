#!/bin/bash
set -e

case "$1" in
  bare-https)
    ./generate.sh
    server_arg="--certificates certificates/ca.crt certificates/server.pem certificates/server.key"
    client_arg="--root-certificates certificates/ca.crt"
    ;;
  *)
    server_arg="--insecure"
    client_arg="--insecure"
    ;;
esac

case "$2" in
<<<<<<< HEAD
  rest)
    rest_arg="--rest"
    server_address="http://127.0.0.1:9092"
    ;;
  *)
    rest_arg=""
    server_address="127.0.0.1:9092"
    ;;
esac

timeout 2m flower-server $server_arg $rest_arg &
=======
  sqlite)
    db_args="--database $(date +%s).db"
    ;;
  *)
    db_args="--database :flwr-in-memory-state:"
    ;;
esac

timeout 2m flower-server $server_arg $db_args &
>>>>>>> 2c4f055c
sleep 3

timeout 2m flower-client client:flower $client_arg --server $server_address &
sleep 3

timeout 2m flower-client client:flower $client_arg $rest_arg --server $server_address &
sleep 3

timeout 2m python driver.py &
pid=$!

wait $pid
res=$?

if [[ "$res" = "0" ]];
  then echo "Training worked correctly" && pkill flower-client && pkill flower-server;
  else echo "Training had an issue" && exit 1;
fi
<|MERGE_RESOLUTION|>--- conflicted
+++ resolved
@@ -14,29 +14,24 @@
 esac
 
 case "$2" in
-<<<<<<< HEAD
   rest)
     rest_arg="--rest"
     server_address="http://127.0.0.1:9092"
+    db_arg="--database :flwr-in-memory-state:"
+    ;;
+  sqlite)
+    rest_arg=""
+    server_address="127.0.0.1:9092"
+    db_arg="--database $(date +%s).db"
     ;;
   *)
     rest_arg=""
     server_address="127.0.0.1:9092"
+    db_arg="--database :flwr-in-memory-state:"
     ;;
 esac
 
-timeout 2m flower-server $server_arg $rest_arg &
-=======
-  sqlite)
-    db_args="--database $(date +%s).db"
-    ;;
-  *)
-    db_args="--database :flwr-in-memory-state:"
-    ;;
-esac
-
-timeout 2m flower-server $server_arg $db_args &
->>>>>>> 2c4f055c
+timeout 2m flower-server $server_arg $db_arg $rest_arg &
 sleep 3
 
 timeout 2m flower-client client:flower $client_arg --server $server_address &
