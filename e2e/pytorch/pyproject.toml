[build-system]
requires = ["poetry-core>=1.4.0"]
build-backend = "poetry.core.masonry.api"

[tool.poetry]
name = "quickstart-pytorch"
version = "0.1.0"
description = "PyTorch Federated Learning Quickstart with Flower"
authors = ["The Flower Authors <hello@flower.dev>"]

[tool.poetry.dependencies]
<<<<<<< HEAD
python = "^3.7"
flwr = { path = "../../", develop = true, extras = ["simulation", "rest"] }
=======
python = "^3.8"
flwr = { path = "../../", develop = true, extras = ["simulation"] }
>>>>>>> 4f3bb4fc
torch = "^1.12.0"
torchvision = "^0.14.1"
tqdm = "^4.63.0"<|MERGE_RESOLUTION|>--- conflicted
+++ resolved
@@ -9,13 +9,8 @@
 authors = ["The Flower Authors <hello@flower.dev>"]
 
 [tool.poetry.dependencies]
-<<<<<<< HEAD
-python = "^3.7"
+python = "^3.8"
 flwr = { path = "../../", develop = true, extras = ["simulation", "rest"] }
-=======
-python = "^3.8"
-flwr = { path = "../../", develop = true, extras = ["simulation"] }
->>>>>>> 4f3bb4fc
 torch = "^1.12.0"
 torchvision = "^0.14.1"
 tqdm = "^4.63.0"