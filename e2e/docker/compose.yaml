name: flwr-containers-e2e-test

services:
  # create a SuperLink service
  superlink:
    image: docker.io/flwr/superlink:nightly
    ports:
      - "9091:9091"
      - "9092:9092"
    command: [ "--insecure" ]

  # create a SuperNode service
  supernode:
    build:
      dockerfile: supernode.Dockerfile
    deploy:
      # specify 2 containers with 3xCPUs (for 2 clients)
      replicas: 2
      resources:
        limits:
<<<<<<< HEAD
          cpus: '3'
    command: [ "--insecure", "--server", "superlink:9092" ]
=======
          cpus: '2'
    command: [ "--insecure", "--superlink", "superlink:9092" ]
>>>>>>> 742e4988
    depends_on:
      - superlink

  # create a ServerApp service
  serverapp:
    build:
      dockerfile: serverapp.Dockerfile
    command: [ "--insecure", "--superlink", "superlink:9091" ]
    # enforce dependency for graceful execution
    depends_on:
      - superlink
      - supernode<|MERGE_RESOLUTION|>--- conflicted
+++ resolved
@@ -18,13 +18,8 @@
       replicas: 2
       resources:
         limits:
-<<<<<<< HEAD
-          cpus: '3'
-    command: [ "--insecure", "--server", "superlink:9092" ]
-=======
           cpus: '2'
     command: [ "--insecure", "--superlink", "superlink:9092" ]
->>>>>>> 742e4988
     depends_on:
       - superlink
 
