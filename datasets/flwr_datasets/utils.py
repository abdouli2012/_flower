# Copyright 2023 Flower Labs GmbH. All Rights Reserved.
#
# Licensed under the Apache License, Version 2.0 (the "License");
# you may not use this file except in compliance with the License.
# You may obtain a copy of the License at
#
#     http://www.apache.org/licenses/LICENSE-2.0
#
# Unless required by applicable law or agreed to in writing, software
# distributed under the License is distributed on an "AS IS" BASIS,
# WITHOUT WARRANTIES OR CONDITIONS OF ANY KIND, either express or implied.
# See the License for the specific language governing permissions and
# limitations under the License.
# ==============================================================================
"""Utils for FederatedDataset."""


import warnings
from typing import Dict, List, Optional, Tuple, Union, cast

from datasets import Dataset, DatasetDict, concatenate_datasets
from flwr_datasets.partitioner import IidPartitioner, Partitioner
from flwr_datasets.preprocessor import Preprocessor
from flwr_datasets.preprocessor.merger import Merger

tested_datasets = [
    "mnist",
    "cifar10",
    "fashion_mnist",
    "sasha/dog-food",
    "zh-plus/tiny-imagenet",
    "scikit-learn/adult-census-income",
    "cifar100",
    "svhn",
    "sentiment140",
    "speech_commands",
    "flwrlabs/femnist",
<<<<<<< HEAD
    "flwrlabs/ucf101",
=======
    "jlh/uci-mushrooms",
    "Mike0307/MNIST-M",
    "flwrlabs/usps",
>>>>>>> f6c659ef
]


def _instantiate_partitioners(
    partitioners: Dict[str, Union[Partitioner, int]]
) -> Dict[str, Partitioner]:
    """Transform the partitioners from the initial format to instantiated objects.

    Parameters
    ----------
    partitioners : Dict[str, Union[Partitioner, int]]
        Dataset split to the Partitioner or a number of IID partitions.

    Returns
    -------
    partitioners : Dict[str, Partitioner]
        Partitioners specified as split to Partitioner object.
    """
    instantiated_partitioners: Dict[str, Partitioner] = {}
    if isinstance(partitioners, Dict):
        for split, partitioner in partitioners.items():
            if isinstance(partitioner, Partitioner):
                instantiated_partitioners[split] = partitioner
            elif isinstance(partitioner, int):
                instantiated_partitioners[split] = IidPartitioner(
                    num_partitions=partitioner
                )
            else:
                raise ValueError(
                    f"Incorrect type of the 'partitioners' value encountered. "
                    f"Expected Partitioner or int. Given {type(partitioner)}"
                )
    else:
        raise ValueError(
            f"Incorrect type of the 'partitioners' encountered. "
            f"Expected Dict[str, Union[int, Partitioner]]. "
            f"Given {type(partitioners)}."
        )
    return instantiated_partitioners


def _instantiate_merger_if_needed(
    merger: Optional[Union[Preprocessor, Dict[str, Tuple[str, ...]]]]
) -> Optional[Preprocessor]:
    """Instantiate `Merger` if preprocessor is merge_config."""
    if merger and isinstance(merger, Dict):
        merger = Merger(merge_config=merger)
    return cast(Optional[Preprocessor], merger)


def _check_if_dataset_tested(dataset: str) -> None:
    """Check if the dataset is in the narrowed down list of the tested datasets."""
    if dataset not in tested_datasets:
        warnings.warn(
            f"The currently tested dataset are {tested_datasets}. Given: {dataset}.",
            stacklevel=1,
        )


def divide_dataset(
    dataset: Dataset, division: Union[List[float], Tuple[float, ...], Dict[str, float]]
) -> Union[List[Dataset], DatasetDict]:
    """Divide the dataset according to the `division`.

    The division support varying number of splits, which you can name. The splits are
    created from the beginning of the dataset.

    Parameters
    ----------
    dataset : Dataset
        Dataset to be divided.
    division: Union[List[float], Tuple[float, ...], Dict[str, float]]
        Configuration specifying how the dataset is divided. Each fraction has to be
        >0 and <=1. They have to sum up to at most 1 (smaller sum is possible).

    Returns
    -------
    divided_dataset : Union[List[Dataset], DatasetDict]
        If `division` is `List` or `Tuple` then `List[Dataset]` is returned else if
        `division` is `Dict` then `DatasetDict` is returned.

    Examples
    --------
    Use `divide_dataset` with division specified as a list.

    >>> from flwr_datasets import FederatedDataset
    >>> from flwr_datasets.utils import divide_dataset
    >>>
    >>> fds = FederatedDataset(dataset="mnist", partitioners={"train": 100})
    >>> partition = fds.load_partition(0)
    >>> division = [0.8, 0.2]
    >>> train, test = divide_dataset(dataset=partition, division=division)

    Use `divide_dataset` with division specified as a dict.

    >>> from flwr_datasets import FederatedDataset
    >>> from flwr_datasets.utils import divide_dataset
    >>>
    >>> fds = FederatedDataset(dataset="mnist", partitioners={"train": 100})
    >>> partition = fds.load_partition(0)
    >>> division = {"train": 0.8, "test": 0.2}
    >>> train_test = divide_dataset(dataset=partition, division=division)
    >>> train, test = train_test["train"], train_test["test"]
    """
    _check_division_config_correctness(division)
    dataset_length = len(dataset)
    ranges = _create_division_indices_ranges(dataset_length, division)
    if isinstance(division, (list, tuple)):
        split_partition: List[Dataset] = []
        for single_range in ranges:
            split_partition.append(dataset.select(single_range))
        return split_partition
    if isinstance(division, dict):
        split_partition_dict: Dict[str, Dataset] = {}
        for split_name, single_range in zip(division.keys(), ranges):
            split_partition_dict[split_name] = dataset.select(single_range)
        return DatasetDict(split_partition_dict)
    raise TypeError(
        f"The type of the `division` should be dict, "
        f"tuple or list but is {type(division)} instead."
    )


def _create_division_indices_ranges(
    dataset_length: int,
    division: Union[List[float], Tuple[float, ...], Dict[str, float]],
) -> List[range]:
    ranges = []
    if isinstance(division, (list, tuple)):
        start_idx = 0
        end_idx = 0
        for fraction in division:
            end_idx += int(dataset_length * fraction)
            ranges.append(range(start_idx, end_idx))
            start_idx = end_idx
    elif isinstance(division, dict):
        ranges = []
        start_idx = 0
        end_idx = 0
        for fraction in division.values():
            end_idx += int(dataset_length * fraction)
            ranges.append(range(start_idx, end_idx))
            start_idx = end_idx
    else:
        TypeError(
            f"The type of the `division` should be dict, "
            f"tuple or list but is {type(division)} instead. "
        )
    return ranges


def _check_division_config_types_correctness(
    division: Union[List[float], Tuple[float, ...], Dict[str, float]]
) -> None:
    if isinstance(division, (list, tuple)):
        if not all(isinstance(x, float) for x in division):
            raise TypeError(
                "List or tuple values of `division` must contain only floats, "
                "other types are not allowed."
            )
    elif isinstance(division, dict):
        if not all(isinstance(x, float) for x in division.values()):
            raise TypeError(
                "Dict values of `division` must be only floats, "
                "other types are not allowed."
            )
    else:
        raise TypeError("`division` must be a list, tuple, or dict.")


def _check_division_config_values_correctness(
    division: Union[List[float], Tuple[float, ...], Dict[str, float]]
) -> None:
    if isinstance(division, (list, tuple)):
        if not all(0 < x <= 1 for x in division):
            raise ValueError(
                "All fractions for the division must be greater than 0 and smaller or "
                "equal to 1."
            )
        fraction_sum_from_list_tuple = sum(division)
        if fraction_sum_from_list_tuple > 1:
            raise ValueError("Sum of fractions for division must not exceed 1.")
        if fraction_sum_from_list_tuple < 1:
            warnings.warn(
                f"Sum of fractions for division is {sum(division)}, which is below 1. "
                f"Make sure that's the desired behavior. Some data will not be used "
                f"in the current specification.",
                stacklevel=1,
            )
    elif isinstance(division, dict):
        values = list(division.values())
        if not all(0 < x <= 1 for x in values):
            raise ValueError(
                "All fractions must be greater than 0 and smaller or equal to 1."
            )
        if sum(values) > 1:
            raise ValueError("Sum of fractions must not exceed 1.")
        if sum(values) < 1:
            warnings.warn(
                f"Sum of fractions in `division` is {values}, which is below 1. "
                f"Make sure that's the desired behavior. Some data will not be used "
                f"in the current specification.",
                stacklevel=1,
            )
    else:
        raise TypeError("`division` must be a list, tuple, or dict.")


def _check_division_config_correctness(
    division: Union[List[float], Tuple[float, ...], Dict[str, float]]
) -> None:
    _check_division_config_types_correctness(division)
    _check_division_config_values_correctness(division)


def concatenate_divisions(
    partitioner: Partitioner,
    partition_division: Union[List[float], Tuple[float, ...], Dict[str, float]],
    division_id: Union[int, str],
) -> Dataset:
    """Create a dataset by concatenation of all partitions in the same division.

    The divisions are created based on the `partition_division` and accessed based
    on the `division_id`. It can be used to create e.g. centralized dataset from
    federated on-edge test sets.

    Parameters
    ----------
    partitioner : Partitioner
        Partitioner object with assigned dataset.
    partition_division : Union[List[float], Tuple[float, ...], Dict[str, float]]
        Fractions specifying the division of the partitions of a `partitioner`. You can
        think of this as on-edge division of the data into multiple divisions
        (e.g. into train and validation). E.g. [0.8, 0.2] or
        {"partition_train": 0.8, "partition_test": 0.2}.
    division_id : Union[int, str]
        The way to access the division (from a List or DatasetDict). If your
        `partition_division` is specified as a list, then `division_id` represents an
        index to an element in that list. If `partition_division` is passed as a
        `Dict`, then `division_id` is a key of such dictionary.

    Returns
    -------
    concatenated_divisions : Dataset
        A dataset created as concatenation of the divisions from all partitions.
    """
    _check_division_config_correctness(partition_division)
    divisions = []
    zero_len_divisions = 0
    for partition_id in range(partitioner.num_partitions):
        partition = partitioner.load_partition(partition_id)
        if isinstance(partition_division, (list, tuple)):
            if not isinstance(division_id, int):
                raise TypeError(
                    "The `division_id` needs to be an int in case of "
                    "`partition_division` specification as List."
                )
            partition = divide_dataset(partition, partition_division)
            division = partition[division_id]
        elif isinstance(partition_division, Dict):
            partition = divide_dataset(partition, partition_division)
            division = partition[division_id]
        else:
            raise TypeError(
                "The type of partition needs to be List of DatasetDict in this "
                "context."
            )
        if len(division) == 0:
            zero_len_divisions += 1
        divisions.append(division)

    if zero_len_divisions == partitioner.num_partitions:
        raise ValueError(
            "The concatenated dataset is of length 0. Please change the "
            "`partition_division` parameter to change this behavior."
        )
    if zero_len_divisions != 0:
        warnings.warn(
            f"{zero_len_divisions} division(s) have length zero.", stacklevel=1
        )
    return concatenate_datasets(divisions)<|MERGE_RESOLUTION|>--- conflicted
+++ resolved
@@ -35,13 +35,10 @@
     "sentiment140",
     "speech_commands",
     "flwrlabs/femnist",
-<<<<<<< HEAD
     "flwrlabs/ucf101",
-=======
     "jlh/uci-mushrooms",
     "Mike0307/MNIST-M",
     "flwrlabs/usps",
->>>>>>> f6c659ef
 ]
 
 
