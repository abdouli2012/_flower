# Copyright 2023 Flower Labs GmbH. All Rights Reserved.
#
# Licensed under the Apache License, Version 2.0 (the "License");
# you may not use this file except in compliance with the License.
# You may obtain a copy of the License at
#
#     http://www.apache.org/licenses/LICENSE-2.0
#
# Unless required by applicable law or agreed to in writing, software
# distributed under the License is distributed on an "AS IS" BASIS,
# WITHOUT WARRANTIES OR CONDITIONS OF ANY KIND, either express or implied.
# See the License for the specific language governing permissions and
# limitations under the License.
# ==============================================================================
"""Utils for FederatedDataset."""


import warnings
from typing import Dict, List, Optional, Tuple, Union, cast

from datasets import Dataset, DatasetDict, concatenate_datasets
from flwr_datasets.partitioner import IidPartitioner, Partitioner
from flwr_datasets.preprocessor import Preprocessor
from flwr_datasets.preprocessor.merger import Merger

tested_datasets = [
    "mnist",
    "cifar10",
    "fashion_mnist",
    "sasha/dog-food",
    "zh-plus/tiny-imagenet",
    "scikit-learn/adult-census-income",
    "cifar100",
    "svhn",
    "sentiment140",
    "speech_commands",
<<<<<<< HEAD
    "LIUM/tedlium",  # Feature wise it's just like speech_commands
=======
    "flwrlabs/femnist",
    "jlh/uci-mushrooms",
    "Mike0307/MNIST-M",
    "flwrlabs/usps",
>>>>>>> f6c659ef
]


def _instantiate_partitioners(
    partitioners: Dict[str, Union[Partitioner, int]]
) -> Dict[str, Partitioner]:
    """Transform the partitioners from the initial format to instantiated objects.

    Parameters
    ----------
    partitioners : Dict[str, Union[Partitioner, int]]
        Dataset split to the Partitioner or a number of IID partitions.

    Returns
    -------
    partitioners : Dict[str, Partitioner]
        Partitioners specified as split to Partitioner object.
    """
    instantiated_partitioners: Dict[str, Partitioner] = {}
    if isinstance(partitioners, Dict):
        for split, partitioner in partitioners.items():
            if isinstance(partitioner, Partitioner):
                instantiated_partitioners[split] = partitioner
            elif isinstance(partitioner, int):
                instantiated_partitioners[split] = IidPartitioner(
                    num_partitions=partitioner
                )
            else:
                raise ValueError(
                    f"Incorrect type of the 'partitioners' value encountered. "
                    f"Expected Partitioner or int. Given {type(partitioner)}"
                )
    else:
        raise ValueError(
            f"Incorrect type of the 'partitioners' encountered. "
            f"Expected Dict[str, Union[int, Partitioner]]. "
            f"Given {type(partitioners)}."
        )
    return instantiated_partitioners


def _instantiate_merger_if_needed(
    merger: Optional[Union[Preprocessor, Dict[str, Tuple[str, ...]]]]
) -> Optional[Preprocessor]:
    """Instantiate `Merger` if preprocessor is merge_config."""
    if merger and isinstance(merger, Dict):
        merger = Merger(merge_config=merger)
    return cast(Optional[Preprocessor], merger)


def _check_if_dataset_tested(dataset: str) -> None:
    """Check if the dataset is in the narrowed down list of the tested datasets."""
    if dataset not in tested_datasets:
        warnings.warn(
            f"The currently tested dataset are {tested_datasets}. Given: {dataset}.",
            stacklevel=1,
        )


def divide_dataset(
    dataset: Dataset, division: Union[List[float], Tuple[float, ...], Dict[str, float]]
) -> Union[List[Dataset], DatasetDict]:
    """Divide the dataset according to the `division`.

    The division support varying number of splits, which you can name. The splits are
    created from the beginning of the dataset.

    Parameters
    ----------
    dataset : Dataset
        Dataset to be divided.
    division: Union[List[float], Tuple[float, ...], Dict[str, float]]
        Configuration specifying how the dataset is divided. Each fraction has to be
        >0 and <=1. They have to sum up to at most 1 (smaller sum is possible).

    Returns
    -------
    divided_dataset : Union[List[Dataset], DatasetDict]
        If `division` is `List` or `Tuple` then `List[Dataset]` is returned else if
        `division` is `Dict` then `DatasetDict` is returned.

    Examples
    --------
    Use `divide_dataset` with division specified as a list.

    >>> from flwr_datasets import FederatedDataset
    >>> from flwr_datasets.utils import divide_dataset
    >>>
    >>> fds = FederatedDataset(dataset="mnist", partitioners={"train": 100})
    >>> partition = fds.load_partition(0)
    >>> division = [0.8, 0.2]
    >>> train, test = divide_dataset(dataset=partition, division=division)

    Use `divide_dataset` with division specified as a dict.

    >>> from flwr_datasets import FederatedDataset
    >>> from flwr_datasets.utils import divide_dataset
    >>>
    >>> fds = FederatedDataset(dataset="mnist", partitioners={"train": 100})
    >>> partition = fds.load_partition(0)
    >>> division = {"train": 0.8, "test": 0.2}
    >>> train_test = divide_dataset(dataset=partition, division=division)
    >>> train, test = train_test["train"], train_test["test"]
    """
    _check_division_config_correctness(division)
    dataset_length = len(dataset)
    ranges = _create_division_indices_ranges(dataset_length, division)
    if isinstance(division, (list, tuple)):
        split_partition: List[Dataset] = []
        for single_range in ranges:
            split_partition.append(dataset.select(single_range))
        return split_partition
    if isinstance(division, dict):
        split_partition_dict: Dict[str, Dataset] = {}
        for split_name, single_range in zip(division.keys(), ranges):
            split_partition_dict[split_name] = dataset.select(single_range)
        return DatasetDict(split_partition_dict)
    raise TypeError(
        f"The type of the `division` should be dict, "
        f"tuple or list but is {type(division)} instead."
    )


def _create_division_indices_ranges(
    dataset_length: int,
    division: Union[List[float], Tuple[float, ...], Dict[str, float]],
) -> List[range]:
    ranges = []
    if isinstance(division, (list, tuple)):
        start_idx = 0
        end_idx = 0
        for fraction in division:
            end_idx += int(dataset_length * fraction)
            ranges.append(range(start_idx, end_idx))
            start_idx = end_idx
    elif isinstance(division, dict):
        ranges = []
        start_idx = 0
        end_idx = 0
        for fraction in division.values():
            end_idx += int(dataset_length * fraction)
            ranges.append(range(start_idx, end_idx))
            start_idx = end_idx
    else:
        TypeError(
            f"The type of the `division` should be dict, "
            f"tuple or list but is {type(division)} instead. "
        )
    return ranges


def _check_division_config_types_correctness(
    division: Union[List[float], Tuple[float, ...], Dict[str, float]]
) -> None:
    if isinstance(division, (list, tuple)):
        if not all(isinstance(x, float) for x in division):
            raise TypeError(
                "List or tuple values of `division` must contain only floats, "
                "other types are not allowed."
            )
    elif isinstance(division, dict):
        if not all(isinstance(x, float) for x in division.values()):
            raise TypeError(
                "Dict values of `division` must be only floats, "
                "other types are not allowed."
            )
    else:
        raise TypeError("`division` must be a list, tuple, or dict.")


def _check_division_config_values_correctness(
    division: Union[List[float], Tuple[float, ...], Dict[str, float]]
) -> None:
    if isinstance(division, (list, tuple)):
        if not all(0 < x <= 1 for x in division):
            raise ValueError(
                "All fractions for the division must be greater than 0 and smaller or "
                "equal to 1."
            )
        fraction_sum_from_list_tuple = sum(division)
        if fraction_sum_from_list_tuple > 1:
            raise ValueError("Sum of fractions for division must not exceed 1.")
        if fraction_sum_from_list_tuple < 1:
            warnings.warn(
                f"Sum of fractions for division is {sum(division)}, which is below 1. "
                f"Make sure that's the desired behavior. Some data will not be used "
                f"in the current specification.",
                stacklevel=1,
            )
    elif isinstance(division, dict):
        values = list(division.values())
        if not all(0 < x <= 1 for x in values):
            raise ValueError(
                "All fractions must be greater than 0 and smaller or equal to 1."
            )
        if sum(values) > 1:
            raise ValueError("Sum of fractions must not exceed 1.")
        if sum(values) < 1:
            warnings.warn(
                f"Sum of fractions in `division` is {values}, which is below 1. "
                f"Make sure that's the desired behavior. Some data will not be used "
                f"in the current specification.",
                stacklevel=1,
            )
    else:
        raise TypeError("`division` must be a list, tuple, or dict.")


def _check_division_config_correctness(
    division: Union[List[float], Tuple[float, ...], Dict[str, float]]
) -> None:
    _check_division_config_types_correctness(division)
    _check_division_config_values_correctness(division)


def concatenate_divisions(
    partitioner: Partitioner,
    partition_division: Union[List[float], Tuple[float, ...], Dict[str, float]],
    division_id: Union[int, str],
) -> Dataset:
    """Create a dataset by concatenation of all partitions in the same division.

    The divisions are created based on the `partition_division` and accessed based
    on the `division_id`. It can be used to create e.g. centralized dataset from
    federated on-edge test sets.

    Parameters
    ----------
    partitioner : Partitioner
        Partitioner object with assigned dataset.
    partition_division : Union[List[float], Tuple[float, ...], Dict[str, float]]
        Fractions specifying the division of the partitions of a `partitioner`. You can
        think of this as on-edge division of the data into multiple divisions
        (e.g. into train and validation). E.g. [0.8, 0.2] or
        {"partition_train": 0.8, "partition_test": 0.2}.
    division_id : Union[int, str]
        The way to access the division (from a List or DatasetDict). If your
        `partition_division` is specified as a list, then `division_id` represents an
        index to an element in that list. If `partition_division` is passed as a
        `Dict`, then `division_id` is a key of such dictionary.

    Returns
    -------
    concatenated_divisions : Dataset
        A dataset created as concatenation of the divisions from all partitions.
    """
    _check_division_config_correctness(partition_division)
    divisions = []
    zero_len_divisions = 0
    for partition_id in range(partitioner.num_partitions):
        partition = partitioner.load_partition(partition_id)
        if isinstance(partition_division, (list, tuple)):
            if not isinstance(division_id, int):
                raise TypeError(
                    "The `division_id` needs to be an int in case of "
                    "`partition_division` specification as List."
                )
            partition = divide_dataset(partition, partition_division)
            division = partition[division_id]
        elif isinstance(partition_division, Dict):
            partition = divide_dataset(partition, partition_division)
            division = partition[division_id]
        else:
            raise TypeError(
                "The type of partition needs to be List of DatasetDict in this "
                "context."
            )
        if len(division) == 0:
            zero_len_divisions += 1
        divisions.append(division)

    if zero_len_divisions == partitioner.num_partitions:
        raise ValueError(
            "The concatenated dataset is of length 0. Please change the "
            "`partition_division` parameter to change this behavior."
        )
    if zero_len_divisions != 0:
        warnings.warn(
            f"{zero_len_divisions} division(s) have length zero.", stacklevel=1
        )
    return concatenate_datasets(divisions)<|MERGE_RESOLUTION|>--- conflicted
+++ resolved
@@ -34,14 +34,11 @@
     "svhn",
     "sentiment140",
     "speech_commands",
-<<<<<<< HEAD
     "LIUM/tedlium",  # Feature wise it's just like speech_commands
-=======
     "flwrlabs/femnist",
     "jlh/uci-mushrooms",
     "Mike0307/MNIST-M",
     "flwrlabs/usps",
->>>>>>> f6c659ef
 ]
 
 
