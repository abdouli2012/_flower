# Copyright 2023 Flower Labs GmbH. All Rights Reserved.
#
# Licensed under the Apache License, Version 2.0 (the "License");
# you may not use this file except in compliance with the License.
# You may obtain a copy of the License at
#
#     http://www.apache.org/licenses/LICENSE-2.0
#
# Unless required by applicable law or agreed to in writing, software
# distributed under the License is distributed on an "AS IS" BASIS,
# WITHOUT WARRANTIES OR CONDITIONS OF ANY KIND, either express or implied.
# See the License for the specific language governing permissions and
# limitations under the License.
# ==============================================================================
"""Shard partitioner class."""


# pylint: disable=R0912, R0914
import math
from typing import Dict, List, Optional

import numpy as np

import datasets
from flwr_datasets.partitioner.partitioner import Partitioner


class ShardPartitioner(Partitioner):  # pylint: disable=R0902
    """Partitioner based on shard of (typically) unique classes.

    The algorithm works as follows: the dataset is sorted by label e.g. [samples with
    label 1, samples with labels 2 ...], then the shards are created, with each
    shard of size = `shard_size` if provided or automatically calculated:
    shards_size = len(dataset) / `num_partitions` * `num_shards_per_partition`.

    A shard is just a block (chunk) of a `dataset` that contains `shard_size`
    consecutive samples. There might be shards that contain samples associated with more
    than a single unique label. The first case is (remember the preprocessing step sorts
    the dataset by label) when a shard is constructed from samples at the boundaries of
    the sorted dataset and therefore belonging to different classes e.g. the "leftover"
    of samples of class 1 and the majority of class 2. The another scenario when a shard
    has samples with more than one unique label is when the shard size is bigger than
    the  number of samples of a certain class.

    Each partition is created from `num_shards_per_partition` that are chosen randomly.

    There are a few ways of partitioning data that result in certain properties
    (depending on the parameters specification):
    1) same number of shards per partitions + the same shard size (specify:
    a) `num_shards_per_partitions`, `shard_size`; or b) `num_shards_per_partition`)
    In case of b the `shard_size` is calculated as floor(len(dataset) /
    (`num_shards_per_partitions` * `num_partitions`))
    2) possibly different number of shards per partition (use nearly all data) + the
    same shard size (specify: `shard_size` + `keep_incomplete_shard=False`)
    3) possibly different number of shards per partition (use all data) + possibly
    different shard size (specify: `shard_size` + `keep_incomplete_shard=True`)


    Algorithm based on the description in Communication-Efficient Learning of Deep
    Networks from Decentralized Data https://arxiv.org/abs/1602.05629. This
    implementation expands on the initial idea by enabling more hyperparameters
    specification therefore providing more control on how partitions are created.
    It enables the division obtained in original paper.

    Parameters
    ----------
    num_partitions : int
        The total number of partitions that the data will be divided into.
    partition_by : str
        Column name of the labels (targets) based on which Dirichlet sampling works.
    num_shards_per_partition : Optional[int]
        Number of shards to assign to a single partitioner. It's an alternative to
        `num_partitions`.
    shard_size : Optional[int]
        Size of a single shards (a partition has one or more shards). If the size is not
        given it will be automatically computed.
    keep_incomplete_shard : bool
        Whether to drop the last shard which might be incomplete (smaller than the
        others). If it is dropped each shard is equal size. (It does not mean that each
        client gets equal number of shards, which only happens if
        `num_partitions` % `num_shards` = 0). This parameter has no effect if
        `num_shards_per_partitions` and `shard_size` are specified.
    shuffle: bool
        Whether to randomize the order of samples. Shuffling applied after the
        samples assignment to partitions.
    seed: int
        Seed used for dataset shuffling. It has no effect if `shuffle` is False.

    Examples
    --------
<<<<<<< HEAD
    1) If you need same number of shards per nodes + the same shard size (and you know
    both of these values)

=======
    1) If you need same number of shards per partitions + the same shard size (and you
    know both of these values)
>>>>>>> ca237a35
    >>> from flwr_datasets import FederatedDataset
    >>> from flwr_datasets.partitioner import ShardPartitioner
    >>>
    >>> partitioner = ShardPartitioner(num_partitions=10, partition_by="label",
    >>>                                num_shards_per_partition=2, shard_size=1_000)
    >>> fds = FederatedDataset(dataset="mnist", partitioners={"train": partitioner})
    >>> partition = fds.load_partition(0)
    >>> print(partition[0])  # Print the first example
    {'image': <PIL.PngImagePlugin.PngImageFile image mode=L size=28x28 at 0x15F616C50>,
    'label': 3}
    >>> partition_sizes = [
    >>>     len(fds.load_partition(partition_id)) for partition_id in range(10)
    >>> ]
    >>> print(partition_sizes)
    [2000, 2000, 2000, 2000, 2000, 2000, 2000, 2000, 2000, 2000]

    2) If you want to use nearly all the data and do not need to have the number of
<<<<<<< HEAD
    shard per each node to be the same

=======
    shard per each partition to be the same
>>>>>>> ca237a35
    >>> from flwr_datasets import FederatedDataset
    >>> from flwr_datasets.partitioner import ShardPartitioner
    >>>
    >>> partitioner = ShardPartitioner(num_partitions=9, partition_by="label",
    >>>                                shard_size=1_000)
    >>> fds = FederatedDataset(dataset="mnist", partitioners={"train": partitioner})
    >>> partition_sizes = [
    >>>     len(fds.load_partition(partition_id)) for partition_id in range(9)
    >>> ]
    >>> print(partition_sizes)
    [7000, 7000, 7000, 7000, 7000, 7000, 6000, 6000, 6000]

    3) If you want to use all the data

    >>> from flwr_datasets import FederatedDataset
    >>> from flwr_datasets.partitioner import ShardPartitioner
    >>>
    >>> partitioner = ShardPartitioner(num_partitions=10, partition_by="label",
    >>>                                shard_size=990, keep_incomplete_shard=True)
    >>> fds = FederatedDataset(dataset="mnist", partitioners={"train": partitioner})
    >>> partition_sizes = [
    >>>     len(fds.load_partition(partition_id)) for partition_id in range(10)
    >>> ]
    >>> print(sorted(partition_sizes))
    [5550, 5940, 5940, 5940, 5940, 5940, 5940, 5940, 5940, 6930]
    """

    def __init__(  # pylint: disable=R0913
        self,
        num_partitions: int,
        partition_by: str,
        num_shards_per_partition: Optional[int] = None,
        shard_size: Optional[int] = None,
        keep_incomplete_shard: bool = False,
        shuffle: bool = True,
        seed: Optional[int] = 42,
    ) -> None:
        super().__init__()
        # Attributes based on the constructor
        _check_if_natual_number(num_partitions, "num_partitions")
        self._num_partitions = num_partitions
        self._partition_by = partition_by
        _check_if_natual_number(
            num_shards_per_partition, "num_shards_per_partition", True
        )
        self._num_shards_per_partition = num_shards_per_partition
        self._num_shards_used: Optional[int] = None
        _check_if_natual_number(shard_size, "shard_size", True)
        self._shard_size = shard_size
        self._keep_incomplete_shard = keep_incomplete_shard
        self._shuffle = shuffle
        self._seed = seed

        # Utility attributes
        self._rng = np.random.default_rng(seed=self._seed)  # NumPy random generator
        self._partition_id_to_indices: Dict[int, List[int]] = {}
        self._partition_id_to_indices_determined = False

    def load_partition(self, partition_id: int) -> datasets.Dataset:
        """Load a partition based on the partition index.

        Parameters
        ----------
        partition_id : int
            the index that corresponds to the requested partition

        Returns
        -------
        dataset_partition : Dataset
            single partition of a dataset
        """
        # The partitioning is done lazily - only when the first partition is
        # requested. Only the first call creates the indices assignments for all the
        # partition indices.
        self._check_num_partitions_correctness_if_needed()
        self._check_possibility_of_partitions_creation()
        self._sort_dataset_if_needed()
        self._determine_partition_id_to_indices_if_needed()
        return self.dataset.select(self._partition_id_to_indices[partition_id])

    @property
    def num_partitions(self) -> int:
        """Total number of partitions."""
        self._check_num_partitions_correctness_if_needed()
        self._check_possibility_of_partitions_creation()
        self._sort_dataset_if_needed()
        self._determine_partition_id_to_indices_if_needed()
        return self._num_partitions

    def _determine_partition_id_to_indices_if_needed(
        self,
    ) -> None:
        """Assign sample indices to each partition id.

        This method works on sorted datasets. A "shard" is a part of the dataset of
        consecutive samples (if self._keep_incomplete_shard is False, each shard is same
        size).
        """
        # No need to do anything if that partition_id_to_indices are already determined
        if self._partition_id_to_indices_determined:
            return

        # One of the specification allows to skip the `num_shards_per_partition` param
        if self._num_shards_per_partition is not None:
            self._num_shards_used = int(
                self._num_partitions * self._num_shards_per_partition
            )
            num_shards_per_partition_array = (
                np.ones(self._num_partitions) * self._num_shards_per_partition
            )
            if self._shard_size is None:
                self._compute_shard_size_if_missing()
                assert self._shard_size is not None
                if self._keep_incomplete_shard:
                    num_usable_shards_in_dataset = int(
                        math.ceil(len(self.dataset) / self._shard_size)
                    )
                else:
                    num_usable_shards_in_dataset = int(
                        math.floor(len(self.dataset) / self._shard_size)
                    )
            else:
                num_usable_shards_in_dataset = int(
                    math.floor(len(self.dataset) / self._shard_size)
                )
        elif self._num_shards_per_partition is None:
            if self._shard_size is None:
                raise ValueError(
                    "The shard_size needs to be specified if the "
                    "num_shards_per_partition is None"
                )
            if self._keep_incomplete_shard is False:
                self._num_shards_used = int(
                    math.floor(len(self.dataset) / self._shard_size)
                )
                num_usable_shards_in_dataset = self._num_shards_used
            elif self._keep_incomplete_shard is True:
                self._num_shards_used = int(
                    math.ceil(len(self.dataset) / self._shard_size)
                )
                num_usable_shards_in_dataset = self._num_shards_used
                if num_usable_shards_in_dataset < self._num_partitions:
                    raise ValueError(
                        "Based on the given arguments the creation of the partitions "
                        "is impossible. The implied number of partitions that can be "
                        "used is lower than the number of requested partitions "
                        "resulting in empty partitions. Please decrease the size of "
                        "shards: `shard_size`."
                    )
            else:
                raise ValueError(
                    "The keep_incomplete_shards need to be specified "
                    "when _num_shards_per_partition is None."
                )
            num_shards_per_partition = int(self._num_shards_used / self._num_partitions)
            # Assign the shards per partitions (so far, the same as in ideal case)
            num_shards_per_partition_array = (
                np.ones(self._num_partitions) * num_shards_per_partition
            )
            num_shards_assigned = self._num_partitions * num_shards_per_partition
            num_shards_to_assign = self._num_shards_used - num_shards_assigned
            # Assign the "missing" shards
            for i in range(num_shards_to_assign):
                num_shards_per_partition_array[i] += 1

        else:
            raise ValueError(
                "The specification of nm_shards_per_partition and "
                "keep_incomplete_shards is not correct."
            )

        if num_usable_shards_in_dataset < self._num_partitions:
            raise ValueError(
                "The specified configuration results in empty partitions because the "
                "number of usable shards is smaller that the number partitions. "
                "Try decreasing the shard size or the number of partitions. "
            )

        indices_on_which_to_split_shards = np.cumsum(
            num_shards_per_partition_array, dtype=int
        )

        shard_indices_array = self._rng.permutation(num_usable_shards_in_dataset)[
            : self._num_shards_used
        ]
        # Randomly assign shards to partition_id
        nid_to_shard_indices = np.split(
            shard_indices_array, indices_on_which_to_split_shards
        )[:-1]
        partition_id_to_indices: Dict[int, List[int]] = {
            cid: [] for cid in range(self._num_partitions)
        }
        # Compute partition_id to sample indices based on the shard indices
        for partition_id in range(self._num_partitions):
            for shard_idx in nid_to_shard_indices[partition_id]:
                start_id = int(shard_idx * self._shard_size)
                end_id = min(int((shard_idx + 1) * self._shard_size), len(self.dataset))
                partition_id_to_indices[partition_id].extend(
                    list(range(start_id, end_id))
                )
        if self._shuffle:
            for indices in partition_id_to_indices.values():
                # In place shuffling
                self._rng.shuffle(indices)
        self._partition_id_to_indices = partition_id_to_indices
        self._partition_id_to_indices_determined = True

    def _check_num_partitions_correctness_if_needed(self) -> None:
        """Test num_partitions when the dataset is given (in load_partition)."""
        if not self._partition_id_to_indices_determined:
            if self._num_partitions > self.dataset.num_rows:
                raise ValueError(
                    "The number of partitions needs to be smaller than the number of "
                    "samples in the dataset."
                )

    def _sort_dataset_if_needed(self) -> None:
        """Sort dataset prior to determining the partitions.

        Operation only needed to be performed one time. It's required for the creation
        of shards with the same labels.
        """
        if self._partition_id_to_indices_determined:
            return
        self._dataset = self.dataset.sort(self._partition_by)

    def _compute_shard_size_if_missing(self) -> None:
        """Compute the parameters needed to perform sharding.

        This method should be called after the dataset is assigned.
        """
        if self._shard_size is None:
            # If shard size is not specified it needs to be computed
            num_rows = self.dataset.num_rows
            self._shard_size = int(num_rows / self._num_shards_used)

    def _check_possibility_of_partitions_creation(self) -> None:
        if self._shard_size is not None and self._num_shards_per_partition is not None:
            implied_min_dataset_size = (
                self._shard_size * self._num_shards_per_partition * self._num_partitions
            )
            if implied_min_dataset_size > len(self.dataset):
                raise ValueError(
                    f"Based on the given arguments the creation of the "
                    "partitions is impossible. The implied minimum dataset"
                    f"size is {implied_min_dataset_size} but the dataset"
                    f"size is {len(self.dataset)}"
                )


def _check_if_natual_number(
    number: Optional[int], parameter_name: str, none_acceptable: bool = False
) -> None:
    if none_acceptable and number is None:
        return
    if not isinstance(number, int):
        raise TypeError(
            f"The expected type of {parameter_name} is int but given: {number} of type "
            f"{type(number)}. Please specify the correct type."
        )
    if not number >= 1:
        raise ValueError(
            f"The expected value of {parameter_name} is >= 1 (greater or equal to 1) "
            f"but given: {number} which does not meet this condition. Please "
            f"provide a correct number."
        )<|MERGE_RESOLUTION|>--- conflicted
+++ resolved
@@ -88,14 +88,9 @@
 
     Examples
     --------
-<<<<<<< HEAD
-    1) If you need same number of shards per nodes + the same shard size (and you know
-    both of these values)
-
-=======
     1) If you need same number of shards per partitions + the same shard size (and you
     know both of these values)
->>>>>>> ca237a35
+
     >>> from flwr_datasets import FederatedDataset
     >>> from flwr_datasets.partitioner import ShardPartitioner
     >>>
@@ -113,12 +108,8 @@
     [2000, 2000, 2000, 2000, 2000, 2000, 2000, 2000, 2000, 2000]
 
     2) If you want to use nearly all the data and do not need to have the number of
-<<<<<<< HEAD
-    shard per each node to be the same
-
-=======
     shard per each partition to be the same
->>>>>>> ca237a35
+
     >>> from flwr_datasets import FederatedDataset
     >>> from flwr_datasets.partitioner import ShardPartitioner
     >>>
