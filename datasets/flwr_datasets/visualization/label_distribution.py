# Copyright 2024 Flower Labs GmbH. All Rights Reserved.
#
# Licensed under the Apache License, Version 2.0 (the "License");
# you may not use this file except in compliance with the License.
# You may obtain a copy of the License at
#
#     http://www.apache.org/licenses/LICENSE-2.0
#
# Unless required by applicable law or agreed to in writing, software
# distributed under the License is distributed on an "AS IS" BASIS,
# WITHOUT WARRANTIES OR CONDITIONS OF ANY KIND, either express or implied.
# See the License for the specific language governing permissions and
# limitations under the License.
# ==============================================================================
"""Label distribution plotting."""
from typing import Any, Dict, List, Optional, Tuple, Union

import matplotlib.colors as mcolors
import matplotlib.pyplot as plt
import pandas as pd
from matplotlib.axes import Axes
from matplotlib.figure import Figure

import datasets
from flwr_datasets.metrics import compute_counts
from flwr_datasets.partitioner import Partitioner
from visualization.bar_plot import _plot_bar
from visualization.heatmap_plot import _plot_heatmap
from visualization.utils import _initialize_figsize, _initialize_xy_labels, \
    _validate_parameters, _initialize_cbar_title, _initialize_comparison_figsize, \
    _initialize_comparison_xy_labels

# pylint: disable=too-many-arguments,too-many-locals

def plot_label_distributions(
    partitioner: Partitioner,
    label_name: str,
    plot_type: str = "bar",
    size_unit: str = "absolute",
    max_num_partitions: Optional[int] = None,
    partition_id_axis: str = "x",
    axis: Optional[Axes] = None,
    figsize: Optional[Tuple[float, float]] = None,
    title: str = "Per Partition Label Distribution",
    cmap: Optional[Union[str, mcolors.Colormap]] = None,
    legend: bool = False,
    legend_title: str = "Labels",
    verbose_labels: bool = True,
    plot_kwargs: Optional[Dict[str, Any]] = None,
    legend_kwargs: Optional[Dict[str, Any]] = None,
) -> Tuple[Figure, Axes, pd.DataFrame]:
    """Plot the label distribution of the partitions.

    Parameters
    ----------
    partitioner : Partitioner
        Partitioner with an assigned dataset.
    label_name : str
        Column name identifying label based on which the plot will be created.
    plot_type : str
        Type of plot, either "bar" or "heatmap".
    size_unit : str
        "absolute" or "percent". "absolute" - (number of samples). "percent" -
        normalizes each value, so they sum up to 100%.
    max_num_partitions : Optional[int]
        The number of partitions that will be used. If left None, then all partitions
        will be used.
    partition_id_axis : str
        "x" or "y". The axis on which the partition_id will be marked.
    axis : Optional[Axes]
        Matplotlib Axes object to plot on.
    figsize : Optional[Tuple[float, float]]
        Size of the figure.
    title : str
        Title of the plot.
    cmap : Optional[Union[str, mcolors.Colormap]]
        Colormap for the heatmap.
    legend : bool
        Include the legend.
    legend_title : str
        Name for the legend.
    verbose_labels : bool
        Whether to use verbose versions of the labels.
    plot_kwargs: Optional[Dict[str, Any]]
        Any key value pair that can be passed to a plot function that are not supported
        directly. In case of the parameter doubling (e.g. specifying cmap here too) the
        chosen value will be taken from the explicit arguments (e.g. cmap specified as
        an argument to this function not the value in this dictionary).
    legend_kwargs: Optional[Dict[str, Any]]
        Any key value pair that can be passed to a figure.legend in case of bar plot or
        cbar_kws in case of heatmap that are not supported directly. In case of the
        parameter doubling (e.g. specifying legend_title here too) the
        chosen value will be taken from the explicit arguments (e.g. legend_title
        specified as an argument to this function not the value in this dictionary).

    Returns
    -------
    fig : Figure
        The figure object.
    axis : Axes
        The Axes object with the plot.
    dataframe : pd.DataFrame
        The DataFrame used for plotting.

    Examples
    --------
    Visualize the label distribution resulting from DirichletPartitioner.

    >> from flwr_datasets import FederatedDataset
    >> from flwr_datasets.partitioner import DirichletPartitioner
    >> from flwr_datasets.visualization import plot_label_distributions
    >>
    >> fds = FederatedDataset(
    >>     dataset="cifar10",
    >>     partitioners={
    >>         "train": DirichletPartitioner(
    >>             num_partitions=20,
    >>             partition_by="label",
    >>             alpha=0.3,
    >>             min_partition_size=0,
    >>         ),
    >>     },
    >> )
    >> partitioner = fds.partitioners["train"]
    >> figure, axis, dataframe = plot_label_distributions(
    >>     partitioner=partitioner,
    >>     label_name="label"
    >> )

    Alternatively you can visualize each partition in terms of fraction of the data
    available on that partition instead of the absolute count

    >> from flwr_datasets import FederatedDataset
    >> from flwr_datasets.partitioner import DirichletPartitioner
    >> from flwr_datasets.visualization import plot_label_distributions
    >>
    >> fds = FederatedDataset(
    >>     dataset="cifar10",
    >>     partitioners={
    >>         "train": DirichletPartitioner(
    >>             num_partitions=20,
    >>             partition_by="label",
    >>             alpha=0.3,
    >>             min_partition_size=0,
    >>         ),
    >>     },
    >> )
    >> partitioner = fds.partitioners["train"]
    >> figure, axis, dataframe = plot_label_distributions(
    >>     partitioner=partitioner,
    >>     label_name="label"
    >>     size_unit="percent",
    >> )
    >>

    You can also visualize the data as a heatmap by changing the `plot_type` from
    default "bar" to "heatmap"

    >> from flwr_datasets import FederatedDataset
    >> from flwr_datasets.partitioner import DirichletPartitioner
    >> from flwr_datasets.visualization import plot_label_distributions
    >>
    >> fds = FederatedDataset(
    >>     dataset="cifar10",
    >>     partitioners={
    >>         "train": DirichletPartitioner(
    >>             num_partitions=20,
    >>             partition_by="label",
    >>             alpha=0.3,
    >>             min_partition_size=0,
    >>         ),
    >>     },
    >> )
    >> partitioner = fds.partitioners["train"]
    >> figure, axis, dataframe = plot_label_distributions(
    >>     partitioner=partitioner,
    >>     label_name="label"
    >>     size_unit="percent",
    >>     plot_type="heatmap",
    >>     annot=True,
    >> )

    You can also visualize the returned DataFrame in Jupyter Notebook
    >> dataframe.style.background_gradient(axis=None)
    """
    _validate_parameters(plot_type, size_unit, partition_id_axis)

    if label_name not in partitioner.dataset.column_names:
        raise ValueError(
            f"The specified 'label_name': '{label_name}' is not present in the "
            f"dataset. The dataset contains columns {partitioner.dataset.column_names}."
        )
    if plot_kwargs is None:
        plot_kwargs = {}

    if legend_kwargs is None:
        legend_kwargs = {}

    if max_num_partitions is None:
        max_num_partitions = partitioner.num_partitions
    else:
        max_num_partitions = min(max_num_partitions, partitioner.num_partitions)
    assert isinstance(max_num_partitions, int)
    partitions = [partitioner.load_partition(i) for i in range(max_num_partitions)]

    partition = partitions[0]
    try:
        unique_labels = partition.features[label_name].str2int(
            partition.features[label_name].names
        )
    except AttributeError:  # If the label_name is not formally a Label
        unique_labels = partitioner.dataset.unique(label_name)
    num_labels = len(unique_labels)

    partition_id_to_label_absolute_size = {
        pid: compute_counts(partition[label_name], unique_labels)
        for pid, partition in enumerate(partitions)
    }

    dataframe = pd.DataFrame.from_dict(
        partition_id_to_label_absolute_size, orient="index"
    )
    dataframe.index.name = "Partition ID"

    if size_unit == "percent":
        dataframe = dataframe.div(dataframe.sum(axis=1), axis=0) * 100.0

    if partition_id_axis == "x" and plot_type == "heatmap":
        dataframe = dataframe.T

    xlabel, ylabel = _initialize_xy_labels(plot_type, size_unit, partition_id_axis)
    cbar_title = _initialize_cbar_title(plot_type, size_unit)
    figsize = _initialize_figsize(
        figsize, plot_type, partition_id_axis, max_num_partitions, num_labels
    )

    axis = _plot_data(
        dataframe,
        plot_type,
        axis,
        figsize,
        title,
        cmap,
        xlabel,
        ylabel,
        cbar_title,
        legend,
        verbose_labels,
        legend_title,
        partition,
        label_name,
        plot_kwargs,
        legend_kwargs
    )

<<<<<<< HEAD
    return axis.figure, axis, dataframe
=======
    if partition_id_axis == "x" and plot_type == "heatmap":
        dataframe = dataframe.T # revert transposition
   
    return axis, dataframe


def _initialize_xy_labels(
    plot_type: str, size_unit: str, partition_id_axis: str
) -> Tuple[str, str]:
    if plot_type == "bar":
        xlabel = "Partition ID"
        ylabel = "Count" if size_unit == "absolute" else "Percent %"
    elif plot_type == "heatmap":
        xlabel = "Partition ID"
        ylabel = "Label"
    else:
        raise ValueError(f"Invalid plot_type: {plot_type}. Must be 'bar' or 'heatmap'.")

    if partition_id_axis == "y":
        xlabel, ylabel = ylabel, xlabel

    return xlabel, ylabel


def _validate_parameters(
    plot_type: str, size_unit: str, partition_id_axis: str
) -> None:
    if plot_type not in PLOT_TYPES:
        raise ValueError(
            f"Invalid plot_type: {plot_type}. Must be one of {PLOT_TYPES}."
        )
    if size_unit not in SIZE_UNITS:
        raise ValueError(
            f"Invalid size_unit: {size_unit}. Must be one of {SIZE_UNITS}."
        )
    if partition_id_axis not in AXIS_TYPES:
        raise ValueError(
            f"Invalid partition_id_axis: {partition_id_axis}. Must be one of {AXIS_TYPES}."
        )


def _initialize_cbar_title(plot_type: str, size_unit: str) -> Optional[str]:
    if plot_type == "heatmap":
        return "Count" if size_unit == "absolute" else "Percent %"
    return None


def _initialize_figsize(
    figsize: Optional[Tuple[float, float]],
    plot_type: str,
    partition_id_axis: str,
    num_partitions: int,
    num_labels: int,
) -> Tuple[float, float]:
    if figsize is not None:
        if not isinstance(figsize, tuple):
            raise TypeError(
                f"'figsize' should of type 'tuple' but given: {type(figsize)}"
            )
        return figsize

    if plot_type == "bar":
        if partition_id_axis == "x":
            figsize = (6.4, 4.8)
        elif partition_id_axis == "y":
            figsize = (6.4, np.sqrt(num_partitions))
    elif plot_type == "heatmap":
        if partition_id_axis == "x":
            figsize = (3 * np.sqrt(num_partitions), np.sqrt(num_labels))
        elif partition_id_axis == "y":
            figsize = (3 * np.sqrt(num_labels), np.sqrt(num_partitions))
    else:
        raise ValueError(
            f"The type of plot must be 'bar' or 'heatmap' but given: {plot_type}"
        )
    assert figsize is not None
    return figsize
>>>>>>> 2ef04154


def _plot_data(
    dataframe: pd.DataFrame,
    plot_type: str,
    axis: Optional[Axes],
    figsize: Tuple[float, float],
    title: str,
    colormap: Optional[Union[str, mcolors.Colormap]],
    xlabel: str,
    ylabel: str,
    cbar_title: Optional[str],
    legend: bool,
    verbose_labels: bool,
    legend_title: str,
    partition: datasets.Dataset,
    label_name: str,
    plot_kwargs: Dict[str, Any],
    legend_kwargs: Dict[str, Any],
) -> Axes:
    if plot_type == "bar":
        return _plot_bar(
            dataframe,
            axis,
            figsize,
            title,
            colormap,
            xlabel,
            ylabel,
            legend,
            legend_title,
            verbose_labels,
            partition,
            label_name,
            plot_kwargs,
            legend_kwargs,
        )
    if plot_type == "heatmap":
        return _plot_heatmap(
            dataframe,
            axis,
            figsize,
            title,
            colormap,
            xlabel,
            ylabel,
            cbar_title,
            legend,
            plot_kwargs,
            legend_kwargs
        )
    raise ValueError(f"Invalid plot_type: {plot_type}. Must be 'bar' or 'heatmap'.")


def compare_label_distribution(
    partitioner_list: List[Partitioner],
    label_name: Union[str, List[str]],
    plot_type: str = "bar",
    size_unit: str = "percent",
    max_num_partitions: Optional[Union[int]] = 30,
    partition_id_axis: str = "y",
    figsize: Optional[Tuple[float, float]] = None,
    subtitle: str = "Comparison of Per Partition Label Distribution",
    titles: Optional[List[str]] = None,
    cmap: Optional[Union[str, mcolors.Colormap]] = None,
    legend: bool = False,
    legend_title: str = "Labels",
    verbose_labels: bool = True,
) -> Tuple[Figure, List[Axes], List[pd.DataFrame]]:
    """Compare the label distribution across multiple partitioners.

    Parameters
    ----------
    partitioner_list : List[Partitioner]
        List of partitioners to be compared.
    label_name : Union[str, List[str]]
        Column name or list of column names identifying labels for each partitioner.
    plot_type : str, default "bar"
        Type of plot, either "bar" or "heatmap".
    size_unit : str, default "percent"
        "absolute" for raw counts, or "percent" to normalize values to 100%.
    max_num_partitions : Optional[int], default 30
        Maximum number of partitions to include in the plot. If None, all partitions
        are included.
    partition_id_axis : str, default "y"
        Axis on which the partition IDs will be marked, either "x" or "y".
    figsize : Optional[Tuple[float, float]], default None
        Size of the figure. If None, a default size is calculated.
    subtitle : str, default "Comparison of Per Partition Label Distribution"
        Subtitle for the figure.
    titles : Optional[List[str]], default None
        Titles for each subplot. If None, no titles are set.
    cmap : Optional[Union[str, mcolors.Colormap]], default None
        Colormap for the heatmap.
    legend : bool, default False
        Whether to include a legend.
    legend_title : str, default "Labels"
        Title for the legend.
    verbose_labels : bool, default True
        Whether to use verbose versions of the labels.

    Returns
    -------
    fig : Figure
        The figure object containing the plots.
    axes_list : List[Axes]
        List of Axes objects for the plots.
    dataframe_list : List[pd.DataFrame]
        List of DataFrames used for each plot.

    Examples
    --------
    Compare the difference of using different alpha (concentration) parameters in
    DirichletPartitioner.

    >> from flwr_datasets import FederatedDataset
    >> from flwr_datasets.partitioner import DirichletPartitioner
    >> from flwr_datasets.visualization import compare_label_distribution
    >>
    >> partitioner_list = []
    >> alpha_list = [10_000.0, 100.0, 1.0, 0.1, 0.01, 0.00001]
    >> for alpha in alpha_list:
    >>     fds = FederatedDataset(
    >>         dataset="cifar10",
    >>         partitioners={
    >>             "train": DirichletPartitioner(
    >>                 num_partitions=20,
    >>                 partition_by="label",
    >>                 alpha=alpha,
    >>                 min_partition_size=0,
    >>             ),
    >>         },
    >>     )
    >>     partitioner_list.append(fds.partitioners["train"])
    >> fig, axes, dataframe_list = compare_label_distribution(
    >>     partitioner_list=partitioner_list,
    >>     label_name="label",
    >>     titles=[f"Concentration = {alpha}" for alpha in alpha_list],
    >> )
    """
    num_partitioners = len(partitioner_list)
    if isinstance(label_name, str):
        label_name = [label_name] * num_partitioners
    elif isinstance(label_name, List):
        pass
    else:
        raise TypeError(
            f"Label name has to be of type List[str] or str but given "
            f"{type(label_name)}"
        )
    figsize = _initialize_comparison_figsize(figsize, num_partitioners)
    fig, axes = plt.subplots(1, num_partitioners, layout="constrained", figsize=figsize)

    if titles is None:
        titles = ["" for _ in range(num_partitioners)]
    dataframe_list = []
    for idx, (partitioner, single_label_name) in enumerate(
        zip(partitioner_list, label_name)
    ):
        if idx == (num_partitioners - 1):
            *_, dataframe = plot_label_distributions(
                partitioner,
                label_name=single_label_name,
                plot_type=plot_type,
                size_unit=size_unit,
                partition_id_axis=partition_id_axis,
                axis=axes[idx],
                max_num_partitions=max_num_partitions,
                cmap=cmap,
                legend=legend,
                legend_title=legend_title,
                verbose_labels=verbose_labels,
            )
            dataframe_list.append(dataframe)
        else:
            *_, dataframe = plot_label_distributions(
                partitioner,
                label_name=single_label_name,
                plot_type=plot_type,
                size_unit=size_unit,
                partition_id_axis=partition_id_axis,
                axis=axes[idx],
                max_num_partitions=max_num_partitions,
                cmap=cmap,
                legend=False,
            )
            dataframe_list.append(dataframe)

    for idx, axis in enumerate(axes):
        axis.set_xlabel("")
        axis.set_ylabel("")
        axis.set_title(titles[idx])
    for axis in axes[1:]:
        axis.set_yticks([])

    xlabel, ylabel = _initialize_comparison_xy_labels(plot_type, partition_id_axis)
    fig.supxlabel(xlabel)
    fig.supylabel(ylabel)
    fig.suptitle(subtitle)

    fig.tight_layout()
    return fig, axes, dataframe_list<|MERGE_RESOLUTION|>--- conflicted
+++ resolved
@@ -253,87 +253,10 @@
         legend_kwargs
     )
 
-<<<<<<< HEAD
-    return axis.figure, axis, dataframe
-=======
     if partition_id_axis == "x" and plot_type == "heatmap":
         dataframe = dataframe.T # revert transposition
    
-    return axis, dataframe
-
-
-def _initialize_xy_labels(
-    plot_type: str, size_unit: str, partition_id_axis: str
-) -> Tuple[str, str]:
-    if plot_type == "bar":
-        xlabel = "Partition ID"
-        ylabel = "Count" if size_unit == "absolute" else "Percent %"
-    elif plot_type == "heatmap":
-        xlabel = "Partition ID"
-        ylabel = "Label"
-    else:
-        raise ValueError(f"Invalid plot_type: {plot_type}. Must be 'bar' or 'heatmap'.")
-
-    if partition_id_axis == "y":
-        xlabel, ylabel = ylabel, xlabel
-
-    return xlabel, ylabel
-
-
-def _validate_parameters(
-    plot_type: str, size_unit: str, partition_id_axis: str
-) -> None:
-    if plot_type not in PLOT_TYPES:
-        raise ValueError(
-            f"Invalid plot_type: {plot_type}. Must be one of {PLOT_TYPES}."
-        )
-    if size_unit not in SIZE_UNITS:
-        raise ValueError(
-            f"Invalid size_unit: {size_unit}. Must be one of {SIZE_UNITS}."
-        )
-    if partition_id_axis not in AXIS_TYPES:
-        raise ValueError(
-            f"Invalid partition_id_axis: {partition_id_axis}. Must be one of {AXIS_TYPES}."
-        )
-
-
-def _initialize_cbar_title(plot_type: str, size_unit: str) -> Optional[str]:
-    if plot_type == "heatmap":
-        return "Count" if size_unit == "absolute" else "Percent %"
-    return None
-
-
-def _initialize_figsize(
-    figsize: Optional[Tuple[float, float]],
-    plot_type: str,
-    partition_id_axis: str,
-    num_partitions: int,
-    num_labels: int,
-) -> Tuple[float, float]:
-    if figsize is not None:
-        if not isinstance(figsize, tuple):
-            raise TypeError(
-                f"'figsize' should of type 'tuple' but given: {type(figsize)}"
-            )
-        return figsize
-
-    if plot_type == "bar":
-        if partition_id_axis == "x":
-            figsize = (6.4, 4.8)
-        elif partition_id_axis == "y":
-            figsize = (6.4, np.sqrt(num_partitions))
-    elif plot_type == "heatmap":
-        if partition_id_axis == "x":
-            figsize = (3 * np.sqrt(num_partitions), np.sqrt(num_labels))
-        elif partition_id_axis == "y":
-            figsize = (3 * np.sqrt(num_labels), np.sqrt(num_partitions))
-    else:
-        raise ValueError(
-            f"The type of plot must be 'bar' or 'heatmap' but given: {plot_type}"
-        )
-    assert figsize is not None
-    return figsize
->>>>>>> 2ef04154
+    return axis.figure, axis, dataframe
 
 
 def _plot_data(
