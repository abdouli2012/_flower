# Copyright 2023 Flower Labs GmbH. All Rights Reserved.
#
# Licensed under the Apache License, Version 2.0 (the "License");
# you may not use this file except in compliance with the License.
# You may obtain a copy of the License at
#
#     http://www.apache.org/licenses/LICENSE-2.0
#
# Unless required by applicable law or agreed to in writing, software
# distributed under the License is distributed on an "AS IS" BASIS,
# WITHOUT WARRANTIES OR CONDITIONS OF ANY KIND, either express or implied.
# See the License for the specific language governing permissions and
# limitations under the License.
# ==============================================================================
"""FederatedDataset."""


from typing import Dict, Optional, Union

import datasets
from datasets import Dataset, DatasetDict
from flwr_datasets.partitioner import Partitioner
from flwr_datasets.utils import _check_if_dataset_tested, _instantiate_partitioners


class FederatedDataset:
    """Representation of a dataset for federated learning/evaluation/analytics.

     Download, partition data among clients (edge devices), or load full dataset.

     Partitions are created using IidPartitioner. Support for different partitioners
     specification and types will come in future releases.

    Parameters
    ----------
    dataset: str
        The name of the dataset in the Hugging Face Hub.
    partitioners: Dict[str, int]
        Dataset split to the number of IID partitions.

    Examples
    --------
    Use MNIST dataset for Federated Learning with 100 clients (edge devices):

    >>> mnist_fds = FederatedDataset(dataset="mnist", partitioners={"train": 100})

    Load partition for client with ID 10.

    >>> partition = mnist_fds.load_partition(10, "train")

    Use test split for centralized evaluation.

    >>> centralized = mnist_fds.load_full("test")
    """

<<<<<<< HEAD
    def __init__(
        self,
        *,
        dataset: str,
        partitioners: Union[int, Partitioner, Dict[str, int], Dict[str, Partitioner]],
    ) -> None:
        _check_if_dataset_supported(dataset)
=======
    def __init__(self, *, dataset: str, partitioners: Dict[str, int]) -> None:
        _check_if_dataset_tested(dataset)
>>>>>>> 9f021773
        self._dataset_name: str = dataset
        self._partitioners: Dict[str, Partitioner] = _instantiate_partitioners(
            partitioners
        )
        #  Init (download) lazily on the first call to `load_partition` or `load_full`
        self._dataset: Optional[DatasetDict] = None

    def load_partition(self, idx: int, split: str) -> Dataset:
        """Load the partition specified by the idx in the selected split.

        The dataset is downloaded only when the first call to `load_partition` or
        `load_full` is made.

        Parameters
        ----------
        idx: int
            Partition index for the selected split, idx in {0, ..., num_partitions - 1}.
        split: str
            Name of the (partitioned) split (e.g. "train", "test").

        Returns
        -------
        partition: Dataset
            Single partition from the dataset split.
        """
        self._download_dataset_if_none()
        if self._dataset is None:
            raise ValueError("Dataset is not loaded yet.")
        self._check_if_split_present(split)
        self._check_if_split_possible_to_federate(split)
        partitioner: Partitioner = self._partitioners[split]
        self._assign_dataset_to_partitioner(split)
        return partitioner.load_partition(idx)

    def load_full(self, split: str) -> Dataset:
        """Load the full split of the dataset.

        The dataset is downloaded only when the first call to `load_partition` or
        `load_full` is made.

        Parameters
        ----------
        split: str
            Split name of the downloaded dataset (e.g. "train", "test").

        Returns
        -------
        dataset_split: Dataset
            Part of the dataset identified by its split name.
        """
        self._download_dataset_if_none()
        if self._dataset is None:
            raise ValueError("Dataset is not loaded yet.")
        self._check_if_split_present(split)
        return self._dataset[split]

    def _download_dataset_if_none(self) -> None:
        """Lazily load (and potentially download) the Dataset instance into memory."""
        if self._dataset is None:
            self._dataset = datasets.load_dataset(self._dataset_name)

    def _check_if_split_present(self, split: str) -> None:
        """Check if the split (for partitioning or full return) is in the dataset."""
        if self._dataset is None:
            raise ValueError("Dataset is not loaded yet.")
        available_splits = list(self._dataset.keys())
        if split not in available_splits:
            raise ValueError(
                f"The given split: '{split}' is not present in the dataset's splits: "
                f"'{available_splits}'."
            )

    def _check_if_split_possible_to_federate(self, split: str) -> None:
        """Check if the split has corresponding partitioner."""
        partitioners_keys = list(self._partitioners.keys())
        if split not in partitioners_keys:
            raise ValueError(
                f"The given split: '{split}' does not have a partitioner to perform "
                f"partitioning. Partitioners were specified for the following splits:"
                f"'{partitioners_keys}'."
            )

    def _assign_dataset_to_partitioner(self, split: str) -> None:
        """Assign the corresponding split of the dataset to the partitioner.

        Assign only if the dataset is not assigned yet.
        """
        if self._dataset is None:
            raise ValueError("Dataset is not loaded yet.")
        if not self._partitioners[split].is_dataset_assigned():
            self._partitioners[split].dataset = self._dataset[split]<|MERGE_RESOLUTION|>--- conflicted
+++ resolved
@@ -53,18 +53,13 @@
     >>> centralized = mnist_fds.load_full("test")
     """
 
-<<<<<<< HEAD
     def __init__(
         self,
         *,
         dataset: str,
         partitioners: Union[int, Partitioner, Dict[str, int], Dict[str, Partitioner]],
     ) -> None:
-        _check_if_dataset_supported(dataset)
-=======
-    def __init__(self, *, dataset: str, partitioners: Dict[str, int]) -> None:
         _check_if_dataset_tested(dataset)
->>>>>>> 9f021773
         self._dataset_name: str = dataset
         self._partitioners: Dict[str, Partitioner] = _instantiate_partitioners(
             partitioners
