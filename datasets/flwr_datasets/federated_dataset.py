# Copyright 2023 Flower Labs GmbH. All Rights Reserved.
#
# Licensed under the Apache License, Version 2.0 (the "License");
# you may not use this file except in compliance with the License.
# You may obtain a copy of the License at
#
#     http://www.apache.org/licenses/LICENSE-2.0
#
# Unless required by applicable law or agreed to in writing, software
# distributed under the License is distributed on an "AS IS" BASIS,
# WITHOUT WARRANTIES OR CONDITIONS OF ANY KIND, either express or implied.
# See the License for the specific language governing permissions and
# limitations under the License.
# ==============================================================================
"""FederatedDataset."""


from typing import Dict, Optional, Tuple, Union

import datasets
from datasets import Dataset, DatasetDict
from flwr_datasets.partitioner import Partitioner
from flwr_datasets.resplitter import Resplitter
from flwr_datasets.utils import (
    _check_if_dataset_tested,
    _instantiate_partitioners,
    _instantiate_resplitter_if_needed,
)


# flake8: noqa: E501
# pylint: disable=line-too-long
class FederatedDataset:
    """Representation of a dataset for federated learning/evaluation/analytics.

    Download, partition data among clients (edge devices), or load full dataset.

    Partitions are created using IidPartitioner. Support for different partitioners
    specification and types will come in future releases.

    Parameters
    ----------
    dataset : str
        The name of the dataset in the Hugging Face Hub.
    subset : str
        Secondary information regarding the dataset, most often subset or version
        (that is passed to the name in datasets.load_dataset).
    resplitter : Optional[Union[Resplitter, Dict[str, Tuple[str, ...]]]]
        `Callable` that transforms `DatasetDict` splits, or configuration dict for
        `MergeResplitter`.
    partitioners : Dict[str, Union[Partitioner, int]]
        A dictionary mapping the Dataset split (a `str`) to a `Partitioner` or an `int`
        (representing the number of IID partitions that this split should be partitioned
        into). One or multiple `Partitioner` objects can be specified in that manner,
        but at most, one per split.
<<<<<<< HEAD
    partition_division : Optional[Union[List[float], Tuple[float, ...], Dict[str, float], Dict[str, Optional[Union[List[float], Tuple[float, ...], Dict[str, float]]]]]]
        Fractions specifing the division of the partition assiciated with certain split
        (and partitioner) that enable returning already divided partition from the
        `load_partition` method. You can think of this as on-edge division of the data
        into multiple divisions (e.g. into train and validation). You can also name the
        divisions by using the Dict or create specify it as a List/Tuple. If you
        specified a single partitioner you can provide the simplified form e.g.
        [0.8, 0.2] or {"partition_train": 0.8, "partition_test": 0.2} but when multiple
        partitioners are specified you need to indicate the result of which partitioner
        are further divided e.g. {"train": [0.8, 0.2]} would result in dividing only the
        partitions that are created from the "train" split.
=======
>>>>>>> ca237a35
    shuffle : bool
        Whether to randomize the order of samples. Applied prior to resplitting,
        speratelly to each of the present splits in the dataset. It uses the `seed`
        argument. Defaults to True.
    seed : Optional[int]
        Seed used for dataset shuffling. It has no effect if `shuffle` is False. The
        seed cannot be set in the later stages.

    Examples
    --------
    Use MNIST dataset for Federated Learning with 100 clients (edge devices):

    >>> mnist_fds = FederatedDataset(dataset="mnist", partitioners={"train": 100})
    >>> # Load partition for client with ID 10.
    >>> partition = mnist_fds.load_partition(10, "train")
    >>> # Use test split for centralized evaluation.
    >>> centralized = mnist_fds.load_split("test")
<<<<<<< HEAD

    Automatically divde the data returned from `load_partition`

    >>> mnist_fds = FederatedDataset(
    >>>     dataset="mnist",
    >>>     partitioners={"train": 100},
    >>>     partition_division=[0.8, 0.2],
    >>> )
    >>> partition_train, partition_test = mnist_fds.load_partition(10, "train")
=======
>>>>>>> ca237a35
    """

    # pylint: disable=too-many-instance-attributes
    def __init__(
        self,
        *,
        dataset: str,
        subset: Optional[str] = None,
        resplitter: Optional[Union[Resplitter, Dict[str, Tuple[str, ...]]]] = None,
        partitioners: Dict[str, Union[Partitioner, int]],
        shuffle: bool = True,
        seed: Optional[int] = 42,
    ) -> None:
        _check_if_dataset_tested(dataset)
        self._dataset_name: str = dataset
        self._subset: Optional[str] = subset
        self._resplitter: Optional[Resplitter] = _instantiate_resplitter_if_needed(
            resplitter
        )
        self._partitioners: Dict[str, Partitioner] = _instantiate_partitioners(
            partitioners
        )
        self._shuffle = shuffle
        self._seed = seed
        #  _dataset is prepared lazily on the first call to `load_partition`
        #  or `load_split`. See _prepare_datasets for more details
        self._dataset: Optional[DatasetDict] = None
        # Indicate if the dataset is prepared for `load_partition` or `load_split`
        self._dataset_prepared: bool = False

    def load_partition(
        self,
        partition_id: int,
        split: Optional[str] = None,
    ) -> Dataset:
        """Load the partition specified by the idx in the selected split.

        The dataset is downloaded only when the first call to `load_partition` or
        `load_split` is made.

        Parameters
        ----------
        partition_id : int
            Partition index for the selected split, idx in {0, ..., num_partitions - 1}.
        split : Optional[str]
            Name of the (partitioned) split (e.g. "train", "test"). You can skip this
            parameter if there is only one partitioner for the dataset. The name will be
            inferred automatically. For example, if `partitioners={"train": 10}`, you do
            not need to provide this argument, but if `partitioners={"train": 10,
            "test": 100}`, you need to set it to differentiate which partitioner should
            be used.

        Returns
        -------
        partition : Dataset
            Single partition from the dataset split.
        """
        if not self._dataset_prepared:
            self._prepare_dataset()
        if self._dataset is None:
            raise ValueError("Dataset is not loaded yet.")
        if split is None:
            self._check_if_no_split_keyword_possible()
            split = list(self._partitioners.keys())[0]
        self._check_if_split_present(split)
        self._check_if_split_possible_to_federate(split)
        partitioner: Partitioner = self._partitioners[split]
        self._assign_dataset_to_partitioner(split)
        return partitioner.load_partition(partition_id)

    def load_split(self, split: str) -> Dataset:
        """Load the full split of the dataset.

        The dataset is downloaded only when the first call to `load_partition` or
        `load_split` is made.

        Parameters
        ----------
        split : str
            Split name of the downloaded dataset (e.g. "train", "test").

        Returns
        -------
        dataset_split : Dataset
            Part of the dataset identified by its split name.
        """
        if not self._dataset_prepared:
            self._prepare_dataset()
        if self._dataset is None:
            raise ValueError("Dataset is not loaded yet.")
        self._check_if_split_present(split)
        return self._dataset[split]

    @property
    def partitioners(self) -> Dict[str, Partitioner]:
        """Dictionary mapping each split to its associated partitioner.

        The returned partitioners have the splits of the dataset assigned to them.
        """
        # This function triggers the dataset download (lazy download) and checks
        # the partitioner specification correctness (which can also happen lazily only
        # after the dataset download).
        if not self._dataset_prepared:
            self._prepare_dataset()
        if self._dataset is None:
            raise ValueError("Dataset is not loaded yet.")
        partitioners_keys = list(self._partitioners.keys())
        for split in partitioners_keys:
            self._check_if_split_present(split)
            self._assign_dataset_to_partitioner(split)
        return self._partitioners

    def _check_if_split_present(self, split: str) -> None:
        """Check if the split (for partitioning or full return) is in the dataset."""
        if self._dataset is None:
            raise ValueError("Dataset is not loaded yet.")
        available_splits = list(self._dataset.keys())
        if split not in available_splits:
            raise ValueError(
                f"The given split: '{split}' is not present in the dataset's splits: "
                f"'{available_splits}'."
            )

    def _check_if_split_possible_to_federate(self, split: str) -> None:
        """Check if the split has corresponding partitioner."""
        partitioners_keys = list(self._partitioners.keys())
        if split not in partitioners_keys:
            raise ValueError(
                f"The given split: '{split}' does not have a partitioner to perform "
                f"partitioning. Partitioners were specified for the following splits:"
                f"'{partitioners_keys}'."
            )

    def _assign_dataset_to_partitioner(self, split: str) -> None:
        """Assign the corresponding split of the dataset to the partitioner.

        Assign only if the dataset is not assigned yet.
        """
        if self._dataset is None:
            raise ValueError("Dataset is not loaded yet.")
        if not self._partitioners[split].is_dataset_assigned():
            self._partitioners[split].dataset = self._dataset[split]

    def _prepare_dataset(self) -> None:
        """Prepare the dataset (prior to partitioning) by download, shuffle, replit.

        Run only ONCE when triggered by load_* function. (In future more control whether
        this should happen lazily or not can be added). The operations done here should
        not happen more than once.

        It is controlled by a single flag, `_dataset_prepared` that is set True at the
        end of the function.

        Notes
        -----
        The shuffling should happen before the resplitting. Here is the explanation.
        If the dataset has a non-random order of samples e.g. each split has first
        only label 0, then only label 1. Then in case of resplitting e.g.
        someone creates: "train" train[:int(0.75 * len(train))], test: concat(
        train[int(0.75 * len(train)):], test). The new test took the 0.25 of e.g.
        the train that is only label 0 (assuming the equal count of labels).
        Therefore, for such edge cases (for which we have split) the split should
        happen before the resplitting.
        """
        self._dataset = datasets.load_dataset(
            path=self._dataset_name, name=self._subset
        )
        if self._shuffle:
            # Note it shuffles all the splits. The self._dataset is DatasetDict
            # so e.g. {"train": train_data, "test": test_data}. All splits get shuffled.
            self._dataset = self._dataset.shuffle(seed=self._seed)
        if self._resplitter:
            self._dataset = self._resplitter(self._dataset)
        self._dataset_prepared = True

    def _check_if_no_split_keyword_possible(self) -> None:
        if len(self._partitioners) != 1:
            raise ValueError(
                "Please set the `split` argument. You can only omit the split keyword "
                "if there is exactly one partitioner specified."
            )<|MERGE_RESOLUTION|>--- conflicted
+++ resolved
@@ -53,20 +53,6 @@
         (representing the number of IID partitions that this split should be partitioned
         into). One or multiple `Partitioner` objects can be specified in that manner,
         but at most, one per split.
-<<<<<<< HEAD
-    partition_division : Optional[Union[List[float], Tuple[float, ...], Dict[str, float], Dict[str, Optional[Union[List[float], Tuple[float, ...], Dict[str, float]]]]]]
-        Fractions specifing the division of the partition assiciated with certain split
-        (and partitioner) that enable returning already divided partition from the
-        `load_partition` method. You can think of this as on-edge division of the data
-        into multiple divisions (e.g. into train and validation). You can also name the
-        divisions by using the Dict or create specify it as a List/Tuple. If you
-        specified a single partitioner you can provide the simplified form e.g.
-        [0.8, 0.2] or {"partition_train": 0.8, "partition_test": 0.2} but when multiple
-        partitioners are specified you need to indicate the result of which partitioner
-        are further divided e.g. {"train": [0.8, 0.2]} would result in dividing only the
-        partitions that are created from the "train" split.
-=======
->>>>>>> ca237a35
     shuffle : bool
         Whether to randomize the order of samples. Applied prior to resplitting,
         speratelly to each of the present splits in the dataset. It uses the `seed`
@@ -84,18 +70,6 @@
     >>> partition = mnist_fds.load_partition(10, "train")
     >>> # Use test split for centralized evaluation.
     >>> centralized = mnist_fds.load_split("test")
-<<<<<<< HEAD
-
-    Automatically divde the data returned from `load_partition`
-
-    >>> mnist_fds = FederatedDataset(
-    >>>     dataset="mnist",
-    >>>     partitioners={"train": 100},
-    >>>     partition_division=[0.8, 0.2],
-    >>> )
-    >>> partition_train, partition_test = mnist_fds.load_partition(10, "train")
-=======
->>>>>>> ca237a35
     """
 
     # pylint: disable=too-many-instance-attributes
