# Copyright 2023 Flower Labs GmbH. All Rights Reserved.
#
# Licensed under the Apache License, Version 2.0 (the "License");
# you may not use this file except in compliance with the License.
# You may obtain a copy of the License at
#
#     http://www.apache.org/licenses/LICENSE-2.0
#
# Unless required by applicable law or agreed to in writing, software
# distributed under the License is distributed on an "AS IS" BASIS,
# WITHOUT WARRANTIES OR CONDITIONS OF ANY KIND, either express or implied.
# See the License for the specific language governing permissions and
# limitations under the License.
# ==============================================================================
"""Federated Dataset tests."""
# pylint: disable=W0212, C0103, C0206


import unittest
from typing import Dict, Union

import pytest
from parameterized import parameterized, parameterized_class

import datasets
<<<<<<< HEAD
from datasets import Dataset
=======
from datasets import DatasetDict, concatenate_datasets
>>>>>>> a3111ed4
from flwr_datasets.federated_dataset import FederatedDataset
from flwr_datasets.partitioner import IidPartitioner, Partitioner


@parameterized_class(
    [
        {"dataset_name": "mnist", "test_split": "test"},
        {"dataset_name": "cifar10", "test_split": "test"},
        {"dataset_name": "fashion_mnist", "test_split": "test"},
        {"dataset_name": "sasha/dog-food", "test_split": "test"},
        {"dataset_name": "zh-plus/tiny-imagenet", "test_split": "valid"},
    ]
)
class RealDatasetsFederatedDatasetsTrainTest(unittest.TestCase):
    """Test Real Dataset (MNIST, CIFAR10) in FederatedDatasets."""

    dataset_name = ""
    test_split = ""

    @parameterized.expand(  # type: ignore
        [
            (
                "10",
                10,
            ),
            (
                "100",
                100,
            ),
        ]
    )
    def test_load_partition_size(self, _: str, train_num_partitions: int) -> None:
        """Test if the partition size is correct based on the number of partitions."""
        dataset_fds = FederatedDataset(
            dataset=self.dataset_name, partitioners={"train": train_num_partitions}
        )
        dataset_partition0 = dataset_fds.load_partition(0, "train")
        dataset = datasets.load_dataset(self.dataset_name)
        self.assertEqual(
            len(dataset_partition0), len(dataset["train"]) // train_num_partitions
        )

    def test_load_full(self) -> None:
        """Test if the load_full works with the correct split name."""
        dataset_fds = FederatedDataset(
            dataset=self.dataset_name, partitioners={"train": 100}
        )
        dataset_fds_test = dataset_fds.load_full(self.test_split)
        dataset_test = datasets.load_dataset(self.dataset_name)[self.test_split]
        self.assertEqual(len(dataset_fds_test), len(dataset_test))

    def test_multiple_partitioners(self) -> None:
        """Test if the dataset works when multiple partitioners are specified."""
        num_train_partitions = 100
        num_test_partitions = 100
        dataset_fds = FederatedDataset(
            dataset=self.dataset_name,
            partitioners={
                "train": num_train_partitions,
                self.test_split: num_test_partitions,
            },
        )
        dataset_test_partition0 = dataset_fds.load_partition(0, self.test_split)

        dataset = datasets.load_dataset(self.dataset_name)
        self.assertEqual(
            len(dataset_test_partition0),
            len(dataset[self.test_split]) // num_test_partitions,
        )

<<<<<<< HEAD
    def test_no_need_for_split_keyword_if_one_partitioner(self) -> None:
        """Test if partitions got with and without split args are the same."""
        fds = FederatedDataset(dataset="mnist", partitioners={"train": 10})
        partition_loaded_with_no_split_arg = fds.load_partition(0)
        partition_loaded_with_verbose_split_arg = fds.load_partition(0, "train")
        self.assertTrue(
            datasets_are_equal(
                partition_loaded_with_no_split_arg,
                partition_loaded_with_verbose_split_arg,
            )
=======
    def test_resplit_dataset_into_one(self) -> None:
        """Test resplit into a single dataset."""
        dataset = datasets.load_dataset(self.dataset_name)
        dataset_length = sum([len(ds) for ds in dataset.values()])
        fds = FederatedDataset(
            dataset=self.dataset_name,
            partitioners={"train": 100},
            resplitter={"full": ("train", self.test_split)},
        )
        full = fds.load_full("full")
        self.assertEqual(dataset_length, len(full))

    # pylint: disable=protected-access
    def test_resplit_dataset_to_change_names(self) -> None:
        """Test resplitter to change the names of the partitions."""
        fds = FederatedDataset(
            dataset=self.dataset_name,
            partitioners={"new_train": 100},
            resplitter={
                "new_train": ("train",),
                "new_" + self.test_split: (self.test_split,),
            },
        )
        _ = fds.load_partition(0, "new_train")
        assert fds._dataset is not None
        self.assertEqual(
            set(fds._dataset.keys()), {"new_train", "new_" + self.test_split}
        )

    def test_resplit_dataset_by_callable(self) -> None:
        """Test resplitter to change the names of the partitions."""

        def resplit(dataset: DatasetDict) -> DatasetDict:
            return DatasetDict(
                {
                    "full": concatenate_datasets(
                        [dataset["train"], dataset[self.test_split]]
                    )
                }
            )

        fds = FederatedDataset(
            dataset=self.dataset_name, partitioners={"train": 100}, resplitter=resplit
        )
        full = fds.load_full("full")
        dataset = datasets.load_dataset(self.dataset_name)
        dataset_length = sum([len(ds) for ds in dataset.values()])
        self.assertEqual(len(full), dataset_length)


class PartitionersSpecificationForFederatedDatasets(unittest.TestCase):
    """Test the specifications of partitioners for `FederatedDataset`."""

    dataset_name = "cifar10"
    test_split = "test"

    def test_dict_of_partitioners_passes_partitioners(self) -> None:
        """Test if partitioners are passed directly (no recreation)."""
        num_train_partitions = 100
        num_test_partitions = 100
        partitioners: Dict[str, Union[Partitioner, int]] = {
            "train": IidPartitioner(num_partitions=num_train_partitions),
            "test": IidPartitioner(num_partitions=num_test_partitions),
        }
        fds = FederatedDataset(
            dataset=self.dataset_name,
            partitioners=partitioners,
        )

        self.assertTrue(
            all(fds._partitioners[key] == partitioners[key] for key in partitioners)
        )

    def test_dict_str_int_produces_correct_partitioners(self) -> None:
        """Test if dict partitioners have the same keys."""
        num_train_partitions = 100
        num_test_partitions = 100
        fds = FederatedDataset(
            dataset=self.dataset_name,
            partitioners={
                "train": num_train_partitions,
                "test": num_test_partitions,
            },
        )
        self.assertTrue(
            len(fds._partitioners) == 2
            and "train" in fds._partitioners
            and "test" in fds._partitioners
        )

    def test_mixed_type_partitioners_passes_instantiated_partitioners(self) -> None:
        """Test if an instantiated partitioner is passed directly."""
        num_train_partitions = 100
        num_test_partitions = 100
        partitioners: Dict[str, Union[Partitioner, int]] = {
            "train": IidPartitioner(num_partitions=num_train_partitions),
            "test": num_test_partitions,
        }
        fds = FederatedDataset(
            dataset=self.dataset_name,
            partitioners=partitioners,
        )
        self.assertIs(fds._partitioners["train"], partitioners["train"])

    def test_mixed_type_partitioners_creates_from_int(self) -> None:
        """Test if an IidPartitioner partitioner is created."""
        num_train_partitions = 100
        num_test_partitions = 100
        partitioners: Dict[str, Union[Partitioner, int]] = {
            "train": IidPartitioner(num_partitions=num_train_partitions),
            "test": num_test_partitions,
        }
        fds = FederatedDataset(
            dataset=self.dataset_name,
            partitioners=partitioners,
        )
        self.assertTrue(
            isinstance(fds._partitioners["test"], IidPartitioner)
            and fds._partitioners["test"]._num_partitions == num_test_partitions
>>>>>>> a3111ed4
        )


class IncorrectUsageFederatedDatasets(unittest.TestCase):
    """Test incorrect usages in FederatedDatasets."""

    def test_no_partitioner_for_split(self) -> None:  # pylint: disable=R0201
        """Test using load_partition with missing partitioner."""
        dataset_fds = FederatedDataset(dataset="mnist", partitioners={"train": 100})

        with pytest.raises(ValueError):
            dataset_fds.load_partition(0, "test")

    def test_no_split_in_the_dataset(self) -> None:  # pylint: disable=R0201
        """Test using load_partition with non-existent split name."""
        dataset_fds = FederatedDataset(
            dataset="mnist", partitioners={"non-existent-split": 100}
        )

        with pytest.raises(ValueError):
            dataset_fds.load_partition(0, "non-existent-split")

    def test_unsupported_dataset(self) -> None:  # pylint: disable=R0201
        """Test creating FederatedDataset for unsupported dataset."""
        with pytest.warns(UserWarning):
            FederatedDataset(dataset="food101", partitioners={"train": 100})

    def test_cannot_use_the_old_split_names(self) -> None:
        """Test if the initial split names can not be used."""
        dataset = datasets.load_dataset("mnist")
        sum([len(ds) for ds in dataset.values()])
        fds = FederatedDataset(
            dataset="mnist",
            partitioners={"train": 100},
            resplitter={"full": ("train", "test")},
        )
        with self.assertRaises(ValueError):
            fds.load_partition(0, "train")


def datasets_are_equal(ds1: Dataset, ds2: Dataset) -> bool:
    """Check if two Datasets have the same values."""
    # Check if both datasets have the same length
    if len(ds1) != len(ds2):
        return False

    # Iterate over each row and check for equality
    for row1, row2 in zip(ds1, ds2):
        if row1 != row2:
            return False

    return True


if __name__ == "__main__":
    unittest.main()<|MERGE_RESOLUTION|>--- conflicted
+++ resolved
@@ -23,11 +23,7 @@
 from parameterized import parameterized, parameterized_class
 
 import datasets
-<<<<<<< HEAD
-from datasets import Dataset
-=======
-from datasets import DatasetDict, concatenate_datasets
->>>>>>> a3111ed4
+from datasets import Dataset, DatasetDict, concatenate_datasets
 from flwr_datasets.federated_dataset import FederatedDataset
 from flwr_datasets.partitioner import IidPartitioner, Partitioner
 
@@ -98,7 +94,6 @@
             len(dataset[self.test_split]) // num_test_partitions,
         )
 
-<<<<<<< HEAD
     def test_no_need_for_split_keyword_if_one_partitioner(self) -> None:
         """Test if partitions got with and without split args are the same."""
         fds = FederatedDataset(dataset="mnist", partitioners={"train": 10})
@@ -109,7 +104,8 @@
                 partition_loaded_with_no_split_arg,
                 partition_loaded_with_verbose_split_arg,
             )
-=======
+        )
+
     def test_resplit_dataset_into_one(self) -> None:
         """Test resplit into a single dataset."""
         dataset = datasets.load_dataset(self.dataset_name)
@@ -229,7 +225,6 @@
         self.assertTrue(
             isinstance(fds._partitioners["test"], IidPartitioner)
             and fds._partitioners["test"]._num_partitions == num_test_partitions
->>>>>>> a3111ed4
         )
 
 
