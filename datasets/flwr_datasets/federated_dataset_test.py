# Copyright 2023 Flower Labs GmbH. All Rights Reserved.
#
# Licensed under the Apache License, Version 2.0 (the "License");
# you may not use this file except in compliance with the License.
# You may obtain a copy of the License at
#
#     http://www.apache.org/licenses/LICENSE-2.0
#
# Unless required by applicable law or agreed to in writing, software
# distributed under the License is distributed on an "AS IS" BASIS,
# WITHOUT WARRANTIES OR CONDITIONS OF ANY KIND, either express or implied.
# See the License for the specific language governing permissions and
# limitations under the License.
# ==============================================================================
"""Federated Dataset tests."""
# pylint: disable=W0212, C0103, C0206


import unittest
from typing import Dict, Union
from unittest.mock import Mock, patch

import numpy as np
import pytest
from parameterized import parameterized, parameterized_class

import datasets
from datasets import Dataset, DatasetDict, concatenate_datasets
from flwr_datasets.federated_dataset import FederatedDataset
from flwr_datasets.mock_utils_test import (
    _load_mocked_dataset,
    _load_mocked_dataset_dict_by_partial_download,
)
from flwr_datasets.partitioner import IidPartitioner, NaturalIdPartitioner, Partitioner

mocked_datasets = ["cifar100", "svhn", "sentiment140", "speech_commands"]


@parameterized_class(
    ("dataset_name", "test_split", "subset"),
    [
        # Downloaded
        # #Image datasets
        ("mnist", "test", ""),
        ("cifar10", "test", ""),
        ("fashion_mnist", "test", ""),
        ("sasha/dog-food", "test", ""),
        ("zh-plus/tiny-imagenet", "valid", ""),
        ("Mike0307/MNIST-M", "test", ""),
        ("flwrlabs/usps", "test", ""),
        # Text
        ("scikit-learn/adult-census-income", None, ""),
        ("jlh/uci-mushrooms", None, ""),
        # Mocked
        # #Image
        ("cifar100", "test", ""),
        # Note: there's also the extra split and full_numbers subset
        ("svhn", "test", "cropped_digits"),
        # Text
        ("sentiment140", "test", ""),  # aka twitter
        # Audio
        ("speech_commands", "test", "v0.01"),
    ],
)
class BaseFederatedDatasetsTest(unittest.TestCase):
    """Test Real/Mocked Datasets used in FederatedDatasets.

    The setUp method mocks the dataset download via datasets.load_dataset if it is in
    the `mocked_datasets` list.
    """

    dataset_name = ""
    test_split = ""
    subset = ""

    def setUp(self) -> None:
        """Mock the dataset download prior to each method if needed.

        If the `dataset_name` is in the `mocked_datasets` list, then the dataset
        download is mocked.
        """
        if self.dataset_name in mocked_datasets:
            self.patcher = patch("datasets.load_dataset")
            self.mock_load_dataset = self.patcher.start()
            self.mock_load_dataset.return_value = _load_mocked_dataset(
                self.dataset_name, [200, 100], ["train", self.test_split], self.subset
            )

    def tearDown(self) -> None:
        """Clean up after the dataset mocking."""
        if self.dataset_name in mocked_datasets:
            patch.stopall()

    @parameterized.expand(  # type: ignore
        [
            (
                "10",
                10,
            ),
            (
                "100",
                100,
            ),
        ]
    )
    def test_load_partition_size(self, _: str, train_num_partitions: int) -> None:
        """Test if the partition size is correct based on the number of partitions."""
        dataset_fds = FederatedDataset(
            dataset=self.dataset_name, partitioners={"train": train_num_partitions}
        )
        # Compute the actual partition sizes
        partition_sizes = []
        for node_id in range(train_num_partitions):
            partition_sizes.append(len(dataset_fds.load_partition(node_id, "train")))

        #  Create the expected sizes of partitions
        dataset = datasets.load_dataset(self.dataset_name)
        full_train_length = len(dataset["train"])
        expected_sizes = []
        default_partition_size = full_train_length // train_num_partitions
        mod = full_train_length % train_num_partitions
        for i in range(train_num_partitions):
            expected_sizes.append(default_partition_size + (1 if i < mod else 0))
        self.assertEqual(partition_sizes, expected_sizes)

    def test_load_split(self) -> None:
        """Test if the load_split works with the correct split name."""
        if self.test_split is None:
            return
        dataset_fds = FederatedDataset(
            dataset=self.dataset_name, partitioners={"train": 100}
        )
        dataset_fds_test = dataset_fds.load_split(self.test_split)
        dataset_test = datasets.load_dataset(self.dataset_name)[self.test_split]
        self.assertEqual(len(dataset_fds_test), len(dataset_test))

    def test_multiple_partitioners(self) -> None:
        """Test if the dataset works when multiple partitioners are specified."""
        if self.test_split is None:
            return
        num_train_partitions = 100
        num_test_partitions = 100
        dataset_fds = FederatedDataset(
            dataset=self.dataset_name,
            partitioners={
                "train": num_train_partitions,
                self.test_split: num_test_partitions,
            },
        )
        dataset_test_partition0 = dataset_fds.load_partition(0, self.test_split)

        dataset = datasets.load_dataset(self.dataset_name)
        expected_len = len(dataset[self.test_split]) // num_test_partitions
        mod = len(dataset[self.test_split]) % num_test_partitions
        expected_len += 1 if 0 < mod else 0
        self.assertEqual(len(dataset_test_partition0), expected_len)

    def test_no_need_for_split_keyword_if_one_partitioner(self) -> None:
        """Test if partitions got with and without split args are the same."""
        fds = FederatedDataset(dataset=self.dataset_name, partitioners={"train": 10})
        partition_loaded_with_no_split_arg = fds.load_partition(0)
        partition_loaded_with_verbose_split_arg = fds.load_partition(0, "train")
        self.assertTrue(
            datasets_are_equal(
                partition_loaded_with_no_split_arg,
                partition_loaded_with_verbose_split_arg,
            )
        )

    def test_resplit_dataset_into_one(self) -> None:
        """Test resplit into a single dataset."""
        if self.test_split is None:
            return
        dataset = datasets.load_dataset(self.dataset_name)
        dataset_length = sum(len(ds) for ds in dataset.values())
        fds = FederatedDataset(
            dataset=self.dataset_name,
            partitioners={"train": 100},
            preprocessor={"full": ("train", self.test_split)},
        )
        full = fds.load_split("full")
        self.assertEqual(dataset_length, len(full))

    # pylint: disable=protected-access
    def test_resplit_dataset_to_change_names(self) -> None:
        """Test preprocessor to change the names of the partitions."""
        if self.test_split is None:
            return
        fds = FederatedDataset(
            dataset=self.dataset_name,
            partitioners={"new_train": 100},
            preprocessor={
                "new_train": ("train",),
                "new_" + self.test_split: (self.test_split,),
            },
        )
        _ = fds.load_partition(0, "new_train")
        assert fds._dataset is not None
        self.assertEqual(
            set(fds._dataset.keys()), {"new_train", "new_" + self.test_split}
        )

    def test_resplit_dataset_by_callable(self) -> None:
        """Test preprocessor to change the names of the partitions."""
        if self.test_split is None:
            return

        def resplit(dataset: DatasetDict) -> DatasetDict:
            return DatasetDict(
                {
                    "full": concatenate_datasets(
                        [dataset["train"], dataset[self.test_split]]
                    )
                }
            )

        fds = FederatedDataset(
            dataset=self.dataset_name, partitioners={"train": 100}, preprocessor=resplit
        )
        full = fds.load_split("full")
        dataset = datasets.load_dataset(self.dataset_name)
        dataset_length = sum(len(ds) for ds in dataset.values())
        self.assertEqual(len(full), dataset_length)

    def test_use_load_dataset_kwargs(self) -> None:
        """Test if the FederatedDataset works correctly with load_dataset_kwargs."""
        try:
            fds = FederatedDataset(
                dataset=self.dataset_name,
                shuffle=False,
                partitioners={"train": 10},
                num_proc=2,
            )
            _ = fds.load_partition(0)
        # Try to catch as broad as possible
        except Exception as e:  # pylint: disable=broad-except
            self.fail(
                f"Error when using load_dataset_kwargs: {e}. "
                f"This code should not raise any exceptions."
            )


class ShufflingResplittingOnArtificialDatasetTest(unittest.TestCase):
    """Test shuffling and resplitting using small artificial dataset.

    The purpose of this class is to ensure the order of samples remains as expected.

    The load_dataset method is mocked and the artificial dataset is returned.
    """

    def _dummy_setup(self, train_rows: int = 10, test_rows: int = 5) -> DatasetDict:
        """Create a dummy DatasetDict with train, test splits."""
        data_train = {
            "features": list(range(train_rows)),
            "labels": list(range(100, 100 + train_rows)),
        }
        data_test = {
            "features": [200] + [201] * (test_rows - 1),
            "labels": [202] + [203] * (test_rows - 1),
        }
        train_dataset = Dataset.from_dict(data_train)
        test_dataset = Dataset.from_dict(data_test)
        return DatasetDict({"train": train_dataset, "test": test_dataset})

    @patch("datasets.load_dataset")
    def test_shuffling_applied(self, mock_func: Mock) -> None:
        """Test if argument is used."""
        dummy_ds = self._dummy_setup()
        mock_func.return_value = dummy_ds

        expected_result = dummy_ds.shuffle(seed=42)["train"]["features"]
        fds = FederatedDataset(
            dataset="does-not-matter", partitioners={"train": 10}, shuffle=True, seed=42
        )
        train = fds.load_split("train")
        # This should be shuffled
        result = train["features"]

        self.assertEqual(expected_result, result)

    @patch("datasets.load_dataset")
    def test_shuffling_not_applied(self, mock_func: Mock) -> None:
        """Test if argument is not used."""
        dummy_ds = self._dummy_setup()
        mock_func.return_value = dummy_ds

        expected_result = dummy_ds["train"]["features"]
        fds = FederatedDataset(
            dataset="does-not-matter",
            partitioners={"train": 10},
            shuffle=False,
        )
        train = fds.load_split("train")
        # This should not be shuffled
        result = train["features"]

        self.assertEqual(expected_result, result)

    @patch("datasets.load_dataset")
    def test_shuffling_before_to_resplitting_applied(self, mock_func: Mock) -> None:
        """Check if the order is met and if the shuffling happens."""

        def resplit(dataset: DatasetDict) -> DatasetDict:
            #  "Move" the last sample from test to train
            return DatasetDict(
                {
                    "train": concatenate_datasets(
                        [dataset["train"], dataset["test"].select([0])]
                    ),
                    "test": dataset["test"].select(range(1, dataset["test"].num_rows)),
                }
            )

        dummy_ds = self._dummy_setup()
        mock_func.return_value = dummy_ds

        expected_result = concatenate_datasets(
            [dummy_ds["train"].shuffle(42), dummy_ds["test"].shuffle(42).select([0])]
        )["features"]
        fds = FederatedDataset(
            dataset="does-not-matter",
            partitioners={"train": 10},
            preprocessor=resplit,
            shuffle=True,
        )
        train = fds.load_split("train")
        # This should not be shuffled
        result = train["features"]

        self.assertEqual(expected_result, result)


class PartitionersSpecificationForFederatedDatasets(unittest.TestCase):
    """Test the specifications of partitioners for `FederatedDataset`."""

    dataset_name = "cifar10"
    test_split = "test"

    def test_dict_of_partitioners_passes_partitioners(self) -> None:
        """Test if partitioners are passed directly (no recreation)."""
        num_train_partitions = 100
        num_test_partitions = 100
        partitioners: Dict[str, Union[Partitioner, int]] = {
            "train": IidPartitioner(num_partitions=num_train_partitions),
            "test": IidPartitioner(num_partitions=num_test_partitions),
        }
        fds = FederatedDataset(
            dataset=self.dataset_name,
            partitioners=partitioners,
        )

        self.assertTrue(
            all(fds._partitioners[key] == partitioners[key] for key in partitioners)
        )

    def test_dict_str_int_produces_correct_partitioners(self) -> None:
        """Test if dict partitioners have the same keys."""
        num_train_partitions = 100
        num_test_partitions = 100
        fds = FederatedDataset(
            dataset=self.dataset_name,
            partitioners={
                "train": num_train_partitions,
                "test": num_test_partitions,
            },
        )
        self.assertTrue(
            len(fds._partitioners) == 2
            and "train" in fds._partitioners
            and "test" in fds._partitioners
        )

    def test_mixed_type_partitioners_passes_instantiated_partitioners(self) -> None:
        """Test if an instantiated partitioner is passed directly."""
        num_train_partitions = 100
        num_test_partitions = 100
        partitioners: Dict[str, Union[Partitioner, int]] = {
            "train": IidPartitioner(num_partitions=num_train_partitions),
            "test": num_test_partitions,
        }
        fds = FederatedDataset(
            dataset=self.dataset_name,
            partitioners=partitioners,
        )
        self.assertIs(fds._partitioners["train"], partitioners["train"])

    def test_mixed_type_partitioners_creates_from_int(self) -> None:
        """Test if an IidPartitioner partitioner is created."""
        num_train_partitions = 100
        num_test_partitions = 100
        partitioners: Dict[str, Union[Partitioner, int]] = {
            "train": IidPartitioner(num_partitions=num_train_partitions),
            "test": num_test_partitions,
        }
        fds = FederatedDataset(
            dataset=self.dataset_name,
            partitioners=partitioners,
        )
        self.assertTrue(
            isinstance(fds._partitioners["test"], IidPartitioner)
            and fds._partitioners["test"]._num_partitions == num_test_partitions
        )


natural_id_datasets = [
    "flwrlabs/femnist",
]

<<<<<<< HEAD
mocked_natural_id_datasets = ["flwrlabs/ucf101", "flwrlabs/ambient-acoustic-context"]
=======
mocked_natural_id_datasets = ["flwrlabs/ucf101"]
>>>>>>> 9f685be1


@parameterized_class(
    ("dataset_name", "test_split", "subset", "partition_by"),
    [
        ("flwrlabs/femnist", "", "", "writer_id"),
        ("flwrlabs/ucf101", "test", None, "video_id"),
<<<<<<< HEAD
        ("flwrlabs/ambient-acoustic-context", "", None, "speaker_id"),
=======
>>>>>>> 9f685be1
    ],
)
class NaturalIdPartitionerIntegrationTest(unittest.TestCase):
    """General FederatedDataset tests with NaturalIdPartitioner."""

    dataset_name = ""
    test_split = ""
    subset = ""
    partition_by = ""

    def setUp(self) -> None:
        """Mock the dataset download prior to each method if needed.

        If the `dataset_name` is in the `mocked_datasets` list, then the dataset
        download is mocked.
        """
        if self.dataset_name in mocked_natural_id_datasets:
            mock_return_value = _load_mocked_dataset_dict_by_partial_download(
                dataset_name=self.dataset_name,
                split_names=["train"],
                skip_take_lists=[[(0, 30), (1000, 30), (2000, 40)]],
                subset_name=self.subset,
            )
            self.patcher = patch("datasets.load_dataset")
            self.mock_load_dataset = self.patcher.start()
            self.mock_load_dataset.return_value = mock_return_value

    def tearDown(self) -> None:
        """Clean up after the dataset mocking."""
        if self.dataset_name in mocked_natural_id_datasets:
            patch.stopall()

    def test_if_the_partitions_have_unique_values(self) -> None:
        """Test if each partition has a single unique id value."""
        fds = FederatedDataset(
            dataset=self.dataset_name,
            partitioners={
                "train": NaturalIdPartitioner(partition_by=self.partition_by)
            },
        )
        for partition_id in range(fds.partitioners["train"].num_partitions):
            partition = fds.load_partition(partition_id)
            unique_ids_in_partition = list(set(partition[self.partition_by]))
            self.assertEqual(len(unique_ids_in_partition), 1)

    def tests_if_the_columns_are_unchanged(self) -> None:
        """Test if the columns are unchanged after partitioning."""
        fds = FederatedDataset(
            dataset=self.dataset_name,
            partitioners={
                "train": NaturalIdPartitioner(partition_by=self.partition_by)
            },
        )
        dataset = fds.load_split("train")
        columns_in_dataset = set(dataset.column_names)

        for partition_id in range(fds.partitioners["train"].num_partitions):
            partition = fds.load_partition(partition_id)
            columns_in_partition = set(partition.column_names)
            self.assertEqual(columns_in_partition, columns_in_dataset)


class IncorrectUsageFederatedDatasets(unittest.TestCase):
    """Test incorrect usages in FederatedDatasets."""

    def test_no_partitioner_for_split(self) -> None:
        """Test using load_partition with missing partitioner."""
        dataset_fds = FederatedDataset(dataset="mnist", partitioners={"train": 100})

        with pytest.raises(ValueError):
            dataset_fds.load_partition(0, "test")

    def test_no_split_in_the_dataset(self) -> None:
        """Test using load_partition with non-existent split name."""
        dataset_fds = FederatedDataset(
            dataset="mnist", partitioners={"non-existent-split": 100}
        )

        with pytest.raises(ValueError):
            dataset_fds.load_partition(0, "non-existent-split")

    def test_unsupported_dataset(self) -> None:
        """Test creating FederatedDataset for unsupported dataset."""
        with pytest.warns(UserWarning):
            FederatedDataset(dataset="food101", partitioners={"train": 100})

    def test_cannot_use_the_old_split_names(self) -> None:
        """Test if the initial split names can not be used."""
        datasets.load_dataset("mnist")
        fds = FederatedDataset(
            dataset="mnist",
            partitioners={"train": 100},
            preprocessor={"full": ("train", "test")},
        )
        with self.assertRaises(ValueError):
            fds.load_partition(0, "train")

    def test_use_load_dataset_kwargs(self) -> None:
        """Test if the FederatedDataset raises with incorrect load_dataset_kwargs.

        The FederatedDataset should throw an error when the load_dataset_kwargs make the
        return type different from a DatasetDict.

        Use split which makes the load_dataset return a Dataset.
        """
        fds = FederatedDataset(
            dataset="mnist",
            shuffle=False,
            partitioners={"train": 10},
            split="train",
        )
        with self.assertRaises(ValueError):
            _ = fds.load_partition(0)


def datasets_are_equal(ds1: Dataset, ds2: Dataset) -> bool:
    """Check if two Datasets have the same values."""
    # Check if both datasets have the same length
    if len(ds1) != len(ds2):
        return False

    # Iterate over each row and check for equality
    for row1, row2 in zip(ds1, ds2):
        # Ensure all keys are the same in both rows
        if set(row1.keys()) != set(row2.keys()):
            return False

        # Compare values for each key
        for key in row1:
            if key == "audio":
                # Special handling for 'audio' key
                if not all(
                    [
                        np.array_equal(row1[key]["array"], row2[key]["array"]),
                        row1[key]["path"] == row2[key]["path"],
                        row1[key]["sampling_rate"] == row2[key]["sampling_rate"],
                    ]
                ):
                    return False
            elif row1[key] != row2[key]:
                # Direct comparison for other keys
                return False

    return True


if __name__ == "__main__":
    unittest.main()<|MERGE_RESOLUTION|>--- conflicted
+++ resolved
@@ -406,11 +406,7 @@
     "flwrlabs/femnist",
 ]
 
-<<<<<<< HEAD
 mocked_natural_id_datasets = ["flwrlabs/ucf101", "flwrlabs/ambient-acoustic-context"]
-=======
-mocked_natural_id_datasets = ["flwrlabs/ucf101"]
->>>>>>> 9f685be1
 
 
 @parameterized_class(
@@ -418,10 +414,7 @@
     [
         ("flwrlabs/femnist", "", "", "writer_id"),
         ("flwrlabs/ucf101", "test", None, "video_id"),
-<<<<<<< HEAD
         ("flwrlabs/ambient-acoustic-context", "", None, "speaker_id"),
-=======
->>>>>>> 9f685be1
     ],
 )
 class NaturalIdPartitionerIntegrationTest(unittest.TestCase):
