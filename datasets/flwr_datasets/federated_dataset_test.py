--- conflicted
+++ resolved
@@ -410,18 +410,11 @@
 mocked_natural_id_datasets = ["flwrlabs/ucf101"]
 
 
-mocked_natural_id_datasets = ["flwrlabs/ucf101"]
-
-
 @parameterized_class(
     ("dataset_name", "test_split", "subset", "partition_by"),
     [
         ("flwrlabs/femnist", "", "", "writer_id"),
-<<<<<<< HEAD
-        ("flwrlabs/ucf101", "test", "", "video_id"),
-=======
         ("flwrlabs/ucf101", "test", None, "video_id"),
->>>>>>> 2e955c98
     ],
 )
 class NaturalIdPartitionerIntegrationTest(unittest.TestCase):
@@ -439,17 +432,6 @@
         download is mocked.
         """
         if self.dataset_name in mocked_natural_id_datasets:
-<<<<<<< HEAD
-            self.patcher = patch("datasets.load_dataset")
-            self.mock_load_dataset = self.patcher.start()
-            self.mock_load_dataset.return_value = _load_mocked_dataset(
-                self.dataset_name, [20, 10], ["train", self.test_split], self.subset
-            )
-
-    def tearDown(self) -> None:
-        """Clean up after the dataset mocking."""
-        if self.dataset_name in mocked_datasets:
-=======
             mock_return_value = _load_mocked_dataset_dict_by_partial_download(
                 dataset_name=self.dataset_name,
                 split_names=["train"],
@@ -463,7 +445,6 @@
     def tearDown(self) -> None:
         """Clean up after the dataset mocking."""
         if self.dataset_name in mocked_natural_id_datasets:
->>>>>>> 2e955c98
             patch.stopall()
 
     def test_if_the_partitions_have_unique_values(self) -> None:
