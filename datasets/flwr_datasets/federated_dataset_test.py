# Copyright 2023 Flower Labs GmbH. All Rights Reserved.
#
# Licensed under the Apache License, Version 2.0 (the "License");
# you may not use this file except in compliance with the License.
# You may obtain a copy of the License at
#
#     http://www.apache.org/licenses/LICENSE-2.0
#
# Unless required by applicable law or agreed to in writing, software
# distributed under the License is distributed on an "AS IS" BASIS,
# WITHOUT WARRANTIES OR CONDITIONS OF ANY KIND, either express or implied.
# See the License for the specific language governing permissions and
# limitations under the License.
# ==============================================================================
"""Federated Dataset tests."""
# pylint: disable=W0212, C0103, C0206


import unittest
from typing import Dict, Union
from unittest.mock import Mock, patch

import numpy as np
import pytest
from parameterized import parameterized, parameterized_class

import datasets
from datasets import Dataset, DatasetDict, concatenate_datasets
from flwr_datasets.federated_dataset import FederatedDataset
from flwr_datasets.mock_utils_test import _load_mocked_dataset
from flwr_datasets.partitioner import IidPartitioner, Partitioner

mocked_datasets = ["cifar100", "svhn", "sentiment140", "speech_commands"]


@parameterized_class(
    ("dataset_name", "test_split", "subset"),
    [
        # Downloaded
        # #Image datasets
        ("mnist", "test", ""),
        ("cifar10", "test", ""),
        ("fashion_mnist", "test", ""),
        ("sasha/dog-food", "test", ""),
        ("zh-plus/tiny-imagenet", "valid", ""),
<<<<<<< HEAD
        ("Mike0307/MNIST-M", "test", ""),
=======
        ("flwrlabs/usps", "test", ""),
>>>>>>> 4b94caae
        # Text
        ("scikit-learn/adult-census-income", None, ""),
        # Mocked
        # #Image
        ("cifar100", "test", ""),
        # Note: there's also the extra split and full_numbers subset
        ("svhn", "test", "cropped_digits"),
        # Text
        ("sentiment140", "test", ""),  # aka twitter
        # Audio
        ("speech_commands", "test", "v0.01"),
    ],
)
class BaseFederatedDatasetsTest(unittest.TestCase):
    """Test Real/Mocked Datasets used in FederatedDatasets.

    The setUp method mocks the dataset download via datasets.load_dataset if it is in
    the `mocked_datasets` list.
    """

    dataset_name = ""
    test_split = ""
    subset = ""

    def setUp(self) -> None:
        """Mock the dataset download prior to each method if needed.

        If the `dataset_name` is in the `mocked_datasets` list, then the dataset
        download is mocked.
        """
        if self.dataset_name in mocked_datasets:
            self.patcher = patch("datasets.load_dataset")
            self.mock_load_dataset = self.patcher.start()
            self.mock_load_dataset.return_value = _load_mocked_dataset(
                self.dataset_name, [200, 100], ["train", self.test_split], self.subset
            )

    def tearDown(self) -> None:
        """Clean up after the dataset mocking."""
        if self.dataset_name in mocked_datasets:
            patch.stopall()

    @parameterized.expand(  # type: ignore
        [
            (
                "10",
                10,
            ),
            (
                "100",
                100,
            ),
        ]
    )
    def test_load_partition_size(self, _: str, train_num_partitions: int) -> None:
        """Test if the partition size is correct based on the number of partitions."""
        dataset_fds = FederatedDataset(
            dataset=self.dataset_name, partitioners={"train": train_num_partitions}
        )
        # Compute the actual partition sizes
        partition_sizes = []
        for node_id in range(train_num_partitions):
            partition_sizes.append(len(dataset_fds.load_partition(node_id, "train")))

        #  Create the expected sizes of partitions
        dataset = datasets.load_dataset(self.dataset_name)
        full_train_length = len(dataset["train"])
        expected_sizes = []
        default_partition_size = full_train_length // train_num_partitions
        mod = full_train_length % train_num_partitions
        for i in range(train_num_partitions):
            expected_sizes.append(default_partition_size + (1 if i < mod else 0))
        self.assertEqual(partition_sizes, expected_sizes)

    def test_load_split(self) -> None:
        """Test if the load_split works with the correct split name."""
        if self.test_split is None:
            return
        dataset_fds = FederatedDataset(
            dataset=self.dataset_name, partitioners={"train": 100}
        )
        dataset_fds_test = dataset_fds.load_split(self.test_split)
        dataset_test = datasets.load_dataset(self.dataset_name)[self.test_split]
        self.assertEqual(len(dataset_fds_test), len(dataset_test))

    def test_multiple_partitioners(self) -> None:
        """Test if the dataset works when multiple partitioners are specified."""
        if self.test_split is None:
            return
        num_train_partitions = 100
        num_test_partitions = 100
        dataset_fds = FederatedDataset(
            dataset=self.dataset_name,
            partitioners={
                "train": num_train_partitions,
                self.test_split: num_test_partitions,
            },
        )
        dataset_test_partition0 = dataset_fds.load_partition(0, self.test_split)

        dataset = datasets.load_dataset(self.dataset_name)
        expected_len = len(dataset[self.test_split]) // num_test_partitions
        mod = len(dataset[self.test_split]) % num_test_partitions
        expected_len += 1 if 0 < mod else 0
        self.assertEqual(len(dataset_test_partition0), expected_len)

    def test_no_need_for_split_keyword_if_one_partitioner(self) -> None:
        """Test if partitions got with and without split args are the same."""
        fds = FederatedDataset(dataset=self.dataset_name, partitioners={"train": 10})
        partition_loaded_with_no_split_arg = fds.load_partition(0)
        partition_loaded_with_verbose_split_arg = fds.load_partition(0, "train")
        self.assertTrue(
            datasets_are_equal(
                partition_loaded_with_no_split_arg,
                partition_loaded_with_verbose_split_arg,
            )
        )

    def test_resplit_dataset_into_one(self) -> None:
        """Test resplit into a single dataset."""
        if self.test_split is None:
            return
        dataset = datasets.load_dataset(self.dataset_name)
        dataset_length = sum([len(ds) for ds in dataset.values()])
        fds = FederatedDataset(
            dataset=self.dataset_name,
            partitioners={"train": 100},
            preprocessor={"full": ("train", self.test_split)},
        )
        full = fds.load_split("full")
        self.assertEqual(dataset_length, len(full))

    # pylint: disable=protected-access
    def test_resplit_dataset_to_change_names(self) -> None:
        """Test preprocessor to change the names of the partitions."""
        if self.test_split is None:
            return
        fds = FederatedDataset(
            dataset=self.dataset_name,
            partitioners={"new_train": 100},
            preprocessor={
                "new_train": ("train",),
                "new_" + self.test_split: (self.test_split,),
            },
        )
        _ = fds.load_partition(0, "new_train")
        assert fds._dataset is not None
        self.assertEqual(
            set(fds._dataset.keys()), {"new_train", "new_" + self.test_split}
        )

    def test_resplit_dataset_by_callable(self) -> None:
        """Test preprocessor to change the names of the partitions."""
        if self.test_split is None:
            return

        def resplit(dataset: DatasetDict) -> DatasetDict:
            return DatasetDict(
                {
                    "full": concatenate_datasets(
                        [dataset["train"], dataset[self.test_split]]
                    )
                }
            )

        fds = FederatedDataset(
            dataset=self.dataset_name, partitioners={"train": 100}, preprocessor=resplit
        )
        full = fds.load_split("full")
        dataset = datasets.load_dataset(self.dataset_name)
        dataset_length = sum([len(ds) for ds in dataset.values()])
        self.assertEqual(len(full), dataset_length)

    def test_use_load_dataset_kwargs(self) -> None:
        """Test if the FederatedDataset works correctly with load_dataset_kwargs."""
        try:
            fds = FederatedDataset(
                dataset=self.dataset_name,
                shuffle=False,
                partitioners={"train": 10},
                num_proc=2,
            )
            _ = fds.load_partition(0)
        # Try to catch as broad as possible
        except Exception as e:  # pylint: disable=broad-except
            self.fail(
                f"Error when using load_dataset_kwargs: {e}. "
                f"This code should not raise any exceptions."
            )


class ShufflingResplittingOnArtificialDatasetTest(unittest.TestCase):
    """Test shuffling and resplitting using small artificial dataset.

    The purpose of this class is to ensure the order of samples remains as expected.

    The load_dataset method is mocked and the artificial dataset is returned.
    """

    # pylint: disable=no-self-use
    def _dummy_setup(self, train_rows: int = 10, test_rows: int = 5) -> DatasetDict:
        """Create a dummy DatasetDict with train, test splits."""
        data_train = {
            "features": list(range(train_rows)),
            "labels": list(range(100, 100 + train_rows)),
        }
        data_test = {
            "features": [200] + [201] * (test_rows - 1),
            "labels": [202] + [203] * (test_rows - 1),
        }
        train_dataset = Dataset.from_dict(data_train)
        test_dataset = Dataset.from_dict(data_test)
        return DatasetDict({"train": train_dataset, "test": test_dataset})

    @patch("datasets.load_dataset")
    def test_shuffling_applied(self, mock_func: Mock) -> None:
        """Test if argument is used."""
        dummy_ds = self._dummy_setup()
        mock_func.return_value = dummy_ds

        expected_result = dummy_ds.shuffle(seed=42)["train"]["features"]
        fds = FederatedDataset(
            dataset="does-not-matter", partitioners={"train": 10}, shuffle=True, seed=42
        )
        train = fds.load_split("train")
        # This should be shuffled
        result = train["features"]

        self.assertEqual(expected_result, result)

    @patch("datasets.load_dataset")
    def test_shuffling_not_applied(self, mock_func: Mock) -> None:
        """Test if argument is not used."""
        dummy_ds = self._dummy_setup()
        mock_func.return_value = dummy_ds

        expected_result = dummy_ds["train"]["features"]
        fds = FederatedDataset(
            dataset="does-not-matter",
            partitioners={"train": 10},
            shuffle=False,
        )
        train = fds.load_split("train")
        # This should not be shuffled
        result = train["features"]

        self.assertEqual(expected_result, result)

    @patch("datasets.load_dataset")
    def test_shuffling_before_to_resplitting_applied(self, mock_func: Mock) -> None:
        """Check if the order is met and if the shuffling happens."""

        def resplit(dataset: DatasetDict) -> DatasetDict:
            #  "Move" the last sample from test to train
            return DatasetDict(
                {
                    "train": concatenate_datasets(
                        [dataset["train"], dataset["test"].select([0])]
                    ),
                    "test": dataset["test"].select(range(1, dataset["test"].num_rows)),
                }
            )

        dummy_ds = self._dummy_setup()
        mock_func.return_value = dummy_ds

        expected_result = concatenate_datasets(
            [dummy_ds["train"].shuffle(42), dummy_ds["test"].shuffle(42).select([0])]
        )["features"]
        fds = FederatedDataset(
            dataset="does-not-matter",
            partitioners={"train": 10},
            preprocessor=resplit,
            shuffle=True,
        )
        train = fds.load_split("train")
        # This should not be shuffled
        result = train["features"]

        self.assertEqual(expected_result, result)


class PartitionersSpecificationForFederatedDatasets(unittest.TestCase):
    """Test the specifications of partitioners for `FederatedDataset`."""

    dataset_name = "cifar10"
    test_split = "test"

    def test_dict_of_partitioners_passes_partitioners(self) -> None:
        """Test if partitioners are passed directly (no recreation)."""
        num_train_partitions = 100
        num_test_partitions = 100
        partitioners: Dict[str, Union[Partitioner, int]] = {
            "train": IidPartitioner(num_partitions=num_train_partitions),
            "test": IidPartitioner(num_partitions=num_test_partitions),
        }
        fds = FederatedDataset(
            dataset=self.dataset_name,
            partitioners=partitioners,
        )

        self.assertTrue(
            all(fds._partitioners[key] == partitioners[key] for key in partitioners)
        )

    def test_dict_str_int_produces_correct_partitioners(self) -> None:
        """Test if dict partitioners have the same keys."""
        num_train_partitions = 100
        num_test_partitions = 100
        fds = FederatedDataset(
            dataset=self.dataset_name,
            partitioners={
                "train": num_train_partitions,
                "test": num_test_partitions,
            },
        )
        self.assertTrue(
            len(fds._partitioners) == 2
            and "train" in fds._partitioners
            and "test" in fds._partitioners
        )

    def test_mixed_type_partitioners_passes_instantiated_partitioners(self) -> None:
        """Test if an instantiated partitioner is passed directly."""
        num_train_partitions = 100
        num_test_partitions = 100
        partitioners: Dict[str, Union[Partitioner, int]] = {
            "train": IidPartitioner(num_partitions=num_train_partitions),
            "test": num_test_partitions,
        }
        fds = FederatedDataset(
            dataset=self.dataset_name,
            partitioners=partitioners,
        )
        self.assertIs(fds._partitioners["train"], partitioners["train"])

    def test_mixed_type_partitioners_creates_from_int(self) -> None:
        """Test if an IidPartitioner partitioner is created."""
        num_train_partitions = 100
        num_test_partitions = 100
        partitioners: Dict[str, Union[Partitioner, int]] = {
            "train": IidPartitioner(num_partitions=num_train_partitions),
            "test": num_test_partitions,
        }
        fds = FederatedDataset(
            dataset=self.dataset_name,
            partitioners=partitioners,
        )
        self.assertTrue(
            isinstance(fds._partitioners["test"], IidPartitioner)
            and fds._partitioners["test"]._num_partitions == num_test_partitions
        )


class IncorrectUsageFederatedDatasets(unittest.TestCase):
    """Test incorrect usages in FederatedDatasets."""

    def test_no_partitioner_for_split(self) -> None:  # pylint: disable=R0201
        """Test using load_partition with missing partitioner."""
        dataset_fds = FederatedDataset(dataset="mnist", partitioners={"train": 100})

        with pytest.raises(ValueError):
            dataset_fds.load_partition(0, "test")

    def test_no_split_in_the_dataset(self) -> None:  # pylint: disable=R0201
        """Test using load_partition with non-existent split name."""
        dataset_fds = FederatedDataset(
            dataset="mnist", partitioners={"non-existent-split": 100}
        )

        with pytest.raises(ValueError):
            dataset_fds.load_partition(0, "non-existent-split")

    def test_unsupported_dataset(self) -> None:  # pylint: disable=R0201
        """Test creating FederatedDataset for unsupported dataset."""
        with pytest.warns(UserWarning):
            FederatedDataset(dataset="food101", partitioners={"train": 100})

    def test_cannot_use_the_old_split_names(self) -> None:
        """Test if the initial split names can not be used."""
        dataset = datasets.load_dataset("mnist")
        sum([len(ds) for ds in dataset.values()])
        fds = FederatedDataset(
            dataset="mnist",
            partitioners={"train": 100},
            preprocessor={"full": ("train", "test")},
        )
        with self.assertRaises(ValueError):
            fds.load_partition(0, "train")

    def test_use_load_dataset_kwargs(self) -> None:
        """Test if the FederatedDataset raises with incorrect load_dataset_kwargs.

        The FederatedDataset should throw an error when the load_dataset_kwargs make the
        return type different from a DatasetDict.

        Use split which makes the load_dataset return a Dataset.
        """
        fds = FederatedDataset(
            dataset="mnist",
            shuffle=False,
            partitioners={"train": 10},
            split="train",
        )
        with self.assertRaises(ValueError):
            _ = fds.load_partition(0)


def datasets_are_equal(ds1: Dataset, ds2: Dataset) -> bool:
    """Check if two Datasets have the same values."""
    # Check if both datasets have the same length
    if len(ds1) != len(ds2):
        return False

    # Iterate over each row and check for equality
    for row1, row2 in zip(ds1, ds2):
        # Ensure all keys are the same in both rows
        if set(row1.keys()) != set(row2.keys()):
            return False

        # Compare values for each key
        for key in row1:
            if key == "audio":
                # Special handling for 'audio' key
                if not all(
                    [
                        np.array_equal(row1[key]["array"], row2[key]["array"]),
                        row1[key]["path"] == row2[key]["path"],
                        row1[key]["sampling_rate"] == row2[key]["sampling_rate"],
                    ]
                ):
                    return False
            elif row1[key] != row2[key]:
                # Direct comparison for other keys
                return False

    return True


if __name__ == "__main__":
    unittest.main()<|MERGE_RESOLUTION|>--- conflicted
+++ resolved
@@ -43,11 +43,8 @@
         ("fashion_mnist", "test", ""),
         ("sasha/dog-food", "test", ""),
         ("zh-plus/tiny-imagenet", "valid", ""),
-<<<<<<< HEAD
         ("Mike0307/MNIST-M", "test", ""),
-=======
         ("flwrlabs/usps", "test", ""),
->>>>>>> 4b94caae
         # Text
         ("scikit-learn/adult-census-income", None, ""),
         # Mocked
