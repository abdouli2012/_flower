--- conflicted
+++ resolved
@@ -67,10 +67,6 @@
             len(dataset_partition0), len(dataset["train"]) // train_num_partitions
         )
 
-<<<<<<< HEAD
-    def test_load_split(self) -> None:
-        """Test if the load_split works with the correct split name."""
-=======
     @parameterized.expand(  # type: ignore
         [
             ((0.2, 0.8), 2, False),
@@ -113,9 +109,8 @@
         else:
             self.assertEqual(len(partition), expected_length)
 
-    def test_load_full(self) -> None:
-        """Test if the load_full works with the correct split name."""
->>>>>>> 930cdafe
+    def test_load_split(self) -> None:
+        """Test if the load_split works with the correct split name."""
         dataset_fds = FederatedDataset(
             dataset=self.dataset_name, partitioners={"train": 100}
         )
