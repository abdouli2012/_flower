--- conflicted
+++ resolved
@@ -55,12 +55,9 @@
 python = "^3.8"
 numpy = "^1.21.0"
 datasets = "^2.14.3"
-<<<<<<< HEAD
-=======
 pillow = { version = ">=6.2.1", optional = true }
 soundfile = {version = ">=0.12.1", optional = true}
 librosa = { version = ">=0.10.0.post2", optional = true }
->>>>>>> 564e14b9
 
 [tool.poetry.dev-dependencies]
 isort = "==5.11.5"
