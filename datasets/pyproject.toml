[build-system]
requires = ["poetry-core>=1.4.0"]
build-backend = "poetry.core.masonry.api"

[tool.poetry]
name = "flwr-datasets"
version = "0.0.2"
description = "Flower Datasets"
license = "Apache-2.0"
authors = ["The Flower Authors <hello@flower.ai>"]
readme = "README.md"
homepage = "https://flower.ai"
repository = "https://github.com/adap/flower"
documentation = "https://flower.ai/docs/datasets"
keywords = [
    "flower",
    "fl",
    "federated learning",
    "federated analytics",
    "federated evaluation",
    "machine learning",
    "dataset",
]
classifiers = [
    "Development Status :: 3 - Alpha",
    "Intended Audience :: Developers",
    "Intended Audience :: Science/Research",
    "License :: OSI Approved :: Apache Software License",
    "Operating System :: MacOS :: MacOS X",
    "Operating System :: POSIX :: Linux",
    "Programming Language :: Python",
    "Programming Language :: Python :: 3",
    "Programming Language :: Python :: 3 :: Only",
    "Programming Language :: Python :: 3.8",
    "Programming Language :: Python :: 3.9",
    "Programming Language :: Python :: 3.10",
    "Programming Language :: Python :: 3.11",
    "Programming Language :: Python :: Implementation :: CPython",
    "Topic :: Scientific/Engineering",
    "Topic :: Scientific/Engineering :: Artificial Intelligence",
    "Topic :: Scientific/Engineering :: Mathematics",
    "Topic :: Software Development",
    "Topic :: Software Development :: Libraries",
    "Topic :: Software Development :: Libraries :: Python Modules",
    "Typing :: Typed",
]
packages = [
    { include = "flwr_datasets", from = "./" },
]
exclude = [
    "./**/*_test.py",
]

[tool.poetry.dependencies]
python = "^3.8"
numpy = "^1.21.0"
datasets = "^2.14.3"
pillow = { version = ">=6.2.1", optional = true }
soundfile = { version = ">=0.12.1", optional = true }
librosa = { version = ">=0.10.0.post2", optional = true }

[tool.poetry.dev-dependencies]
<<<<<<< HEAD
isort = "==5.11.5"
black = { version = "==23.3.0", extras = ["jupyter"] }
docformatter = "==1.7.5"
=======
isort = "==5.13.2"
black = { version = "==24.2.0", extras = ["jupyter"] }
docformatter = "==1.7.1"
>>>>>>> 26da94bb
mypy = "==1.4.0"
pylint = "==2.13.9"
flake8 = "==3.9.2"
parameterized = "==0.9.0"
pytest = "==7.1.2"
pytest-watcher = "==0.4.1"
ruff = "==0.0.277"
types-requests = "==2.28.11.17"

[tool.poetry.extras]
vision = ["pillow"]
audio = ["soundfile", "librosa"]

[tool.isort]
line_length = 88
indent = "    "
multi_line_output = 3
include_trailing_comma = true
force_grid_wrap = 0
use_parentheses = true
known_first_party = ["flwr_datasets"]

[tool.black]
line-length = 88
target-version = ["py38", "py39", "py310", "py311"]

[tool.pylint."MESSAGES CONTROL"]
disable = "bad-continuation,duplicate-code,too-few-public-methods,useless-import-alias"

[tool.pytest.ini_options]
minversion = "6.2"
addopts = "-qq"
testpaths = [
    "./",
]

[tool.mypy]
plugins = [
    "numpy.typing.mypy_plugin",
]
ignore_missing_imports = true
strict = true

[[tool.mypy.overrides]]
module = [
    "importlib.metadata.*",
    "importlib_metadata.*",
]
follow_imports = "skip"
follow_imports_for_stubs = true
disallow_untyped_calls = false

[[tool.mypy.overrides]]
module = "torch.*"
follow_imports = "skip"
follow_imports_for_stubs = true

[tool.docformatter]
wrap-summaries = 88
wrap-descriptions = 88

[tool.ruff]
target-version = "py38"
line-length = 88
select = ["D", "E", "F", "W", "B", "ISC", "C4", "UP"]
fixable = ["D", "E", "F", "W", "B", "ISC", "C4", "UP"]
ignore = ["B024", "B027"]
exclude = [
    ".bzr",
    ".direnv",
    ".eggs",
    ".git",
    ".hg",
    ".mypy_cache",
    ".nox",
    ".pants.d",
    ".pytype",
    ".ruff_cache",
    ".svn",
    ".tox",
    ".venv",
    "__pypackages__",
    "_build",
    "buck-out",
    "build",
    "dist",
    "node_modules",
    "venv",
    "proto",
]

[tool.ruff.pydocstyle]
convention = "numpy"<|MERGE_RESOLUTION|>--- conflicted
+++ resolved
@@ -60,15 +60,9 @@
 librosa = { version = ">=0.10.0.post2", optional = true }
 
 [tool.poetry.dev-dependencies]
-<<<<<<< HEAD
-isort = "==5.11.5"
-black = { version = "==23.3.0", extras = ["jupyter"] }
-docformatter = "==1.7.5"
-=======
 isort = "==5.13.2"
 black = { version = "==24.2.0", extras = ["jupyter"] }
-docformatter = "==1.7.1"
->>>>>>> 26da94bb
+docformatter = "==1.7.5"
 mypy = "==1.4.0"
 pylint = "==2.13.9"
 flake8 = "==3.9.2"
