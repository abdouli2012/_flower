# Flower Datasets

[![GitHub license](https://img.shields.io/github/license/adap/flower)](https://github.com/adap/flower/blob/main/LICENSE)
[![PRs Welcome](https://img.shields.io/badge/PRs-welcome-brightgreen.svg)](https://github.com/adap/flower/blob/main/CONTRIBUTING.md)
![Build](https://github.com/adap/flower/actions/workflows/framework.yml/badge.svg)
![Downloads](https://pepy.tech/badge/flwr-datasets)
[![Slack](https://img.shields.io/badge/Chat-Slack-red)](https://flower.ai/join-slack)

Flower Datasets (`flwr-datasets`) is a library to quickly and easily create datasets for federated learning, federated evaluation, and federated analytics. It was created by the `Flower Labs` team that also created Flower: A Friendly Federated Learning Framework.
<<<<<<< HEAD


> [!TIP]
> For complete documentation that includes API docs, how-to guides and tutorials please visit the [Flower Datasets Documentation](https://flower.ai/docs/datasets/) and for full FL example see the [Flower Examples page](https://github.com/adap/flower/tree/main/examples).

## Installation

For a complete installation guide visit the [Flower Datasets Documenation](file:///Users/javier/projects/flower/datasets/doc/build/html/how-to-install-flwr-datasets.html)

```bash
pip install flwr-datasets[vision]
```

## Overview
=======
For complete documentation that includes API docs, how-to guides and tutorials please visit https://flower.ai/docs/datasets/ and for full FL example see https://github.com/adap/flower/tree/main/examples.
Below you'll find a brief overview of the library.
>>>>>>> 68d46ca2

Flower Datasets library supports:
* **downloading datasets** - choose the dataset from Hugging Face's `datasets`,
* **partitioning datasets** - customize the partitioning scheme,
* **creating centralized datasets** - leave parts of the dataset unpartitioned (e.g. for centralized evaluation).

Thanks to using Hugging Face's `datasets` used under the hood, Flower Datasets integrates with the following popular formats/frameworks:
* Hugging Face,
* PyTorch,
* TensorFlow,
* Numpy,
* Pandas,
* Jax,
* Arrow.

Create **custom partitioning schemes** or choose from the **implemented [partitioning schemes](https://flower.ai/docs/datasets/ref-api/flwr_datasets.partitioner.html#module-flwr_datasets.partitioner)**:

* Partitioner (the abstract base class) `Partitioner`
* IID partitioning `IidPartitioner(num_partitions)`
* Dirichlet partitioning `DirichletPartitioner(num_partitions, partition_by, alpha)`
* InnerDirichlet partitioning `InnerDirichletPartitioner(partition_sizes, partition_by, alpha)`
* Natural ID partitioner `NaturalIdPartitioner(partition_by)`
* Size partitioner (the abstract base class for the partitioners dictating the division based the number of samples) `SizePartitioner`
* Linear partitioner `LinearPartitioner(num_partitions)`
* Square partitioner `SquarePartitioner(num_partitions)`
* Exponential partitioner `ExponentialPartitioner(num_partitions)`
* more to come in the future releases (contributions are welcome).
<p align="center">
  <img src="./doc/source/_static/readme/comparison_of_partitioning_schemes.png" alt="Comparison of partitioning schemes."/>
  <br>
  <em>Comparison of Partitioning Schemes on CIFAR10</em>
</p>
<<<<<<< HEAD
PS: This plot was generated using a library function (see flwr_datasets.visualization package for more).
=======
PS: This plot was generated using a library function (see [flwr_datasets.visualization](https://flower.ai/docs/datasets/ref-api/flwr_datasets.visualization.html) package for more).

# Installation

## With pip

Flower Datasets can be installed from PyPi

```bash
pip install flwr-datasets
```

Install with an extension:

* for image datasets:

```bash
pip install flwr-datasets[vision]
```

* for audio datasets:

```bash
pip install flwr-datasets[audio]
```
>>>>>>> 68d46ca2


## Usage

Flower Datasets exposes the `FederatedDataset` abstraction to represent the dataset needed for federated learning/evaluation/analytics. It has two powerful methods that let you handle the dataset preprocessing: `load_partition(partition_id, split)` and `load_split(split)`.

Here's a basic quickstart example of how to partition the MNIST dataset:

```
from flwr_datasets import FederatedDataset

# The train split of the MNIST dataset will be partitioned into 100 partitions
<<<<<<< HEAD
fds = FederatedDataset("mnist", partitioners={"train": 100}
=======
fds = FederatedDataset("mnist", partitioners={"train": 100})
>>>>>>> 68d46ca2

partition = fds.load_partition(0)

centralized_data = fds.load_split("test")
```

For more details, please refer to the specific how-to guides or tutorial. They showcase customization and more advanced features.

## Future release

Here are a few of the things that we will work on in future releases:

* ✅ Support for more datasets (especially the ones that have user id present).
* ✅ Creation of custom `Partitioner`s.
* ✅ More out-of-the-box `Partitioner`s.
* ✅ Passing `Partitioner`s via `FederatedDataset`'s `partitioners` argument.
* ✅ Customization of the dataset splitting before the partitioning.
* ✅ Simplification of the dataset transformation to the popular frameworks/types.
* Creation of the synthetic data,
* Support for Vertical FL.<|MERGE_RESOLUTION|>--- conflicted
+++ resolved
@@ -7,7 +7,6 @@
 [![Slack](https://img.shields.io/badge/Chat-Slack-red)](https://flower.ai/join-slack)
 
 Flower Datasets (`flwr-datasets`) is a library to quickly and easily create datasets for federated learning, federated evaluation, and federated analytics. It was created by the `Flower Labs` team that also created Flower: A Friendly Federated Learning Framework.
-<<<<<<< HEAD
 
 
 > [!TIP]
@@ -15,17 +14,13 @@
 
 ## Installation
 
-For a complete installation guide visit the [Flower Datasets Documenation](file:///Users/javier/projects/flower/datasets/doc/build/html/how-to-install-flwr-datasets.html)
+For a complete installation guide visit the [Flower Datasets Documenation](https://flower.ai/docs/datasets/)
 
 ```bash
 pip install flwr-datasets[vision]
 ```
 
 ## Overview
-=======
-For complete documentation that includes API docs, how-to guides and tutorials please visit https://flower.ai/docs/datasets/ and for full FL example see https://github.com/adap/flower/tree/main/examples.
-Below you'll find a brief overview of the library.
->>>>>>> 68d46ca2
 
 Flower Datasets library supports:
 * **downloading datasets** - choose the dataset from Hugging Face's `datasets`,
@@ -58,35 +53,8 @@
   <br>
   <em>Comparison of Partitioning Schemes on CIFAR10</em>
 </p>
-<<<<<<< HEAD
-PS: This plot was generated using a library function (see flwr_datasets.visualization package for more).
-=======
+
 PS: This plot was generated using a library function (see [flwr_datasets.visualization](https://flower.ai/docs/datasets/ref-api/flwr_datasets.visualization.html) package for more).
-
-# Installation
-
-## With pip
-
-Flower Datasets can be installed from PyPi
-
-```bash
-pip install flwr-datasets
-```
-
-Install with an extension:
-
-* for image datasets:
-
-```bash
-pip install flwr-datasets[vision]
-```
-
-* for audio datasets:
-
-```bash
-pip install flwr-datasets[audio]
-```
->>>>>>> 68d46ca2
 
 
 ## Usage
@@ -99,11 +67,7 @@
 from flwr_datasets import FederatedDataset
 
 # The train split of the MNIST dataset will be partitioned into 100 partitions
-<<<<<<< HEAD
-fds = FederatedDataset("mnist", partitioners={"train": 100}
-=======
 fds = FederatedDataset("mnist", partitioners={"train": 100})
->>>>>>> 68d46ca2
 
 partition = fds.load_partition(0)
 
